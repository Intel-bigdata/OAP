--- conflicted
+++ resolved
@@ -6,12 +6,7 @@
 
 ## Build and Deploy
 
-<<<<<<< HEAD
-Build this module using the following command in oap-shuffle/remote-shuffle folder or download the pre-built jar: oap-remote-shuffle-\<version\>-with-spark-2.4.4.jar in [oap-product-0.8.0-bin-spark-2.4.4.tar.gz](https://github.com/Intel-bigdata/OAP/releases/download/v0.8.0-spark-2.4.4/oap-product-0.8.0-bin-spark-2.4.4.tar.gz). This file needs to
-be deployed on every compute node that runs Spark. Manually place it on all nodes or let resource manager do the work.
-=======
 Build this module using the following command in oap-shuffle/remote-shuffle folder or download the pre-built ` oap-remote-shuffle-0.8.0-with-spark-2.4.4.jar ` from  [oap-product-0.8.0-bin-spark-2.4.4.tar.gz](https://github.com/Intel-bigdata/OAP/releases/download/v0.8.0-spark-2.4.4/oap-product-0.8.0-bin-spark-2.4.4.tar.gz) This file needs to be deployed on every compute node that runs Spark. Manually place it on all nodes or let resource manager do the work.
->>>>>>> d13c31c3
 
 ```
     mvn -DskipTests clean package 
