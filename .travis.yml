--- conflicted
+++ resolved
@@ -1,33 +1,6 @@
 sudo: required
 dist: trusty
 language: java
-<<<<<<< HEAD
-before_install:
-- sudo apt-get install cmake
-- sudo apt-get install libpthread-stubs0-dev
-- sudo apt-get install libnuma-dev
-install:
-- # Download spark 2.4.4
-- "[ -f spark ] || mkdir spark && cd spark && wget http://archive.apache.org/dist/spark/spark-2.4.4/spark-2.4.4-bin-hadoop2.7.tgz && cd .."
-- "tar -xf ./spark/spark-2.4.4-bin-hadoop2.7.tgz"
-- "export SPARK_HOME=`pwd`/spark-2.4.4-bin-hadoop2.7"
-before_script:
-- cd /tmp
-- git clone https://github.com/memkind/memkind.git
-- cd memkind && ./build.sh
-- make
-- sudo make install
-jobs:
-  include:
-    - stage: oap-cache
-      script:
-        - cd ${TRAVIS_BUILD_DIR}/oap-cache/oap/
-        - mvn clean -q -Ppersistent-memory test
-    - stage: oap-remote-shuffle
-      script:
-        - cd ${TRAVIS_BUILD_DIR}/oap-shuffle/remote-shuffle/
-        - mvn -q test
-=======
 jobs:
   include:
     #Other modules can refer to oap-cache-oap to build independent travis-ci job,
@@ -55,10 +28,4 @@
     - name: oap-shuffle-remote-shuffle
       script:
       - cd ${TRAVIS_BUILD_DIR}/oap-shuffle/remote-shuffle/
-      - mvn -q test
-
-
-
-
-
->>>>>>> c92952fe
+      - mvn -q test