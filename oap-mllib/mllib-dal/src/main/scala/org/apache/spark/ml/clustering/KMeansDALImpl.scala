/*
 * Licensed to the Apache Software Foundation (ASF) under one or more
 * contributor license agreements.  See the NOTICE file distributed with
 * this work for additional information regarding copyright ownership.
 * The ASF licenses this file to You under the Apache License, Version 2.0
 * (the "License"); you may not use this file except in compliance with
 * the License.  You may obtain a copy of the License at
 *
 *    http://www.apache.org/licenses/LICENSE-2.0
 *
 * Unless required by applicable law or agreed to in writing, software
 * distributed under the License is distributed on an "AS IS" BASIS,
 * WITHOUT WARRANTIES OR CONDITIONS OF ANY KIND, either express or implied.
 * See the License for the specific language governing permissions and
 * limitations under the License.
 */

package org.apache.spark.ml.clustering

import com.intel.daal.data_management.data.{NumericTable, RowMergedNumericTable, Matrix => DALMatrix}
import com.intel.daal.services.DaalContext
import org.apache.spark.internal.Logging
import org.apache.spark.ml.linalg.Vector
import org.apache.spark.ml.util._
import org.apache.spark.mllib.clustering.{KMeansModel => MLlibKMeansModel}
import org.apache.spark.mllib.linalg.{Vector => OldVector, Vectors => OldVectors}
import org.apache.spark.rdd.{ExecutorInProcessCoalescePartitioner, RDD}

class KMeansDALImpl (
  var nClusters : Int,
  var maxIterations : Int,
  var tolerance : Double,
  val distanceMeasure: String,
  val centers: Array[OldVector],
  val executorNum: Int,
  val executorCores: Int
) extends Serializable with Logging {

  def runWithRDDVector(data: RDD[Vector], instr: Option[Instrumentation]) : MLlibKMeansModel = {

    instr.foreach(_.logInfo(s"Processing partitions with $executorNum executors"))

    val executorIPAddress = Utils.sparkFirstExecutorIP(data.sparkContext)

    // repartition to executorNum if not enough partitions
    val dataForConversion = if (data.getNumPartitions < executorNum) {
      data.repartition(executorNum).setName("Repartitioned for conversion").cache()
    } else {
      data
    }

    val partitionDims = Utils.getPartitionDims(dataForConversion)

    // filter the empty partitions
    val partRows = dataForConversion.mapPartitionsWithIndex { (index: Int, it: Iterator[Vector]) =>
      Iterator(Tuple3(partitionDims(index)._1, index, it))
    }
    val nonEmptyPart = partRows.filter{entry => { entry._1 > 0 }}
    
    // convert RDD[Vector] to RDD[HomogenNumericTable]
    val numericTables = nonEmptyPart.map { entry =>
      val numRows = entry._1
      val index = entry._2
      val it = entry._3
      val numCols = partitionDims(index)._2
	  
      println(s"KMeansDALImpl: Partition index: $index, numCols: $numCols, numRows: $numRows")

      // Build DALMatrix, this will load libJavaAPI, libtbb, libtbbmalloc
      val context = new DaalContext()
      val matrix = new DALMatrix(context, classOf[java.lang.Double],
        numCols.toLong, numRows.toLong, NumericTable.AllocationFlag.DoAllocate)

<<<<<<< HEAD
      println("KMeansDALImpl: Loading libMLlibDAL.so" )
      // oneDAL libs should be loaded by now, extract libMLlibDAL.so to temp file and load
      LibLoader.loadLibraries()

      import scala.collection.JavaConverters._
=======
      println("KMeansDALImpl: Loading native libraries" )
      // oneDAL libs should be loaded by now, loading all native libraries
      LibLoader.loadLibraries()
>>>>>>> 621e3a9a

      var dalRow = 0
         
      it.foreach { curVector =>
        val rowArr = curVector.toArray
        OneDAL.cSetDoubleBatch(matrix.getCNumericTable, dalRow, rowArr, 1, numCols)
        dalRow += 1
      }

      Iterator(matrix.getCNumericTable)

    }.cache()
    
	  // workaround to fix the bug of multi executors handling same partition.
    numericTables.foreachPartition(() => _)
    numericTables.count()

    val cachedRdds = data.sparkContext.getPersistentRDDs
    cachedRdds.filter(r => r._2.name=="instancesRDD").foreach (r => r._2.unpersist())
	
    val coalescedRdd = numericTables.coalesce(1,
      partitionCoalescer = Some(new ExecutorInProcessCoalescePartitioner()))

    val coalescedTables = coalescedRdd.mapPartitions { iter =>
      val context = new DaalContext()
      val mergedData = new RowMergedNumericTable(context)
	  
      iter.foreach{ curIter =>
        val address = curIter.next()
        OneDAL.cAddNumericTable(mergedData.getCNumericTable, address )
      } 
      Iterator(mergedData.getCNumericTable)
    
    }.cache()

    val results = coalescedTables.mapPartitions { table =>
      val tableArr = table.next()
      OneCCL.init(executorNum, executorIPAddress, OneCCL.KVS_PORT)

      val initCentroids = OneDAL.makeNumericTable(centers)
      val result = new KMeansResult()
      val cCentroids = cKMeansDALComputeWithInitCenters(
        tableArr,
        initCentroids.getCNumericTable,
        nClusters,
        tolerance,
        maxIterations,
        executorNum,
        executorCores,
        result
      )

      val ret = if (OneCCL.isRoot()) {
        assert(cCentroids != 0)
        val centerVectors = OneDAL.numericTableToVectors(OneDAL.makeNumericTable(cCentroids))
        Iterator((centerVectors, result.totalCost, result.iterationNum))
      } else {
        Iterator.empty
      }

      OneCCL.cleanup()

      ret
    }.collect()

    // Release the native memory allocated by NumericTable.
    numericTables.foreach( tables =>
      tables.foreach { address =>
        OneDAL.cFreeDataMemory(address)
      }
    )

    // Make sure there is only one result from rank 0
    assert(results.length == 1)

    val centerVectors = results(0)._1
    val totalCost = results(0)._2
    val iterationNum = results(0)._3

    if (iterationNum == maxIterations) {
      logInfo(s"KMeans reached the max number of iterations: $maxIterations.")
    } else {
      logInfo(s"KMeans converged in $iterationNum iterations.")
    }

    logInfo(s"The cost is $totalCost.")
    instr.foreach(_.logInfo(s"OneDAL output centroids:\n${centerVectors.mkString("\n")}"))

    val parentModel = new MLlibKMeansModel(
      centerVectors.map(OldVectors.fromML(_)),
      distanceMeasure, totalCost, iterationNum)

    parentModel
  }

  // Single entry to call KMeans DAL backend with initial centers, output centers
  @native private def cKMeansDALComputeWithInitCenters(data: Long, centers: Long,
                                                       cluster_num: Int,
                                                       tolerance: Double,
                                                       iteration_num: Int,
                                                       executor_num: Int,
                                                       executor_cores: Int,
                                                       result: KMeansResult): Long

}<|MERGE_RESOLUTION|>--- conflicted
+++ resolved
@@ -71,17 +71,9 @@
       val matrix = new DALMatrix(context, classOf[java.lang.Double],
         numCols.toLong, numRows.toLong, NumericTable.AllocationFlag.DoAllocate)
 
-<<<<<<< HEAD
-      println("KMeansDALImpl: Loading libMLlibDAL.so" )
-      // oneDAL libs should be loaded by now, extract libMLlibDAL.so to temp file and load
-      LibLoader.loadLibraries()
-
-      import scala.collection.JavaConverters._
-=======
       println("KMeansDALImpl: Loading native libraries" )
       // oneDAL libs should be loaded by now, loading all native libraries
       LibLoader.loadLibraries()
->>>>>>> 621e3a9a
 
       var dalRow = 0
          
