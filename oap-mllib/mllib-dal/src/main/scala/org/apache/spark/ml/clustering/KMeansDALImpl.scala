--- conflicted
+++ resolved
@@ -71,18 +71,12 @@
       val matrix = new DALMatrix(context, classOf[java.lang.Double],
         numCols.toLong, numRows.toLong, NumericTable.AllocationFlag.DoAllocate)
 
-<<<<<<< HEAD
       println("KMeansDALImpl: Loading native libraries" )
-      // oneDAL libs should be loaded by now, loading all native libraries
-      LibLoader.loadLibraries()
-=======
-      println("KMeansDALImpl: Loading libMLlibDAL.so" )
       // oneDAL libs should be loaded by now, extract libMLlibDAL.so to temp file and load
       LibLoader.loadLibraries()
 
       import scala.collection.JavaConverters._
->>>>>>> bf71647d
-
+      
       var dalRow = 0
          
       it.foreach { curVector =>
