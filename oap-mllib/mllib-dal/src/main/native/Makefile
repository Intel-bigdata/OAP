# Copyright 2020 Intel Corporation
#
# Licensed under the Apache License, Version 2.0 (the "License");
# you may not use this file except in compliance with the License.
# You may obtain a copy of the License at
#
#     http://www.apache.org/licenses/LICENSE-2.0
#
# Unless required by applicable law or agreed to in writing, software
# distributed under the License is distributed on an "AS IS" BASIS,
# WITHOUT WARRANTIES OR CONDITIONS OF ANY KIND, either express or implied.
# See the License for the specific language governing permissions and
# limitations under the License.

CC := gcc
CXX := g++
RM := rm -rf

CFLAGS := -g -Wall -fPIC -std=c++11

# The following paths setting works for self-built libs from source code
# https://github.com/oneapi-src/oneCCL. If oneCCL package in oneAPI Toolkit is used,
# Should change paths to ${CCL_ROOT}/{include,lib}/cpu_icc instead

INCS := -I $(JAVA_HOME)/include \
        -I $(JAVA_HOME)/include/linux \
<<<<<<< HEAD
        -I ${CCL_ROOT}/include \
=======
        -I $(CCL_ROOT)/include/cpu_icc \
>>>>>>> bf587880
        -I $(DAALROOT)/include \
        -I ./javah \
        -I ./

# Use static link if possible, TBB is only available as dynamic libs
<<<<<<< HEAD
LIBS := -L${CCL_ROOT}/lib -l:libccl.a \
        -L$(DAALROOT)/lib/intel64 -l:libdaal_core.a -l:libdaal_thread.a \
=======
LIBS := -L$(CCL_ROOT)/lib/cpu_icc -lccl \
        -L$(DAALROOT)/lib/intel64 -ldaal_core -ldaal_thread \
>>>>>>> bf587880
        -L$(TBBROOT)/lib -ltbb -ltbbmalloc

CPP_SRCS += \
./OneCCL.cpp ./OneDAL.cpp ./KMeansDALImpl.cpp

OBJS += \
./OneCCL.o ./OneDAL.o ./KMeansDALImpl.o

# Output Binary
OUTPUT = ../../../target/libMLlibDAL.so

all: $(OUTPUT)

# Compile
%.o: %.cpp
	@echo 'Building file: $<'
	$(CXX) $(CFLAGS) $(INCS) -c -o "$@" "$<"
	@echo 'Finished building: $<'
	@echo ' '

# Link
$(OUTPUT): $(OBJS)
	@echo 'Building target: $@'
	@echo 'Invoking: Linker'
	$(CXX) $(CFLAGS) -shared -o $(OUTPUT) $(OBJS) $(LIBS)
	@echo 'Finished building target: $@'
	@echo ' '

clean:
	@echo 'Cleaning up'
	-$(RM) $(OBJS) $(OUTPUT)
	-@echo ' '

.PHONY: all clean<|MERGE_RESOLUTION|>--- conflicted
+++ resolved
@@ -24,23 +24,15 @@
 
 INCS := -I $(JAVA_HOME)/include \
         -I $(JAVA_HOME)/include/linux \
-<<<<<<< HEAD
         -I ${CCL_ROOT}/include \
-=======
-        -I $(CCL_ROOT)/include/cpu_icc \
->>>>>>> bf587880
         -I $(DAALROOT)/include \
         -I ./javah \
         -I ./
 
 # Use static link if possible, TBB is only available as dynamic libs
-<<<<<<< HEAD
+
 LIBS := -L${CCL_ROOT}/lib -l:libccl.a \
         -L$(DAALROOT)/lib/intel64 -l:libdaal_core.a -l:libdaal_thread.a \
-=======
-LIBS := -L$(CCL_ROOT)/lib/cpu_icc -lccl \
-        -L$(DAALROOT)/lib/intel64 -ldaal_core -ldaal_thread \
->>>>>>> bf587880
         -L$(TBBROOT)/lib -ltbb -ltbbmalloc
 
 CPP_SRCS += \
