# Intel MLlib

## Overview

Intel MLlib is an optimized package to accelerate machine learning algorithms in  [Apache Spark MLlib](https://spark.apache.org/mllib).  It is compatible with Spark MLlib and leverages open source [Intel® oneAPI Data Analytics Library (oneDAL)](https://github.com/oneapi-src/oneDAL) to provide highly optimized algorithms and get most out of CPU and GPU capabilities. It also take advantage of open source [Intel® oneAPI Collective Communications Library (oneCCL)](https://github.com/oneapi-src/oneCCL) to provide efficient communication patterns in multi-node multi-GPU clusters.

## Compatibility

Intel MLlib tried to maintain the same API interfaces and produce same results that are identical with Spark MLlib. However due to the nature of float point operations, there may be some small deviation from the original result, we will try our best to make sure the error is within acceptable range.
For those algorithms that are not accelerated by Intel MLlib, the original Spark MLlib one will be used. 

## Getting Started

You can use a pre-built JAR package to get started, it can be downloaded from [here](https://github.com/Intel-bigdata/OAP/releases/download/v0.9.0-spark-3.0.0/oap-mllib-0.9.0-with-spark-3.0.0.jar).

After downloaded, you can refer to the following [Running](#Running) section to try out.

You can also build the package from source code, please refer to [Building](#Building) section.

## Running

### Prerequisites

* CentOS 7.0+, Ubuntu 18.04 LTS+
* Java JRE 8.0+ Runtime
* Apache Spark 3.0.0+

Generally, our common system requirements are the same with Intel® oneAPI Toolkit, please refer to [here](https://software.intel.com/content/www/us/en/develop/articles/intel-oneapi-base-toolkit-system-requirements.html) for details.

<<<<<<< HEAD
Intel® oneAPI Toolkits (Beta) components used by the project are already included into JAR package mentioned above.  There is no extra installs for cluster nodes.
=======
Intel® oneAPI Toolkits (Beta) and its components can be downloaded and install from [here](https://software.intel.com/content/www/us/en/develop/tools/oneapi.html). Installation process for oneAPI using Package Managers (YUM (DNF), APT, and ZYPPER) is also available from [here](https://software.intel.com/content/www/us/en/develop/articles/oneapi-repo-instructions.html). Generally you only need to install __oneAPI Base Toolkit for Linux__ with all or selected components. 

We suggest you to install oneAPI Toolkits in __all cluster nodes__ and also add oneAPI Toolkits' `setvars.sh` script to shell startup script in __all nodes__ so that the oneAPI library dependencies will be automatically resolved. Add the following line in `~/.bashrc` to setup oneAPI and switch oneCCL to `cpu_icc` configuration for CPU only libraries:
```
source /opt/intel/inteloneapi/setvars.sh &> /dev/null
source $CCL_ROOT/env/vars.sh --ccl-configuration=cpu_icc
```
>>>>>>> bf587880

Don't forget to restart your YARN cluster manager to apply this change!

### Spark Configuration

You only need to set extra class path for Spark to point to this jar and `spark-submit` script will take care of the rest. 
```
spark.driver.extraClassPath=/path/to/oap-mllib-jar
spark.executor.extraClassPath=/path/to/oap-mllib-jar
```

You can also choose to set those in `spark-defaults.conf`, then Intel MLlib will be default to run all MLlib applications.

### Sanity Check

To use K-means example for sanity check, you need to upload a data file to your HDFS and change related variables in `run.sh` of kmeans example. Then run the following commands:
```
    $ cd OAP/oap-mllib/examples/kmeans
    $ ./build.sh
    $ ./run.sh
```

### Benchmark with HiBench
Use HiBench to generate dataset with various profiles, and change related variables in `run-XXX.sh` script when applicable.  Then run the following commands:
```
    $ cd OAP/oap-mllib/examples/kmeans-hibench
    $ ./build.sh
    $ ./run-hibench-oap-mllib.sh
```

### PySpark Support

As PySpark-based applications call their Scala couterparts, they shall be supported out-of-box. An example can be found in the [Examples](#Examples) section.

## Building

### Prerequisites

We use [Apache Maven](https://maven.apache.org/) to manage and build source code.  The following tools and libraries are also needed to build Intel MLlib:

* JDK 8.0+
* Apache Maven 3.6.2+
* GNU GCC 4.8.5+
* Intel® oneAPI Toolkits (Beta) 2021.1-beta07+ Components: 
    - Data Analytics Library (oneDAL)
    - Threading Building Blocks (oneTBB)
* [Open Source Intel® oneAPI Collective Communications Library (oneCCL)](https://github.com/oneapi-src/oneCCL)

Intel® oneAPI Toolkits (Beta) and its components can be downloaded and install from [here](https://software.intel.com/content/www/us/en/develop/tools/oneapi.html). Installation process for oneAPI using Package Managers (YUM (DNF), APT, and ZYPPER) is also available from here. Generally you only need to install oneAPI Base Toolkit for Linux with all or selected components. Instead of using oneCCL included in Intel® oneAPI Toolkits (Beta), we prefer to build latest code from open source oneCCL.

More details abount oneAPI can be found [here](https://software.intel.com/content/www/us/en/develop/tools/oneapi.html).

Scala and Java dependency descriptions are already included in Maven POM file. 

### Build

####  Building oneCCL

To clone and build latest code from open source oneCCL, run the following commands:
```
	$ git clone https://github.com/oneapi-src/oneCCL
	$ mkdir build && cd build
	$ cmake ..
	$ make -j install
```

The generated files will be placed in `/your/oneCCL_source_code/build/_install`

#### Building Intel MLlib

To clone and checkout source code, run the following commands:
```
    $ git clone https://github.com/Intel-bigdata/OAP
    $ git checkout -b branch-0.9-spark-3.x origin/branch-0.9-spark-3.x (Optional to checkout specific release branch)
```

We rely on environment variables to find required toolchains and libraries. Please make sure the following environment variables are set for building:

Environment | Description
------------| -----------
JAVA_HOME   | Path to JDK home directory
DAALROOT    | Path to oneDAL home directory
TBB_ROOT    | Path to oneTBB home directory
CCL_ROOT    | Path to oneCCL home directory

We suggest you to source `setvars.sh` script into current shell to setup building environments as following:

```
	$ source /opt/intel/inteloneapi/setvars.sh
	$ source /your/oneCCL_source_code/build/_install/env/setvars.sh
```

__Be noticed we are using our own built oneCCL instead, we should source oneCCL's `setvars.sh` to overwrite oneAPI one.__

If you prefer to buid your own open source [oneDAL](https://github.com/oneapi-src/oneDAL), [oneTBB](https://github.com/oneapi-src/oneTBB) versions rather than use the ones included in oneAPI TookKits, you can refer to the related build instructions and manually source `setvars.sh` accordingly.

To build, run the following commands: 
```
    $ cd OAP/oap-mllib/mllib-dal
    $ ./build.sh
```

The built jar package will be placed in `target` directory with the name `oap-mllib-x.x.x-with-spark-x.x.x.jar`.

## Examples

Example         |  Description 
----------------|---------------------------
kmeans          |  K-means example for Scala
kmeans-pyspark  |  K-means example for PySpark
kmeans-hibench  |  Use HiBench-generated input dataset to benchmark K-means performance

## List of Accelerated Algorithms

* K-Means (CPU, Experimental)
<|MERGE_RESOLUTION|>--- conflicted
+++ resolved
@@ -27,19 +27,7 @@
 
 Generally, our common system requirements are the same with Intel® oneAPI Toolkit, please refer to [here](https://software.intel.com/content/www/us/en/develop/articles/intel-oneapi-base-toolkit-system-requirements.html) for details.
 
-<<<<<<< HEAD
 Intel® oneAPI Toolkits (Beta) components used by the project are already included into JAR package mentioned above.  There is no extra installs for cluster nodes.
-=======
-Intel® oneAPI Toolkits (Beta) and its components can be downloaded and install from [here](https://software.intel.com/content/www/us/en/develop/tools/oneapi.html). Installation process for oneAPI using Package Managers (YUM (DNF), APT, and ZYPPER) is also available from [here](https://software.intel.com/content/www/us/en/develop/articles/oneapi-repo-instructions.html). Generally you only need to install __oneAPI Base Toolkit for Linux__ with all or selected components. 
-
-We suggest you to install oneAPI Toolkits in __all cluster nodes__ and also add oneAPI Toolkits' `setvars.sh` script to shell startup script in __all nodes__ so that the oneAPI library dependencies will be automatically resolved. Add the following line in `~/.bashrc` to setup oneAPI and switch oneCCL to `cpu_icc` configuration for CPU only libraries:
-```
-source /opt/intel/inteloneapi/setvars.sh &> /dev/null
-source $CCL_ROOT/env/vars.sh --ccl-configuration=cpu_icc
-```
->>>>>>> bf587880
-
-Don't forget to restart your YARN cluster manager to apply this change!
 
 ### Spark Configuration
 
@@ -48,7 +36,6 @@
 spark.driver.extraClassPath=/path/to/oap-mllib-jar
 spark.executor.extraClassPath=/path/to/oap-mllib-jar
 ```
-
 You can also choose to set those in `spark-defaults.conf`, then Intel MLlib will be default to run all MLlib applications.
 
 ### Sanity Check
@@ -152,4 +139,4 @@
 
 ## List of Accelerated Algorithms
 
-* K-Means (CPU, Experimental)
+* K-Means (CPU, Experimental)