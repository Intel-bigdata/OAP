--- conflicted
+++ resolved
@@ -1,14 +1,11 @@
-<<<<<<< HEAD
 # Optimized Analytics Package for Spark\* Platform (OAP for Spark\* Platform)
-=======
-# Optimized Analytics Package for Spark\* Platform (OAP)
+
 ## Soft Reminder
 Maintenance releases for OAP 0.8.x and 1.0.x will continue host here.
 
 OAP 1.1+ development and release have migrated to https://github.com/oap-project
 
 ## LEGAL
->>>>>>> 5aa24eb1
 
 ##### \* LEGAL NOTICE: Your use of this software and any required dependent software (the "Software Package") is subject to the terms and conditions of the software license agreements for the Software Package, which may also include notices, disclaimers, or license terms for third party or open source software included in or with the Software Package, and your use indicates your acceptance of all such terms. Please refer to the "TPP.txt" or other similarly-named text file included with the Software Package for additional details.
 
