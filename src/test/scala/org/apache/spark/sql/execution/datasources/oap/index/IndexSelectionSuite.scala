/*
 * Licensed to the Apache Software Foundation (ASF) under one or more
 * contributor license agreements.  See the NOTICE file distributed with
 * this work for additional information regarding copyright ownership.
 * The ASF licenses this file to You under the Apache License, Version 2.0
 * (the "License"); you may not use this file except in compliance with
 * the License.  You may obtain a copy of the License at
 *
 *    http://www.apache.org/licenses/LICENSE-2.0
 *
 * Unless required by applicable law or agreed to in writing, software
 * distributed under the License is distributed on an "AS IS" BASIS,
 * WITHOUT WARRANTIES OR CONDITIONS OF ANY KIND, either express or implied.
 * See the License for the specific language governing permissions and
 * limitations under the License.
 */

package org.apache.spark.sql.execution.datasources.oap.index

import java.io.File

<<<<<<< HEAD
import scala.collection.mutable.ArrayBuffer

import org.apache.hadoop.conf.Configuration
=======
>>>>>>> 64802992
import org.apache.hadoop.fs.Path
import org.scalatest.BeforeAndAfterEach

import org.apache.spark.sql.SaveMode
import org.apache.spark.sql.execution.datasources.oap.{DataSourceMeta, OapFileFormat}
import org.apache.spark.sql.sources._
import org.apache.spark.sql.test.oap.SharedOapContext
import org.apache.spark.util.Utils


class IndexSelectionSuite extends SharedOapContext with BeforeAndAfterEach{

  import testImplicits._
  private var tempDir: File = _
  private var path: Path = _

  override def beforeEach(): Unit = {
    val data = (1 to 300).map(i => (i, i + 100, i + 200, i + 300, s"this is row $i"))
    val df = sparkContext.parallelize(data, 3).toDF("a", "b", "c", "d", "e")
    df.write.format("oap").mode(SaveMode.Overwrite).save(tempDir.getAbsolutePath)
    val oapDf = sqlContext.read.format("oap").load(tempDir.getAbsolutePath)
    oapDf.createOrReplaceTempView("oap_test")
  }

  override def afterEach(): Unit = {
    sqlContext.dropTempTable("oap_test")
  }

  override def beforeAll(): Unit = {
    super.beforeAll()
    tempDir = Utils.createTempDir()
    path = new Path(
      new File(tempDir.getAbsolutePath, OapFileFormat.OAP_META_FILE).getAbsolutePath)
  }

  override def afterAll(): Unit = {
    try {
      Utils.deleteRecursively(tempDir)
    } finally {
      super.afterAll()
    }
  }

  private def assertIndexer(ic: IndexContext, attrNum: Int,
                            targetIdxName: String, targetLastIdx: Int,
                            maxChooseSize: Int = 1): Unit = {
    val availableIndexers = ic.getAvailableIndexers(attrNum, maxChooseSize)
    val lastIdx = availableIndexers.headOption match {
      case Some(v) => v._1
      case _ => -1
    }
    val idxMeta = availableIndexers.headOption match {
      case Some(v) => v._2
      case _ => null
    }
    assert(lastIdx == targetLastIdx)
    if (idxMeta != null) assert(idxMeta.name equals targetIdxName)
  }

  test("Non-Index Test") {
    val oapMeta = DataSourceMeta.initialize(path, configuration)
    val ic = new IndexContext(oapMeta)
    val filters: Array[Filter] = Array(
      Or(And(GreaterThan("a", 9), LessThan("a", 14)),
        And(GreaterThan("a", 23), LessThan("a", 166)))
    )
    ScannerBuilder.build(filters, ic)
    assertIndexer(ic, 1, "", -1)
  }

  test("Single Column Index Test") {
    sql("create oindex idxa on oap_test(a)")
    val oapMeta = DataSourceMeta.initialize(path, configuration)
    val ic = new IndexContext(oapMeta)
    val filters: Array[Filter] = Array(
      Or(And(GreaterThan("a", 9), LessThan("a", 14)),
        And(GreaterThan("a", 23), LessThan("a", 166)))
    )
    ScannerBuilder.build(filters, ic)
    assertIndexer(ic, 1, "idxa", 0)
  }

  test("Multiple Indexes Test1") {
    sql("create oindex idxa on oap_test(a)")
    sql("create oindex idxb on oap_test(b)")
    val oapMeta = DataSourceMeta.initialize(path, configuration)
    val ic = new IndexContext(oapMeta)
    val filters: Array[Filter] = Array(
      Or(And(GreaterThan("b", 9), LessThan("b", 14)),
        And(GreaterThan("b", 13), LessThan("b", 16)))
    )
    ScannerBuilder.build(filters, ic)
    assertIndexer(ic, 1, "idxb", 0)
  }

  test("Multiple Indexes Test2") {
    sql("create oindex idxa on oap_test(a)")
    sql("create oindex idxb on oap_test(b)")
    sql("create oindex idxe on oap_test(e)")
    val oapMeta = DataSourceMeta.initialize(path, configuration)
    val ic = new IndexContext(oapMeta)
    val filters: Array[Filter] = Array(EqualTo("e", "this is row 3"))
    ScannerBuilder.build(filters, ic)
    assertIndexer(ic, 1, "idxe", 0)
  }

  test("Multiple Indexes Test3") {
    sql("create oindex idxa on oap_test(a)")
    sql("create oindex idxb on oap_test(b)")
    sql("create oindex idxe on oap_test(e)")
    sql("create oindex idxABC on oap_test(a, b, c)")
    val oapMeta = DataSourceMeta.initialize(path, configuration)
    val ic = new IndexContext(oapMeta)
    val filters: Array[Filter] = Array(
      Or(And(GreaterThan("a", 9), LessThan("a", 14)),
        And(GreaterThan("a", 23), LessThan("a", 166)))
    )
    ScannerBuilder.build(filters, ic)
    assertIndexer(ic, 1, "idxa", 0)
  }

  test("Multiple Indexes Test4") {
    sql("create oindex idxa on oap_test(a)")
    sql("create oindex idxb on oap_test(b)")
    sql("create oindex idxe on oap_test(e)")
    sql("create oindex idxABC on oap_test(a, b, c)")
    val oapMeta = DataSourceMeta.initialize(path, configuration)
    val ic = new IndexContext(oapMeta)
    val filters: Array[Filter] = Array(EqualTo("a", 8), GreaterThanOrEqual("b", 10))
    ScannerBuilder.build(filters, ic)
    assertIndexer(ic, 2, "idxABC", 1)

    ic.clear()
    val filters2: Array[Filter] = Array(
      EqualTo("a", 8), GreaterThanOrEqual("b", 10), EqualTo("c", 3))
    ScannerBuilder.build(filters2, ic)
    assertIndexer(ic, 3, "idxABC", 1)

    ic.clear()
    val filters3: Array[Filter] = Array(
      EqualTo("a", 8), EqualTo("b", 10), EqualTo("c", 3))
    ScannerBuilder.build(filters3, ic)
    assertIndexer(ic, 3, "idxABC", 2)

    ic.clear()
    val filters4: Array[Filter] = Array(
      EqualTo("a", 8), EqualTo("b", 10), LessThanOrEqual("c", 3))
    ScannerBuilder.build(filters4, ic)
    assertIndexer(ic, 3, "idxABC", 2)

    ic.clear()
    val filters5: Array[Filter] = Array(
      EqualTo("a", 8), EqualTo("b", 10), Or(EqualTo("c", 3), GreaterThan("c", 90)))
    ScannerBuilder.build(filters5, ic)
    assertIndexer(ic, 3, "idxABC", 2)

    ic.clear()
    val filters6: Array[Filter] = Array(
      GreaterThan("a", 8), LessThan("a", 20),
      EqualTo("b", 10), Or(EqualTo("c", 3), GreaterThan("c", 90)))
    ScannerBuilder.build(filters6, ic)
    assertIndexer(ic, 3, "idxa", 0)
  }

  test("Multiple Indexes Test5") {
    sql("create oindex idxa on oap_test(a)")
    sql("create oindex idxb on oap_test(b)")
    sql("create oindex idxe on oap_test(e)")
    sql("create oindex idxABC on oap_test(a, b, c)")
    sql("create oindex idxACD on oap_test(a, c, d)")
    val oapMeta = DataSourceMeta.initialize(path, configuration)
    val ic = new IndexContext(oapMeta)
    val filters: Array[Filter] = Array(
      EqualTo("a", 8), GreaterThanOrEqual("b", 10), EqualTo("c", 3))
    ScannerBuilder.build(filters, ic)
    assertIndexer(ic, 3, "idxABC", 1)
  }

  test("Multiple Indexes Test6") {
    sql("create oindex idxa on oap_test(a)")
    sql("create oindex idxb on oap_test(b)")
    sql("create oindex idxe on oap_test(e)")
    sql("create oindex idxABC on oap_test(a, b, c)")
    sql("create oindex idxACD on oap_test(a, c, d)")
    val oapMeta = DataSourceMeta.initialize(path, configuration)
    val ic = new IndexContext(oapMeta)
    val filters: Array[Filter] = Array(
      EqualTo("a", 8), GreaterThanOrEqual("d", 10), EqualTo("c", 3))
    ScannerBuilder.build(filters, ic)
    assertIndexer(ic, 3, "idxACD", 2)
  }

  test("Bitmap Scanner only supports equal query.") {
    sql("create oindex idxa on oap_test(a) USING BITMAP")
    val oapMeta = DataSourceMeta.initialize(path, configuration)
    val ic = new IndexContext(oapMeta)
    val nonEqualFilters: Array[Filter] = Array(
      Or(And(GreaterThan("a", 9), LessThan("a", 14)),
        And(GreaterThan("a", 23), LessThan("a", 166)))
    )
    ScannerBuilder.build(nonEqualFilters, ic)
    // Non equal filters won't build BitmapScanner.
<<<<<<< HEAD
    assert(ic.getScanners == None)
=======
    assert(ic.getScanner.isEmpty)
>>>>>>> 64802992
    val equalFilters: Array[Filter] = Array(Or(EqualTo("a", 14), EqualTo("b", 166)))
    ScannerBuilder.build(equalFilters, ic)
    assert(ic.getScanners.get.scanners.head.isInstanceOf[BitMapScanner])
  }

  test("Multiple Indexes Test7") {
    sql("create oindex idxa on oap_test(a)")
    sql("create oindex idxb on oap_test(b)")
    sql("create oindex idxe on oap_test(e)")
    sql("create oindex idxABC on oap_test(a, b, c)")
    sql("create oindex idxACD on oap_test(a, c, d)")
    val oapMeta = DataSourceMeta.initialize(path, new Configuration())
    val ic = new IndexContext(oapMeta)
    val filters: Array[Filter] = Array(
      EqualTo("a", 8), GreaterThanOrEqual("d", 10), EqualTo("e", 3))
    ScannerBuilder.build(filters, ic)
    val expectIdxs: ArrayBuffer[(Int, String)] = ArrayBuffer()
    expectIdxs += ((0, "idxa"), (0, "idxe"))
    val availableIndexers = ic.getAvailableIndexers(3, 2)
    val availIdxs = new ArrayBuffer[(Int, String)]()
    for (indexer <- availableIndexers) {
      availIdxs.append((indexer._1, indexer._2.name))
    }
    assert(availIdxs sameElements expectIdxs)
  }
}<|MERGE_RESOLUTION|>--- conflicted
+++ resolved
@@ -19,12 +19,8 @@
 
 import java.io.File
 
-<<<<<<< HEAD
 import scala.collection.mutable.ArrayBuffer
 
-import org.apache.hadoop.conf.Configuration
-=======
->>>>>>> 64802992
 import org.apache.hadoop.fs.Path
 import org.scalatest.BeforeAndAfterEach
 
@@ -227,11 +223,7 @@
     )
     ScannerBuilder.build(nonEqualFilters, ic)
     // Non equal filters won't build BitmapScanner.
-<<<<<<< HEAD
-    assert(ic.getScanners == None)
-=======
-    assert(ic.getScanner.isEmpty)
->>>>>>> 64802992
+    assert(ic.getScanners.isEmpty)
     val equalFilters: Array[Filter] = Array(Or(EqualTo("a", 14), EqualTo("b", 166)))
     ScannerBuilder.build(equalFilters, ic)
     assert(ic.getScanners.get.scanners.head.isInstanceOf[BitMapScanner])
