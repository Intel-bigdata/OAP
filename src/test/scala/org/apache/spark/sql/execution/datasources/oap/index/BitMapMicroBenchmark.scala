--- conflicted
+++ resolved
@@ -84,11 +84,6 @@
     // scalastyle:on println
   }
 
-<<<<<<< HEAD
-  // TODO: Tuning the roaring bitmap usage to get bitmap index file size further reduction.
-  test("test the bitmap index file size with BitSet and Roaring Bitmap") {
-    val data: Seq[(Int, String)] = (1 to 300).map { i => (i, s"this is test $i") }
-=======
   /*                             record numbers    30000    300000              3000000
    *         bitmap index file size with BitSet    866772   (2.84GB)2839781768  OOM
    * bitmap index file size with roaring bitmap    162208   (7.48MB)7481772     73MB(73631772)
@@ -97,7 +92,6 @@
   // TODO: Tuning the roaring bitmap usage to further reduce bitmap index file size.
   test("test the bitmap index file size with BitSet and Roaring Bitmap") {
     val data: Seq[(Int, String)] = (1 to 30000).map { i => (i, s"this is test $i") }
->>>>>>> b0784aeb
     data.toDF("key", "value").createOrReplaceTempView("t")
     sql("insert overwrite table oap_test select * from t")
     sql("create oindex index_bm on oap_test (a) USING BITMAP")
@@ -108,11 +102,6 @@
       println("bitmap index file size " + fileName.length)
       // scalastyle:on println
       }
-<<<<<<< HEAD
-      // bitmap index file size is ? for roaring bitmap.
-      // bitmap index file size is 162208B for BitSet.
-=======
->>>>>>> b0784aeb
     }
     sql("drop oindex index_bm on oap_test")
   }
