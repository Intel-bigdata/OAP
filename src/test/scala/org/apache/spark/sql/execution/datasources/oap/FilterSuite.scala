/*
 * Licensed to the Apache Software Foundation (ASF) under one or more
 * contributor license agreements.  See the NOTICE file distributed with
 * this work for additional information regarding copyright ownership.
 * The ASF licenses this file to You under the Apache License, Version 2.0
 * (the "License"); you may not use this file except in compliance with
 * the License.  You may obtain a copy of the License at
 *
 *    http://www.apache.org/licenses/LICENSE-2.0
 *
 * Unless required by applicable law or agreed to in writing, software
 * distributed under the License is distributed on an "AS IS" BASIS,
 * WITHOUT WARRANTIES OR CONDITIONS OF ANY KIND, either express or implied.
 * See the License for the specific language governing permissions and
 * limitations under the License.
 */

package org.apache.spark.sql.execution.datasources.oap

import java.sql.Date

import org.apache.hadoop.conf.Configuration
import org.apache.hadoop.fs.Path
import org.scalatest.BeforeAndAfterEach
import org.apache.spark.sql.{QueryTest, Row}
import org.apache.spark.sql.catalyst.util.DateTimeUtils
import org.apache.spark.sql.internal.SQLConf
import org.apache.spark.sql.internal.oap.OapConf
import org.apache.spark.sql.test.oap.{SharedOapContext, TestIndex, TestPartition}
import org.apache.spark.sql.types.{IntegerType, StringType, StructField, StructType}
import org.apache.spark.util.Utils

class FilterSuite extends QueryTest with SharedOapContext with BeforeAndAfterEach {

  import testImplicits._

  private var currentPath: String = _
  private var defaultEis: Boolean = true

  override def beforeAll(): Unit = {
    super.beforeAll()
    // In this suite we don't want to skip index even if the cost is higher.
    defaultEis = sqlConf.getConf(OapConf.OAP_ENABLE_EXECUTOR_INDEX_SELECTION)
    sqlConf.setConf(OapConf.OAP_ENABLE_EXECUTOR_INDEX_SELECTION, false)
  }

  override def afterAll(): Unit = {
    sqlConf.setConf(OapConf.OAP_ENABLE_EXECUTOR_INDEX_SELECTION, defaultEis)
    super.afterAll()
  }

  override def beforeEach(): Unit = {

    val path = Utils.createTempDir().getAbsolutePath
    currentPath = path
    sql(s"""CREATE TEMPORARY VIEW oap_test (a INT, b STRING)
           | USING oap
           | OPTIONS (path '$path')""".stripMargin)
    sql(s"""CREATE TEMPORARY VIEW oap_test_rowgroup (a INT, b STRING)
           | USING oap
           | OPTIONS (path '$path', "rowgroup" '1025', 'compression' 'GZIP')""".stripMargin)
    sql(s"""CREATE TEMPORARY VIEW oap_test_date (a INT, b DATE)
           | USING oap
           | OPTIONS (path '$path')""".stripMargin)
    sql(s"""CREATE TEMPORARY VIEW parquet_test (a INT, b STRING)
           | USING parquet
           | OPTIONS (path '$path')""".stripMargin)
    sql(s"""CREATE TEMPORARY VIEW parquet_test_date (a INT, b DATE)
           | USING parquet
           | OPTIONS (path '$path')""".stripMargin)
    sql(s"""CREATE TABLE t_refresh (a int, b int)
           | USING oap
           | PARTITIONED by (b)""".stripMargin)
    sql(s"""CREATE TABLE t_refresh_parquet (a int, b int)
            | USING parquet
            | PARTITIONED by (b)""".stripMargin)
  }

  override def afterEach(): Unit = {
    sqlContext.dropTempTable("oap_test")
    sqlContext.dropTempTable("oap_test_rowgroup")
    sqlContext.dropTempTable("oap_test_date")
    sqlContext.dropTempTable("parquet_test")
    sqlContext.dropTempTable("parquet_test_date")
    sql("DROP TABLE IF EXISTS t_refresh")
    sql("DROP TABLE IF EXISTS t_refresh_parquet")
  }

  test("empty table") {
    checkAnswer(sql("SELECT * FROM oap_test"), Nil)
  }

  test("insert into table") {
    val data: Seq[(Int, String)] = (1 to 3000).map { i => (i, s"this is test $i") }
    data.toDF("key", "value").createOrReplaceTempView("t")
    checkAnswer(sql("SELECT * FROM oap_test"), Seq.empty[Row])
    sql("insert overwrite table oap_test select * from t")
    checkAnswer(sql("SELECT * FROM oap_test"), data.map { row => Row(row._1, row._2) })
  }

  test("test oap row group size change") {
    val previousRowGroupSize = sqlConf.getConfString(OapConf.OAP_ROW_GROUP_SIZE.key)
    // change default row group size
    sqlConf.setConfString(OapConf.OAP_ROW_GROUP_SIZE.key, "1025")
    val data: Seq[(Int, String)] = (1 to 3000).map { i => (i, s"this is test $i") }
    data.toDF("key", "value").createOrReplaceTempView("t")
    checkAnswer(sql("SELECT * FROM oap_test"), Seq.empty[Row])
    sql("insert overwrite table oap_test select * from t")
    checkAnswer(sql("SELECT * FROM oap_test"), data.map { row => Row(row._1, row._2) })
    // set back to default value
    if (previousRowGroupSize == null) {
      sqlConf.setConfString(OapConf.OAP_ROW_GROUP_SIZE.key,
        OapConf.OAP_ROW_GROUP_SIZE.defaultValueString)
    } else {
      sqlConf.setConfString(OapConf.OAP_ROW_GROUP_SIZE.key,
        previousRowGroupSize)
    }
  }

  test("test oap row group size and compression code change through table option") {
    // TODO: How to confirm the config takes effect?
    val data: Seq[(Int, String)] = (1 to 3000).map { i => (i, s"this is test $i") }
    data.toDF("key", "value").createOrReplaceTempView("t")
    checkAnswer(sql("SELECT * FROM oap_test_rowgroup"), Seq.empty[Row])
    sql("insert overwrite table oap_test_rowgroup select * from t")
    checkAnswer(sql("SELECT * FROM oap_test_rowgroup"), data.map { row => Row(row._1, row._2) })
  }

  test("test date type") {
    val data: Seq[(Int, Date)] = (1 to 3000).map { i => (i, DateTimeUtils.toJavaDate(i)) }
    data.toDF("key", "value").createOrReplaceTempView("d")
    sql("insert overwrite table oap_test_date select * from d")
    checkAnswer(sql("SELECT * FROM oap_test_date"), data.map {row => Row(row._1, row._2)})
  }

  test("filtering") {
    val data: Seq[(Int, String)] = (1 to 300).map { i => (i, s"this is test $i") }
    data.toDF("key", "value").createOrReplaceTempView("t")
    sql("insert overwrite table oap_test select * from t")
    withIndex(TestIndex("oap_test", "index1")) {
      sql("create oindex index1 on oap_test (a)")

      checkAnswer(sql("SELECT * FROM oap_test WHERE a = 1"),
        Row(1, "this is test 1") :: Nil)

      checkAnswer(sql("SELECT * FROM oap_test WHERE a > 1 AND a <= 3"),
        Row(2, "this is test 2") :: Row(3, "this is test 3") :: Nil)

      checkAnswer(sql("SELECT * FROM oap_test WHERE a <= 2"),
        Row(1, "this is test 1") :: Row(2, "this is test 2") :: Nil)

      checkAnswer(sql("SELECT * FROM oap_test WHERE a >= 300"),
        Row(300, "this is test 300") :: Nil)
    }
  }

  test("filtering2") {
    val data: Seq[(Int, String)] = (1 to 300).map { i => (i, s"this is test $i") }
    data.toDF("key", "value").createOrReplaceTempView("t")
    sql("insert overwrite table oap_test select * from t where key = 1")
    sql("insert into table oap_test select * from t where key = 2")
    sql("insert into table oap_test select * from t where key = 3")
    sql("insert into table oap_test select * from t where key = 4")
    withIndex(TestIndex("oap_test", "index1")) {
      sql("create oindex index1 on oap_test (a)")

      val checkPath = new Path(currentPath)
      val fs = checkPath.getFileSystem(new Configuration())
      val indexFiles = fs.globStatus(new Path(checkPath, "*.index"))
      assert(indexFiles.length == 4)

      checkAnswer(sql("SELECT * FROM oap_test WHERE a = 1"),
        Row(1, "this is test 1") :: Nil)

      checkAnswer(sql("SELECT * FROM oap_test WHERE a > 1 AND a <= 3"),
        Row(2, "this is test 2") :: Row(3, "this is test 3") :: Nil)
    }
  }

  test("filtering multi index") {
    val data: Seq[(Int, String)] = (1 to 300).map { i => (i, s"this is test $i") }
    data.toDF("key", "value").createOrReplaceTempView("t")
    sql("insert overwrite table oap_test select * from t")
    withIndex(TestIndex("oap_test", "index1")) {
      sql("create oindex index1 on oap_test (a, b)")

      checkAnswer(sql("SELECT * FROM oap_test WHERE a = 150 and b < 'this is test 3'"),
        Row(150, "this is test 150") :: Nil)

      checkAnswer(sql("SELECT * FROM oap_test WHERE a = 150 and b >= 'this is test 1'"),
        Row(150, "this is test 150") :: Nil)

      checkAnswer(sql("SELECT * FROM oap_test WHERE a = 150 and b = 'this is test 150'"),
        Row(150, "this is test 150") :: Nil)

      checkAnswer(sql("SELECT * FROM oap_test WHERE a > 299 and b < 'this is test 9'"),
        Row(300, "this is test 300") :: Nil)
    }
  }

  test("filtering parquet") {
    val data: Seq[(Int, String)] = (1 to 300).map { i => (i, s"this is test $i") }
    data.toDF("key", "value").createOrReplaceTempView("t")
    sql("insert overwrite table parquet_test select * from t")
    withIndex(TestIndex("parquet_test", "index1")) {
      sql("create oindex index1 on parquet_test (a)")

      sql("SELECT * FROM parquet_test WHERE b = '1'")

      checkAnswer(sql("SELECT * FROM parquet_test WHERE a = 1"),
        Row(1, "this is test 1") :: Nil)

      checkAnswer(sql("SELECT * FROM parquet_test WHERE a > 1 AND a <= 3"),
        Row(2, "this is test 2") :: Row(3, "this is test 3") :: Nil)

      checkAnswer(sql("SELECT * FROM parquet_test WHERE a > 1 AND b = 'this is test 2'"),
        Row(2, "this is test 2") :: Nil)
    }
  }

  test("filtering parquet2") {
    val data: Seq[(Int, String)] = (1 to 300).map { i => (i, s"this is test $i") }
    data.toDF("key", "value").createOrReplaceTempView("t")
    sql("insert overwrite table parquet_test select * from t where key = 1")
    sql("insert into table parquet_test select * from t where key = 2")
    sql("insert into table parquet_test select * from t where key = 3")
    sql("insert into table parquet_test select * from t where key = 4")
    withIndex(TestIndex("parquet_test", "index1")) {
      sql("create oindex index1 on parquet_test (a)")

      val checkPath = new Path(currentPath)
      val fs = checkPath.getFileSystem(new Configuration())
      val indexFiles = fs.globStatus(new Path(checkPath, "*.index"))
      assert(indexFiles.length == 4)

      checkAnswer(sql("SELECT * FROM parquet_test WHERE a = 1"),
        Row(1, "this is test 1") :: Nil)

      checkAnswer(sql("SELECT * FROM parquet_test WHERE a > 1 AND a <= 3"),
        Row(2, "this is test 2") :: Row(3, "this is test 3") :: Nil)
    }
  }

  test("test refresh in parquet format on same partition") {
    val data: Seq[(Int, Int)] = (1 to 100).map { i => (i, i) }
    data.toDF("key", "value").createOrReplaceTempView("t")
    withIndex(TestIndex("t_refresh_parquet", "index1")) {
      sql(
        """
          |INSERT OVERWRITE TABLE t_refresh_parquet
          |partition (b=1)
          |SELECT key from t where value < 4
        """.stripMargin)

      sql("create oindex index1 on t_refresh_parquet (a)")

      checkAnswer(sql("select * from t_refresh_parquet"),
        Row(1, 1) :: Row(2, 1) :: Row(3, 1) :: Nil)

      sql(
        """
          |INSERT INTO TABLE t_refresh_parquet
          |partition (b=1)
          |SELECT key from t where value == 4
        """.stripMargin)

      sql("refresh oindex on t_refresh_parquet")

      checkAnswer(sql("select * from t_refresh_parquet"),
        Row(1, 1) :: Row(2, 1) :: Row(3, 1) :: Row(4, 1) :: Nil)
    }
  }

  test("test refresh in parquet format on different partition") {
    val data: Seq[(Int, Int)] = (1 to 100).map { i => (i, i) }
    data.toDF("key", "value").createOrReplaceTempView("t")
    withIndex(TestIndex("t_refresh_parquet", "index1")) {
      sql(
        """
          |INSERT OVERWRITE TABLE t_refresh_parquet
          |partition (b=1)
          |SELECT key from t where value < 4
        """.stripMargin)

      sql("create oindex index1 on t_refresh_parquet (a)")

      checkAnswer(sql("select * from t_refresh_parquet"),
        Row(1, 1) :: Row(2, 1) :: Row(3, 1) :: Nil)

      sql(
        """
          |INSERT INTO TABLE t_refresh_parquet
          |partition (b=2)
          |SELECT key from t where value == 4
        """.stripMargin)

      sql(
        """
          |INSERT INTO TABLE t_refresh_parquet
          |partition (b=1)
          |SELECT key from t where value == 5
        """.stripMargin)

      sql("refresh oindex on t_refresh_parquet")

      checkAnswer(sql("select * from t_refresh_parquet"),
        Row(1, 1) :: Row(2, 1) :: Row(3, 1) :: Row(5, 1) :: Row(4, 2) :: Nil)
    }
  }

  test("test refresh in parquet format on a partition") {
    val data: Seq[(Int, Int)] = (1 to 100).map { i => (i, i) }
    data.toDF("key", "value").createOrReplaceTempView("t")
    withIndex(TestIndex("t_refresh_parquet", "index1", TestPartition("b", "1")),
      TestIndex("t_refresh_parquet", "index1", TestPartition("b", "2"))) {
      sql(
        """
          |INSERT OVERWRITE TABLE t_refresh_parquet
          |partition (b=1)
          |SELECT key from t where value < 3
        """.stripMargin)

      sql(
        """
          |INSERT INTO TABLE t_refresh_parquet
          |partition (b=2)
          |SELECT key from t where value == 2
        """.stripMargin)


      sql("create oindex index1 on t_refresh_parquet (a)")

      checkAnswer(sql("select * from t_refresh_parquet"),
        Row(1, 1) :: Row(2, 1) :: Row(2, 2) :: Nil)

      sql(
        """
          |INSERT INTO TABLE t_refresh_parquet
          |partition (b=2)
          |SELECT key from t where value == 3
        """.stripMargin)

      sql(
        """
          |INSERT INTO TABLE t_refresh_parquet
          |partition (b=3)
          |SELECT key from t where value == 4
        """.stripMargin)

      sql("refresh oindex on t_refresh_parquet partition (b=2)")

      val fs = new Path(currentPath).getFileSystem(new Configuration())
      val tablePath = sqlConf.warehousePath + "/t_refresh_parquet/"
      assert(fs.globStatus(new Path(tablePath + "b=1/*.index")).length == 1)
      assert(fs.globStatus(new Path(tablePath + "b=2/*.index")).length == 2)
      assert(fs.globStatus(new Path(tablePath + "b=3/*.index")).length == 0)

      checkAnswer(sql("select * from t_refresh_parquet"),
        Row(1, 1) :: Row(2, 1) :: Row(2, 2) :: Row(3, 2) :: Row(4, 3) :: Nil)
    }
  }

  test("test refresh in oap format on same partition") {
    val data: Seq[(Int, Int)] = (1 to 100).map { i => (i, i) }
    data.toDF("key", "value").createOrReplaceTempView("t")
    withIndex(TestIndex("t_refresh", "index1")) {
      sql(
        """
          |INSERT OVERWRITE TABLE t_refresh
          |partition (b=1)
          |SELECT key from t where value < 4
        """.stripMargin)

      sql("create oindex index1 on t_refresh (a)")

      checkAnswer(sql("select * from t_refresh"),
        Row(1, 1) :: Row(2, 1) :: Row(3, 1) :: Nil)

      sql(
        """
          |INSERT INTO TABLE t_refresh
          |partition (b=1)
          |SELECT key from t where value == 4
        """.stripMargin)

      sql("refresh oindex on t_refresh")

      checkAnswer(sql("select * from t_refresh"),
        Row(1, 1) :: Row(2, 1) :: Row(3, 1) :: Row(4, 1) :: Nil)
    }
  }

  test("test refresh in oap format on different partition") {
    val data: Seq[(Int, Int)] = (1 to 100).map { i => (i, i) }
    data.toDF("key", "value").createOrReplaceTempView("t")
    withIndex(TestIndex("t_refresh", "index1")) {
      sql(
        """
          |INSERT OVERWRITE TABLE t_refresh
          |partition (b=1)
          |SELECT key from t where value < 4
        """.stripMargin)

      sql("create oindex index1 on t_refresh (a)")

      checkAnswer(sql("select * from t_refresh"),
        Row(1, 1) :: Row(2, 1) :: Row(3, 1) :: Nil)

      sql(
        """
          |INSERT INTO TABLE t_refresh
          |partition (b=2)
          |SELECT key from t where value == 4
        """.stripMargin)

      sql(
        """
          |INSERT INTO TABLE t_refresh
          |partition (b=1)
          |SELECT key from t where value == 5
        """.stripMargin)

      sql("refresh oindex on t_refresh")

      checkAnswer(sql("select * from t_refresh"),
        Row(1, 1) :: Row(2, 1) :: Row(3, 1) :: Row(4, 2) :: Row(5, 1) :: Nil)
    }
  }

  test("test refresh in oap format on a partition") {
    val data: Seq[(Int, Int)] = (1 to 100).map { i => (i, i) }
    data.toDF("key", "value").createOrReplaceTempView("t")
    withIndex(TestIndex("t_refresh", "index1", TestPartition("b", "1")),
      TestIndex("t_refresh", "index1", TestPartition("b", "2"))) {
      sql(
        """
          |INSERT OVERWRITE TABLE t_refresh
          |partition (b=1)
          |SELECT key from t where value < 3
        """.stripMargin)

      sql(
        """
          |INSERT INTO TABLE t_refresh
          |partition (b=2)
          |SELECT key from t where value == 2
        """.stripMargin)


      sql("create oindex index1 on t_refresh (a)")

      checkAnswer(sql("select * from t_refresh"),
        Row(1, 1) :: Row(2, 1) :: Row(2, 2) :: Nil)

      sql(
        """
          |INSERT INTO TABLE t_refresh
          |partition (b=2)
          |SELECT key from t where value == 3
        """.stripMargin)

      sql(
        """
          |INSERT INTO TABLE t_refresh
          |partition (b=3)
          |SELECT key from t where value == 4
        """.stripMargin)

      sql("refresh oindex on t_refresh partition (b=2)")

      val fs = new Path(currentPath).getFileSystem(new Configuration())
      val tablePath = sqlConf.warehousePath + "/t_refresh/"
      assert(fs.globStatus(new Path(tablePath + "b=1/*.index")).length == 1)
      assert(fs.globStatus(new Path(tablePath + "b=2/*.index")).length == 2)
      assert(fs.globStatus(new Path(tablePath + "b=3/*.index")).length == 0)

      checkAnswer(sql("select * from t_refresh"),
        Row(1, 1) :: Row(2, 1) :: Row(2, 2) :: Row(3, 2) :: Row(4, 3) :: Nil)
    }
  }

  test("refresh table of oap format without partition") {
    val data: Seq[(Int, String)] = (1 to 300).map { i => (i, s"this is test $i") }
    data.toDF("key", "value").createOrReplaceTempView("t")
    withIndex(TestIndex("oap_test", "index1")) {
      sql("insert overwrite table oap_test select * from t")
      sql("create oindex index1 on oap_test (a)")

      checkAnswer(sql("SELECT * FROM oap_test WHERE a = 1"),
        Row(1, "this is test 1") :: Nil)

      sql("insert into table oap_test select * from t")
      val checkPath = new Path(currentPath)
      val fs = checkPath.getFileSystem(new Configuration())
      assert(fs.globStatus(new Path(checkPath, "*.index")).length == 2)

      sql("refresh oindex on oap_test")
      assert(fs.globStatus(new Path(checkPath, "*.index")).length == 4)

      checkAnswer(sql("SELECT * FROM oap_test WHERE a = 1"),
        Row(1, "this is test 1") :: Row(1, "this is test 1") :: Nil)
    }
  }

  test("refresh table of parquet format without partition") {
    val data: Seq[(Int, String)] = (1 to 300).map { i => (i, s"this is test $i") }
    data.toDF("key", "value").createOrReplaceTempView("t")
    withIndex(TestIndex("parquet_test", "index1")) {
      sql("insert overwrite table parquet_test select * from t")
      sql("create oindex index1 on parquet_test (a)")

      checkAnswer(sql("SELECT * FROM parquet_test WHERE a = 1"),
        Row(1, "this is test 1") :: Nil)

      sql("insert into table parquet_test select * from t")
      sql("refresh oindex on parquet_test")

      checkAnswer(sql("SELECT * FROM parquet_test WHERE a = 1"),
        Row(1, "this is test 1") :: Row(1, "this is test 1") :: Nil)
    }
  }

  test("filtering by string") {
    val data: Seq[(Int, String)] = (1 to 300).map { i => (i, s"this is test $i") }
    data.toDF("key", "value").createOrReplaceTempView("t")
    withIndex(TestIndex("oap_test", "index1")) {
      sql("insert overwrite table oap_test select * from t")
      sql("create oindex index1 on oap_test (a) using btree")

      checkAnswer(sql("SELECT * FROM oap_test WHERE a = 1"),
        Row(1, "this is test 1") :: Nil)

      sql("insert into table oap_test select * from t")
      sql("refresh oindex on oap_test")

      checkAnswer(sql("SELECT * FROM oap_test WHERE a = 1"),
        Row(1, "this is test 1") :: Row(1, "this is test 1") :: Nil)
    }
  }

  test("support data append without refresh") {
    val data: Seq[(Int, String)] = (1 to 300).map { i => (i, s"this is test $i") }
    data.toDF("key", "value").createOrReplaceTempView("t")
    withIndex(TestIndex("parquet_test", "index1")) {
      sql("insert overwrite table oap_test select * from t where key > 100")
      sql("create oindex index1 on oap_test (a)")
      checkAnswer(sql("SELECT * FROM oap_test WHERE a = 100"), Nil)
      sql("insert into table oap_test select * from t where key = 100")
      checkAnswer(sql("SELECT * FROM oap_test WHERE a = 100"),
        Row(100, "this is test 100") :: Nil)
      sql("drop oindex index1 on oap_test")

      sql("insert overwrite table parquet_test select * from t where key > 100")
      sql("create oindex index1 on parquet_test (a)")
      checkAnswer(sql("SELECT * FROM parquet_test WHERE a = 100"), Nil)
      sql("insert into table parquet_test select * from t where key = 100")
      checkAnswer(sql("SELECT * FROM parquet_test WHERE a = 100"),
        Row(100, "this is test 100") :: Nil)
    }
  }

  test("filtering by string with duplicate refresh") {
    val data: Seq[(Int, String)] = (1 to 300).map { i => (i, s"this is test $i") }
    data.toDF("key", "value").createOrReplaceTempView("t")
    withIndex(TestIndex("oap_test", "index1")) {
      sql("insert overwrite table oap_test select * from t")
      sql("create oindex index1 on oap_test (a) using btree")

      checkAnswer(sql("SELECT * FROM oap_test WHERE a = 1"),
        Row(1, "this is test 1") :: Nil)

      sql("insert into table oap_test select * from t")
      val check_path = new Path(currentPath)
      assert(check_path.getFileSystem(
        new Configuration()).globStatus(new Path(check_path, "*.index")).length == 2)
      sql("refresh oindex on oap_test")
      assert(check_path.getFileSystem(
        new Configuration()).globStatus(new Path(check_path, "*.index")).length == 4)

      checkAnswer(sql("SELECT * FROM oap_test WHERE a = 1"),
        Row(1, "this is test 1") :: Row(1, "this is test 1") :: Nil)

      sql("refresh oindex on oap_test")

      checkAnswer(sql("SELECT * FROM oap_test WHERE a = 1"),
        Row(1, "this is test 1") :: Row(1, "this is test 1") :: Nil)
    }
  }

  test("filtering with string type index") {
    val data: Seq[(Int, String)] = (1 to 300).map { i => (i, s"this is test $i") }
    data.toDF("key", "value").createOrReplaceTempView("t")
    sql("insert overwrite table oap_test select * from t")
    withIndex(TestIndex("oap_test", "index1")) {
      sql("create oindex index1 on oap_test (b)")

      checkAnswer(sql("SELECT * FROM oap_test WHERE b = 'this is test 1'"),
        Row(1, "this is test 1") :: Nil)

      checkAnswer(sql("SELECT * FROM oap_test WHERE a > 1 AND a <= 3"),
        Row(2, "this is test 2") :: Row(3, "this is test 3") :: Nil)
    }
  }

  test("test paruet use in") {
    val data: Seq[(Int, String)] = (1 to 300).map { i => (i, s"this is test $i") }
    data.toDF("key", "value").createOrReplaceTempView("t")
    sql("insert overwrite table parquet_test select * from t")
    withIndex(TestIndex("parquet_test", "index1")) {
      sql("create oindex index1 on parquet_test (b)")

      // will use b in (....)
      checkAnswer(sql("SELECT * FROM parquet_test WHERE " +
        "b in('this is test 1','this is test 2','this is test 4')"),
        Row(1, "this is test 1") :: Row(2, "this is test 2")
          :: Row(4, "this is test 4") :: Nil)
    }
  }

  test("test parquet use in StringFieldNotCastDouble") {
    val data: Seq[(Int, String)] = (1 to 300).map { i => (i, s"$i") }
    data.toDF("key", "value").createOrReplaceTempView("t")
    sql("insert overwrite table parquet_test select * from t")
    withIndex(TestIndex("parquet_test", "index1")) {
      sql("create oindex index1 on parquet_test (b)")

      // will use b in(1,2,4), values cast to string
      checkAnswer(sql("SELECT * FROM parquet_test WHERE " +
        "b in(1,2,4)"),
        Row(1, "1") :: Row(2, "2")
          :: Row(4, "4") :: Nil)
    }
  }

  test("test parquet use in IntFieldNotCastDouble") {
    val data: Seq[(Int, String)] = (1 to 300).map { i => (i, s"$i") }
    data.toDF("key", "value").createOrReplaceTempView("t")
    sql("insert overwrite table parquet_test select * from t")
    withIndex(TestIndex("parquet_test", "index1")) {
      sql("create oindex index1 on parquet_test (a)")

      // will use a in (20,30,40), value cast to int
      checkAnswer(sql("SELECT * FROM parquet_test WHERE " +
        "a=10 AND a in (20,30,40)"), Nil)
    }
  }

  test("test parquet query include in") {
    val data: Seq[(Int, String)] = (1 to 300).map { i => (i, s"$i") }
    data.toDF("key", "value").createOrReplaceTempView("t")
    sql("insert overwrite table parquet_test select * from t")
    withIndex(TestIndex("parquet_test", "index1"),
      TestIndex("parquet_test", "index2")) {
      sql("create oindex index1 on parquet_test (a)")
      sql("create oindex index2 on parquet_test (b)")

      // ((cast(a#12 as double) = 10.0) || a#12 IN (20,30)),
      // not support cast(a#12 as double) = 10.0
      // can not use index
      checkAnswer(sql("SELECT * FROM parquet_test WHERE " +
        "a=10 or a in (20,30)"),
        Row(10, "10") :: Row(20, "20")
          :: Row(30, "30") :: Nil)

      // not support by index
      checkAnswer(sql("SELECT * FROM parquet_test WHERE " +
        "b='10' or a in (20,30)"),
        Row(10, "10") :: Row(20, "20")
          :: Row(30, "30") :: Nil)

      // not support by index
      checkAnswer(sql("SELECT * FROM parquet_test WHERE " +
        "b='10' or (b = '20' and a in (10,20,30))"),
        Row(10, "10") :: Row(20, "20") :: Nil)

      // use index
      checkAnswer(sql("SELECT * FROM parquet_test WHERE " +
        "b='10' and b in (10,20,30)"),
        Row(10, "10") :: Nil)

      // use index
      checkAnswer(sql("SELECT * FROM parquet_test WHERE " +
        "b='10' or b in (10,20,30)"),
        Row(10, "10") :: Row(20, "20")
          :: Row(30, "30")  :: Nil)
    }
  }


  test("test parquet use between") {
    val data: Seq[(Int, String)] = (1 to 300).map { i => (i, s"$i") }
    data.toDF("key", "value").createOrReplaceTempView("t")
    sql("insert overwrite table parquet_test select * from t")
    withIndex(TestIndex("parquet_test", "index1")) {
      sql("create oindex index1 on parquet_test (a)")

      // (a#12 >= 10) && (a#12 <= 30)
      // use index
      checkAnswer(sql("SELECT * FROM parquet_test WHERE " +
        "a BETWEEN 10 AND 12"),
        Row(10, "10") :: Row(11, "11")
          :: Row(12, "12") :: Nil)
    }
  }

  test("test oap use in") {
    val data: Seq[(Int, String)] = (1 to 300).map { i => (i, s"this is test $i") }
    data.toDF("key", "value").createOrReplaceTempView("t")
    sql("insert overwrite table oap_test select * from t")
    withIndex(TestIndex("oap_test", "index1")) {
      sql("create oindex index1 on oap_test (b)")

      // will use b in (....)
      checkAnswer(sql("SELECT * FROM oap_test WHERE " +
        "b in('this is test 1','this is test 2','this is test 4')"),
        Row(1, "this is test 1") :: Row(2, "this is test 2")
          :: Row(4, "this is test 4") :: Nil)

      checkAnswer(sql("SELECT * FROM oap_test WHERE " +
        "b in('this is test 2','this is test 1','this is test 2')"),
        Row(1, "this is test 1") :: Row(2, "this is test 2") :: Nil)

      checkAnswer(sql("SELECT * FROM oap_test WHERE " +
        "b in('this is test 1','this is test 2','this is test 1')"),
        Row(1, "this is test 1") :: Row(2, "this is test 2") :: Nil)
    }
  }


  test("test oap use in IntFieldNotCastDouble") {
    val data: Seq[(Int, String)] = (1 to 300).map { i => (i, s"$i") }
    data.toDF("key", "value").createOrReplaceTempView("t")
    sql("insert overwrite table oap_test select * from t")
    withIndex(TestIndex("oap_test", "index1")) {
      sql("create oindex index1 on oap_test (a)")

      // will use a in (20,30,40), value cast to int
      checkAnswer(sql("SELECT * FROM oap_test WHERE " +
        "a=10 AND a in (20,30,40)"), Nil)
    }
  }

  test("test oap query include in") {
    val data: Seq[(Int, String)] = (1 to 300).map { i => (i, s"$i") }
    data.toDF("key", "value").createOrReplaceTempView("t")
    sql("insert overwrite table oap_test select * from t")
    withIndex(TestIndex("oap_test", "index1"),
      TestIndex("oap_test", "index2")) {
      sql("create oindex index1 on oap_test (a)")
      sql("create oindex index2 on oap_test (b)")

      // ((cast(a#12 as double) = 10.0) || a#12 IN (20,30)),
      // not support cast(a#12 as double) = 10.0
      // can not use index
      checkAnswer(sql("SELECT * FROM oap_test WHERE " +
        "a=10 or a in (20,30)"),
        Row(10, "10") :: Row(20, "20")
          :: Row(30, "30") :: Nil)

      // use index
      checkAnswer(sql("SELECT * FROM oap_test WHERE " +
        "b='10' and b in (10,20,30)"),
        Row(10, "10") :: Nil)

      // use index
      checkAnswer(sql("SELECT * FROM oap_test WHERE " +
        "b='10' or b in (10,20,30)"),
        Row(10, "10") :: Row(20, "20")
          :: Row(30, "30")  :: Nil)

      // not support by index
      checkAnswer(sql("SELECT * FROM oap_test WHERE " +
        "b='10' or a in (20,30)"),
        Row(10, "10") :: Row(20, "20")
          :: Row(30, "30") :: Nil)

      // not support by index
      checkAnswer(sql("SELECT * FROM oap_test WHERE " +
        "b='10' or (b = '20' and a in (10,20,30))"),
        Row(10, "10") :: Row(20, "20") :: Nil)
    }
  }

  test("test parquet inner join") {
    val data: Seq[(Int, String)] = (1 to 300).map { i => (i/10, s"$i") }
    data.toDF("key", "value").createOrReplaceTempView("t")
    sql("insert overwrite table parquet_test select * from t")
    withIndex(TestIndex("parquet_test", "index1")) {
      sql("create oindex index1 on parquet_test (a)")

      checkAnswer(sql("select t2.a, sum(t2.b) " +
        "from (select a from parquet_test where a = 3 ) t1 " +
        "inner join parquet_test t2 on t1.a = t2.a " +
        "group by t2.a"),
        Row(3, 3450.0) :: Nil)
    }
  }

  test("filtering null key") {
    withIndex(TestIndex("oap_test", "idx1")) {
      val rowRDD = spark.sparkContext.parallelize(1 to 100, 3).map { i =>
        if (i <= 5) Seq(null, s"this is row $i") else Seq(i, s"this is row $i")
      }.map(Row.fromSeq)
      val schema =
        StructType(
          StructField("a", IntegerType) ::
            StructField("c", StringType) :: Nil)
      val df = spark.createDataFrame(rowRDD, schema)
      df.createOrReplaceTempView("t")
      val nullKeyRows = (1 to 5).map(i => Row(null, s"this is row $i"))

      sql("insert overwrite table oap_test select * from t")

      sql("create oindex idx1 on oap_test (a)")

      checkAnswer(sql("SELECT * FROM oap_test WHERE a is null"), nullKeyRows)

      checkAnswer(sql("SELECT * FROM oap_test WHERE a > 11 AND a <= 13"),
        Row(12, "this is row 12") :: Row(13, "this is row 13") :: Nil)

      checkAnswer(sql("SELECT * FROM oap_test WHERE a <= 2"), Nil)

      sql("insert into table oap_test values(null, 'this is row 400')")
      sql("insert into table oap_test values(null, 'this is row 500')")
      sql("refresh oindex on oap_test")

      checkAnswer(sql("SELECT * FROM oap_test WHERE a is null"),
        nullKeyRows :+ Row(null, "this is row 400") :+ Row(null, "this is row 500"))
    }
  }

  test("filtering null key in Parquet format") {
    withIndex(TestIndex("parquet_test", "idx1")) {
      val rowRDD = spark.sparkContext.parallelize(1 to 100, 3).map { i =>
        if (i <= 5) Seq(null, s"this is row $i") else Seq(i, s"this is row $i")
      }.map(Row.fromSeq)
      val schema =
        StructType(
          StructField("a", IntegerType) ::
            StructField("c", StringType) :: Nil)
      val df = spark.createDataFrame(rowRDD, schema)
      df.createOrReplaceTempView("t")
      val nullKeyRows = (1 to 5).map(i => Row(null, s"this is row $i"))

      sql("insert overwrite table parquet_test select * from t")

      sql("create oindex idx1 on parquet_test (a)")

      checkAnswer(sql("SELECT * FROM parquet_test WHERE a is null"), nullKeyRows)

      checkAnswer(sql("SELECT * FROM parquet_test WHERE a > 11 AND a <= 13"),
        Row(12, "this is row 12") :: Row(13, "this is row 13") :: Nil)

      checkAnswer(sql("SELECT * FROM parquet_test WHERE a <= 2"), Nil)

      sql("insert into table parquet_test values(null, 'this is row 400')")
      sql("insert into table parquet_test values(null, 'this is row 500')")
      sql("refresh oindex on parquet_test")

      checkAnswer(sql("SELECT * FROM parquet_test WHERE a is null"),
        nullKeyRows :+ Row(null, "this is row 400") :+ Row(null, "this is row 500"))
    }
  }

  test("filtering non-null key") {
    val rowRDD = spark.sparkContext.parallelize(1 to 10).map { i =>
      if (i <= 3) Seq(null, s"this is row $i") else Seq(i, s"this is row $i")
    }.map(Row.fromSeq)
    val schema =
      StructType(
        StructField("a", IntegerType) ::
          StructField("c", StringType) :: Nil)
    val df = spark.createDataFrame(rowRDD, schema)
    df.createOrReplaceTempView("t")
    val nonNullKeyRows = (4 to 10).map(i => Row(i, s"this is row $i"))

    sql("insert overwrite table oap_test select * from t")
    withIndex(TestIndex("oap_test", "idx1")) {
      sql("create oindex idx1 on oap_test (a)")

      checkAnswer(sql("SELECT * FROM oap_test WHERE a is not null"), nonNullKeyRows)

      checkAnswer(sql("SELECT * FROM oap_test WHERE a > 7 AND a <= 9"),
        Row(8, "this is row 8") :: Row(9, "this is row 9") :: Nil)

      checkAnswer(sql("SELECT * FROM oap_test WHERE a <= 2"), Nil)
    }
  }

  test("filtering non-null key in Parquet format") {
    val rowRDD = spark.sparkContext.parallelize(1 to 10).map { i =>
      if (i <= 3) Seq(null, s"this is row $i") else Seq(i, s"this is row $i")
    }.map(Row.fromSeq)
    val schema =
      StructType(
        StructField("a", IntegerType) ::
          StructField("c", StringType) :: Nil)
    val df = spark.createDataFrame(rowRDD, schema)
    df.createOrReplaceTempView("t")
    val nonNullKeyRows = (4 to 10).map(i => Row(i, s"this is row $i"))

    sql("insert overwrite table parquet_test select * from t")
    withIndex(TestIndex("parquet_test", "idx1")) {
      sql("create oindex idx1 on parquet_test (a)")

      checkAnswer(sql("SELECT * FROM parquet_test WHERE a is not null"), nonNullKeyRows)

      checkAnswer(sql("SELECT * FROM parquet_test WHERE a > 7 AND a <= 9"),
        Row(8, "this is row 8") :: Row(9, "this is row 9") :: Nil)

      checkAnswer(sql("SELECT * FROM parquet_test WHERE a <= 2"), Nil)
    }
  }

  test("filtering null key and normal key mixed") {
    val rowRDD = spark.sparkContext.parallelize(1 to 100, 3).map { i =>
      if (i <= 5) Seq(null, s"this is row $i") else Seq(i, s"this is row $i")
    }.map(Row.fromSeq)
    val schema =
      StructType(
        StructField("a", IntegerType) ::
          StructField("c", StringType) :: Nil)
    val df = spark.createDataFrame(rowRDD, schema)
    df.createOrReplaceTempView("t")
    val nullKeyRows = (1 to 5).map(i => Row(null, s"this is row $i"))

    sql("insert overwrite table oap_test select * from t")
    withIndex(TestIndex("oap_test", "idx1")) {
      sql("create oindex idx1 on oap_test (a)")

      checkAnswer(sql("SELECT * FROM oap_test WHERE a > 11 AND a <= 13 or a is null"),
        Row(12, "this is row 12") :: Row(13, "this is row 13") :: Nil ++ nullKeyRows)

      checkAnswer(sql("SELECT * FROM oap_test WHERE a > 23 and a is null"), Nil)
    }
  }

  test("filtering null key and normal key mixed in Parquet format") {
    val rowRDD = spark.sparkContext.parallelize(1 to 100, 3).map { i =>
      if (i <= 5) Seq(null, s"this is row $i") else Seq(i, s"this is row $i")
    }.map(Row.fromSeq)
    val schema =
      StructType(
        StructField("a", IntegerType) ::
          StructField("c", StringType) :: Nil)
    val df = spark.createDataFrame(rowRDD, schema)
    df.createOrReplaceTempView("t")
    val nullKeyRows = (1 to 5).map(i => Row(null, s"this is row $i"))

    sql("insert overwrite table parquet_test select * from t")
    withIndex(TestIndex("parquet_test", "idx1")) {
      sql("create oindex idx1 on parquet_test (a)")

      checkAnswer(sql("SELECT * FROM parquet_test WHERE a > 11 AND a <= 13 or a is null"),
        Row(12, "this is row 12") :: Row(13, "this is row 13") :: Nil ++ nullKeyRows)

      checkAnswer(sql("SELECT * FROM parquet_test WHERE a > 23 and a is null"), Nil)
    }
  }

  test("get columns hit index") {
    val rowRDD = spark.sparkContext.parallelize(1 to 100, 3).map(i =>
      Seq(i, s"this is row $i")).map(Row.fromSeq)
    val schema =
      StructType(
        StructField("a", IntegerType) ::
          StructField("c", StringType) :: Nil)
    val df = spark.createDataFrame(rowRDD, schema)
    df.createOrReplaceTempView("t")

    sql("insert overwrite table parquet_test select * from t")
    withIndex(
      TestIndex("parquet_test", "idx1"),
      TestIndex("parquet_test", "idx2")) {
      sql("create oindex idx1 on parquet_test (a)")
      sql("create oindex idx2 on parquet_test (a, b)")

      val df1 = sql("SELECT * FROM parquet_test WHERE a = 1")
      checkAnswer(df1, Row(1, "this is row 1") :: Nil)
      val ret1 = getColumnsHitIndex(df1.queryExecution.sparkPlan)
      assert(ret1.keySet.size == 1 && ret1.keySet.head == "a")
      assert(ret1.values.head.toString == BTreeIndex(BTreeIndexEntry(0)::Nil).toString)

      val df2 = sql("SELECT * FROM parquet_test WHERE a = 1 AND b = 'this is row 1'")
      checkAnswer(df2, Row(1, "this is row 1") :: Nil)
      val ret2 = getColumnsHitIndex(df2.queryExecution.sparkPlan)
      assert(ret2.keySet.size == 2 && ret2.contains("a") && ret2.contains("b"))
      assert(ret2("a") == ret2("b") && ret2("a").toString
        == BTreeIndex(BTreeIndexEntry(0)::BTreeIndexEntry(1)::Nil).toString)
    }
  }

  test("filtering parquet in FiberCache") {
      withSQLConf("spark.sql.oap.parquet.data.cache.enable" -> "true") {
        val data: Seq[(Int, String)] = (1 to 300).map { i => (i, s"this is test $i") }
        data.toDF("key", "value").createOrReplaceTempView("t")
        sql("insert overwrite table parquet_test select * from t")
        withIndex(TestIndex("parquet_test", "index1")) {
          sql("create oindex index1 on parquet_test (a)")

          checkAnswer(sql("SELECT * FROM parquet_test WHERE a = 1"),
            Row(1, "this is test 1") :: Nil)
          checkAnswer(sql("SELECT * FROM parquet_test WHERE a > 1 AND a <= 3"),
            Row(2, "this is test 2") :: Row(3, "this is test 3") :: Nil)
      }
    }
  }

<<<<<<< HEAD
  test("filtering parquet in FiberCache with partition") {
    withSQLConf("spark.sql.oap.parquet.data.cache.enable" -> "true") {
      val data: Seq[(Int, Int)] = (1 to 100).map { i => (i, i) }
      data.toDF("key", "value").createOrReplaceTempView("t")

      sql(
        """
          |INSERT OVERWRITE TABLE t_refresh_parquet
          |partition (b=1)
          |SELECT key from t where value < 4
        """.stripMargin)

      sql("create oindex index1 on t_refresh_parquet (a)")

      checkAnswer(sql("select * from t_refresh_parquet where b = '1' and a = 2"),
        Row(2, 1) :: Nil)
    }
=======
  test("filtering parquet without both code gen and off-heap cache") {
    spark.sqlContext.setConf(SQLConf.WHOLESTAGE_CODEGEN_ENABLED.key, "false")
    withSQLConf("spark.sql.oap.parquet.data.cache.enable" -> "false") {
      val data: Seq[(Int, String)] = (1 to 300).map { i => (i, s"this is test $i") }
      data.toDF("key", "value").createOrReplaceTempView("t")
      sql("insert overwrite table parquet_test select * from t")
      withIndex(TestIndex("parquet_test", "index1")) {
        sql("create oindex index1 on parquet_test (b)")

        // will use b in (....)
        checkAnswer(sql("SELECT * FROM parquet_test WHERE " +
          "b in('this is test 1','this is test 2','this is test 4')"),
          Row(1, "this is test 1") :: Row(2, "this is test 2")
            :: Row(4, "this is test 4") :: Nil)
      }
    }
    spark.sqlContext.setConf(SQLConf.WHOLESTAGE_CODEGEN_ENABLED.key, "true")
>>>>>>> f2c4843b
  }
}<|MERGE_RESOLUTION|>--- conflicted
+++ resolved
@@ -1006,7 +1006,6 @@
     }
   }
 
-<<<<<<< HEAD
   test("filtering parquet in FiberCache with partition") {
     withSQLConf("spark.sql.oap.parquet.data.cache.enable" -> "true") {
       val data: Seq[(Int, Int)] = (1 to 100).map { i => (i, i) }
@@ -1024,7 +1023,8 @@
       checkAnswer(sql("select * from t_refresh_parquet where b = '1' and a = 2"),
         Row(2, 1) :: Nil)
     }
-=======
+  }
+
   test("filtering parquet without both code gen and off-heap cache") {
     spark.sqlContext.setConf(SQLConf.WHOLESTAGE_CODEGEN_ENABLED.key, "false")
     withSQLConf("spark.sql.oap.parquet.data.cache.enable" -> "false") {
@@ -1042,6 +1042,5 @@
       }
     }
     spark.sqlContext.setConf(SQLConf.WHOLESTAGE_CODEGEN_ENABLED.key, "true")
->>>>>>> f2c4843b
   }
 }