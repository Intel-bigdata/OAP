/*
 * Licensed to the Apache Software Foundation (ASF) under one or more
 * contributor license agreements.  See the NOTICE file distributed with
 * this work for additional information regarding copyright ownership.
 * The ASF licenses this file to You under the Apache License, Version 2.0
 * (the "License"); you may not use this file except in compliance with
 * the License.  You may obtain a copy of the License at
 *
 *    http://www.apache.org/licenses/LICENSE-2.0
 *
 * Unless required by applicable law or agreed to in writing, software
 * distributed under the License is distributed on an "AS IS" BASIS,
 * WITHOUT WARRANTIES OR CONDITIONS OF ANY KIND, either express or implied.
 * See the License for the specific language governing permissions and
 * limitations under the License.
 */

package org.apache.spark.sql.execution.datasources.oap

import java.sql.Date

import org.apache.hadoop.conf.Configuration
import org.apache.hadoop.fs.Path
import org.scalatest.BeforeAndAfterEach

import org.apache.spark.sql.{QueryTest, Row}
import org.apache.spark.sql.catalyst.util.DateTimeUtils
import org.apache.spark.sql.internal.SQLConf
<<<<<<< HEAD
import org.apache.spark.util.Utils

class FilterSuite extends QueryTest with SharedOapContext with BeforeAndAfterEach {
=======
import org.apache.spark.sql.test.SharedSQLContext
import org.apache.spark.sql.types.{IntegerType, StringType, StructField, StructType}
import org.apache.spark.util.Utils


class FilterSuite extends QueryTest with SharedSQLContext with BeforeAndAfterEach {
>>>>>>> 71169c45
  import testImplicits._

  private var currentPath: String = _

  override def beforeEach(): Unit = {
    val path = Utils.createTempDir().getAbsolutePath
    currentPath = path
    sql(s"""CREATE TEMPORARY VIEW oap_test (a INT, b STRING)
           | USING oap
           | OPTIONS (path '$path')""".stripMargin)
    sql(s"""CREATE TEMPORARY VIEW oap_test_rowgroup (a INT, b STRING)
           | USING oap
           | OPTIONS (path '$path', "rowgroup" '1025', 'compression' 'GZIP')""".stripMargin)
    sql(s"""CREATE TEMPORARY VIEW oap_test_date (a INT, b DATE)
           | USING oap
           | OPTIONS (path '$path')""".stripMargin)
    sql(s"""CREATE TEMPORARY VIEW parquet_test (a INT, b STRING)
           | USING parquet
           | OPTIONS (path '$path')""".stripMargin)
    sql(s"""CREATE TEMPORARY VIEW parquet_test_date (a INT, b DATE)
           | USING parquet
           | OPTIONS (path '$path')""".stripMargin)
    sql(s"""CREATE TABLE t_refresh (a int, b int)
           | USING oap
           | PARTITIONED by (b)""".stripMargin)
    sql(s"""CREATE TABLE t_refresh_parquet (a int, b int)
            | USING parquet
            | PARTITIONED by (b)""".stripMargin)
  }

  override def afterEach(): Unit = {
    sqlContext.dropTempTable("oap_test")
    sqlContext.dropTempTable("oap_test_rowgroup")
    sqlContext.dropTempTable("oap_test_date")
    sqlContext.dropTempTable("parquet_test")
    sqlContext.dropTempTable("parquet_test_date")
    sql("DROP TABLE IF EXISTS t_refresh")
    sql("DROP TABLE IF EXISTS t_refresh_parquet")
  }

  test("empty table") {
    checkAnswer(sql("SELECT * FROM oap_test"), Nil)
  }

  test("insert into table") {
    val data: Seq[(Int, String)] = (1 to 3000).map { i => (i, s"this is test $i") }
    data.toDF("key", "value").createOrReplaceTempView("t")
    checkAnswer(sql("SELECT * FROM oap_test"), Seq.empty[Row])
    sql("insert overwrite table oap_test select * from t")
    checkAnswer(sql("SELECT * FROM oap_test"), data.map { row => Row(row._1, row._2) })
  }

  test("test oap row group size change") {
    val previousRowGroupSize = sqlContext.conf.getConfString(SQLConf.OAP_ROW_GROUP_SIZE.key)
    // change default row group size
    sqlContext.conf.setConfString(SQLConf.OAP_ROW_GROUP_SIZE.key, "1025")
    val data: Seq[(Int, String)] = (1 to 3000).map { i => (i, s"this is test $i") }
    data.toDF("key", "value").createOrReplaceTempView("t")
    checkAnswer(sql("SELECT * FROM oap_test"), Seq.empty[Row])
    sql("insert overwrite table oap_test select * from t")
    checkAnswer(sql("SELECT * FROM oap_test"), data.map { row => Row(row._1, row._2) })
    // set back to default value
    if (previousRowGroupSize == null) {
      sqlContext.conf.setConfString(SQLConf.OAP_ROW_GROUP_SIZE.key,
        SQLConf.OAP_ROW_GROUP_SIZE.defaultValueString)
    } else {
      sqlContext.conf.setConfString(SQLConf.OAP_ROW_GROUP_SIZE.key,
        previousRowGroupSize)
    }
  }

  test("test oap row group size and compression code change through table option") {
    // TODO: How to confirm the config takes effect?
    val data: Seq[(Int, String)] = (1 to 3000).map { i => (i, s"this is test $i") }
    data.toDF("key", "value").createOrReplaceTempView("t")
    checkAnswer(sql("SELECT * FROM oap_test_rowgroup"), Seq.empty[Row])
    sql("insert overwrite table oap_test_rowgroup select * from t")
    checkAnswer(sql("SELECT * FROM oap_test_rowgroup"), data.map { row => Row(row._1, row._2) })
  }

  test("test date type") {
    val data: Seq[(Int, Date)] = (1 to 3000).map { i => (i, DateTimeUtils.toJavaDate(i)) }
    data.toDF("key", "value").createOrReplaceTempView("d")
    sql("insert overwrite table oap_test_date select * from d")
    checkAnswer(sql("SELECT * FROM oap_test_date"), data.map {row => Row(row._1, row._2)})
  }

  test("filtering") {
    val data: Seq[(Int, String)] = (1 to 300).map { i => (i, s"this is test $i") }
    data.toDF("key", "value").createOrReplaceTempView("t")
    sql("insert overwrite table oap_test select * from t")
    sql("create oindex index1 on oap_test (a)")

    checkAnswer(sql("SELECT * FROM oap_test WHERE a = 1"),
      Row(1, "this is test 1") :: Nil)

    checkAnswer(sql("SELECT * FROM oap_test WHERE a > 1 AND a <= 3"),
      Row(2, "this is test 2") :: Row(3, "this is test 3") :: Nil)

    checkAnswer(sql("SELECT * FROM oap_test WHERE a <= 2"),
      Row(1, "this is test 1") :: Row(2, "this is test 2") :: Nil)

    checkAnswer(sql("SELECT * FROM oap_test WHERE a >= 300"),
      Row(300, "this is test 300") :: Nil)

    sql("drop oindex index1 on oap_test")
  }

  test("filtering2") {
    val data: Seq[(Int, String)] = (1 to 300).map { i => (i, s"this is test $i") }
    data.toDF("key", "value").createOrReplaceTempView("t")
    sql("insert overwrite table oap_test select * from t where key = 1")
    sql("insert into table oap_test select * from t where key = 2")
    sql("insert into table oap_test select * from t where key = 3")
    sql("insert into table oap_test select * from t where key = 4")

    sql("create oindex index1 on oap_test (a)")

    val checkPath = new Path(currentPath)
    val fs = checkPath.getFileSystem(new Configuration())
    val indexFiles = fs.globStatus(new Path(checkPath, "*.index"))
    assert(indexFiles.length == 4)

    checkAnswer(sql("SELECT * FROM oap_test WHERE a = 1"),
      Row(1, "this is test 1") :: Nil)

    checkAnswer(sql("SELECT * FROM oap_test WHERE a > 1 AND a <= 3"),
      Row(2, "this is test 2") :: Row(3, "this is test 3") :: Nil)

    sql("drop oindex index1 on oap_test")
  }

  test("filtering multi index") {
    val data: Seq[(Int, String)] = (1 to 300).map { i => (i, s"this is test $i") }
    data.toDF("key", "value").createOrReplaceTempView("t")
    sql("insert overwrite table oap_test select * from t")
    sql("create oindex index1 on oap_test (a, b)")

    checkAnswer(sql("SELECT * FROM oap_test WHERE a = 150 and b < 'this is test 3'"),
      Row(150, "this is test 150") :: Nil)

    checkAnswer(sql("SELECT * FROM oap_test WHERE a = 150 and b >= 'this is test 1'"),
      Row(150, "this is test 150") :: Nil)

    checkAnswer(sql("SELECT * FROM oap_test WHERE a = 150 and b = 'this is test 150'"),
      Row(150, "this is test 150") :: Nil)

    checkAnswer(sql("SELECT * FROM oap_test WHERE a > 299 and b < 'this is test 9'"),
      Row(300, "this is test 300") :: Nil)

    sql("drop oindex index1 on oap_test")
  }

  test("filtering parquet") {
    val data: Seq[(Int, String)] = (1 to 300).map { i => (i, s"this is test $i") }
    data.toDF("key", "value").createOrReplaceTempView("t")
    sql("insert overwrite table parquet_test select * from t")
    sql("create oindex index1 on parquet_test (a)")

    checkAnswer(sql("SELECT * FROM parquet_test WHERE a = 1"),
      Row(1, "this is test 1") :: Nil)

    checkAnswer(sql("SELECT * FROM parquet_test WHERE a > 1 AND a <= 3"),
      Row(2, "this is test 2") :: Row(3, "this is test 3") :: Nil)

    checkAnswer(sql("SELECT * FROM parquet_test WHERE a > 1 AND b = 'this is test 2'"),
      Row(2, "this is test 2") :: Nil)
  }

  test("filtering parquet2") {
    val data: Seq[(Int, String)] = (1 to 300).map { i => (i, s"this is test $i") }
    data.toDF("key", "value").createOrReplaceTempView("t")
    sql("insert overwrite table parquet_test select * from t where key = 1")
    sql("insert into table parquet_test select * from t where key = 2")
    sql("insert into table parquet_test select * from t where key = 3")
    sql("insert into table parquet_test select * from t where key = 4")

    sql("create oindex index1 on parquet_test (a)")

    val checkPath = new Path(currentPath)
    val fs = checkPath.getFileSystem(new Configuration())
    val indexFiles = fs.globStatus(new Path(checkPath, "*.index"))
    assert(indexFiles.length == 4)

    checkAnswer(sql("SELECT * FROM parquet_test WHERE a = 1"),
      Row(1, "this is test 1") :: Nil)

    val result = sql("SELECT * FROM parquet_test WHERE a > 1 AND a <= 3").collect()

    checkAnswer(sql("SELECT * FROM parquet_test WHERE a > 1 AND a <= 3"),
      Row(2, "this is test 2") :: Row(3, "this is test 3") :: Nil)
  }

  test("test refresh in parquet format on same partition") {
    val data: Seq[(Int, Int)] = (1 to 100).map { i => (i, i) }
    data.toDF("key", "value").createOrReplaceTempView("t")

    sql(
      """
        |INSERT OVERWRITE TABLE t_refresh_parquet
        |partition (b=1)
        |SELECT key from t where value < 4
      """.stripMargin)

    sql("create oindex index1 on t_refresh_parquet (a)")

    checkAnswer(sql("select * from t_refresh_parquet"),
      Row(1, 1) :: Row(2, 1) :: Row(3, 1) :: Nil)

    sql(
      """
        |INSERT INTO TABLE t_refresh_parquet
        |partition (b=1)
        |SELECT key from t where value == 4
      """.stripMargin)

    sql("refresh oindex on t_refresh_parquet")

    checkAnswer(sql("select * from t_refresh_parquet"),
      Row(1, 1) :: Row(2, 1) :: Row(3, 1) :: Row(4, 1) :: Nil)
  }

  test("test refresh in parquet format on different partition") {
    val data: Seq[(Int, Int)] = (1 to 100).map { i => (i, i) }
    data.toDF("key", "value").createOrReplaceTempView("t")

    sql(
      """
        |INSERT OVERWRITE TABLE t_refresh_parquet
        |partition (b=1)
        |SELECT key from t where value < 4
      """.stripMargin)

    sql("create oindex index1 on t_refresh_parquet (a)")

    checkAnswer(sql("select * from t_refresh_parquet"),
      Row(1, 1) :: Row(2, 1) :: Row(3, 1) :: Nil)

    sql(
      """
        |INSERT INTO TABLE t_refresh_parquet
        |partition (b=2)
        |SELECT key from t where value == 4
      """.stripMargin)

    sql(
      """
        |INSERT INTO TABLE t_refresh_parquet
        |partition (b=1)
        |SELECT key from t where value == 5
      """.stripMargin)

    sql("refresh oindex on t_refresh_parquet")

    checkAnswer(sql("select * from t_refresh_parquet"),
      Row(1, 1) :: Row(2, 1) :: Row(3, 1) :: Row(5, 1) :: Row(4, 2) :: Nil)
  }

  test("test refresh in oap format on same partition") {
    val data: Seq[(Int, Int)] = (1 to 100).map { i => (i, i) }
    data.toDF("key", "value").createOrReplaceTempView("t")

    sql(
      """
        |INSERT OVERWRITE TABLE t_refresh
        |partition (b=1)
        |SELECT key from t where value < 4
      """.stripMargin)

    sql("create oindex index1 on t_refresh (a)")

    checkAnswer(sql("select * from t_refresh"),
      Row(1, 1) :: Row(2, 1) :: Row(3, 1) :: Nil)

    sql(
      """
        |INSERT INTO TABLE t_refresh
        |partition (b=1)
        |SELECT key from t where value == 4
      """.stripMargin)

    sql("refresh oindex on t_refresh")

    checkAnswer(sql("select * from t_refresh"),
      Row(1, 1) :: Row(2, 1) :: Row(3, 1) :: Row(4, 1) :: Nil)
  }

  test("test refresh in oap format on different partition") {
    val data: Seq[(Int, Int)] = (1 to 100).map { i => (i, i) }
    data.toDF("key", "value").createOrReplaceTempView("t")

    sql(
      """
        |INSERT OVERWRITE TABLE t_refresh
        |partition (b=1)
        |SELECT key from t where value < 4
      """.stripMargin)

    sql("create oindex index1 on t_refresh (a)")

    checkAnswer(sql("select * from t_refresh"),
      Row(1, 1) :: Row(2, 1) :: Row(3, 1) :: Nil)

    sql(
      """
        |INSERT INTO TABLE t_refresh
        |partition (b=2)
        |SELECT key from t where value == 4
      """.stripMargin)

    sql(
      """
        |INSERT INTO TABLE t_refresh
        |partition (b=1)
        |SELECT key from t where value == 5
      """.stripMargin)

    sql("refresh oindex on t_refresh")

    checkAnswer(sql("select * from t_refresh"),
      Row(1, 1) :: Row(2, 1) :: Row(3, 1) :: Row(4, 2) :: Row(5, 1) :: Nil)
  }

  test("refresh table of oap format without partition") {
    val data: Seq[(Int, String)] = (1 to 300).map { i => (i, s"this is test $i") }
    data.toDF("key", "value").createOrReplaceTempView("t")
    sql("insert overwrite table oap_test select * from t")
    sql("create oindex index1 on oap_test (a)")

    checkAnswer(sql("SELECT * FROM oap_test WHERE a = 1"),
      Row(1, "this is test 1") :: Nil)

    sql("insert into table oap_test select * from t")
    val checkPath = new Path(currentPath)
    val fs = checkPath.getFileSystem(new Configuration())
    assert(fs.globStatus(new Path(checkPath, "*.index")).length == 2)

    sql("refresh oindex on oap_test")
    assert(fs.globStatus(new Path(checkPath, "*.index")).length == 4)

    checkAnswer(sql("SELECT * FROM oap_test WHERE a = 1"),
      Row(1, "this is test 1") :: Row(1, "this is test 1") :: Nil)
  }

  test("refresh table of parquet format without partition") {
    val data: Seq[(Int, String)] = (1 to 300).map { i => (i, s"this is test $i") }
    data.toDF("key", "value").createOrReplaceTempView("t")
    sql("insert overwrite table parquet_test select * from t")
    sql("create oindex index1 on parquet_test (a)")

    checkAnswer(sql("SELECT * FROM parquet_test WHERE a = 1"),
      Row(1, "this is test 1") :: Nil)

    sql("insert into table parquet_test select * from t")
    sql("refresh oindex on parquet_test")

    checkAnswer(sql("SELECT * FROM parquet_test WHERE a = 1"),
      Row(1, "this is test 1") :: Row(1, "this is test 1") :: Nil)
  }

  test("filtering by string") {
    val data: Seq[(Int, String)] = (1 to 300).map { i => (i, s"this is test $i") }
    data.toDF("key", "value").createOrReplaceTempView("t")
    sql("insert overwrite table oap_test select * from t")
    sql("create oindex index1 on oap_test (a) using btree")

    checkAnswer(sql("SELECT * FROM oap_test WHERE a = 1"),
      Row(1, "this is test 1") :: Nil)

    sql("insert into table oap_test select * from t")
    sql("refresh oindex on oap_test")

    checkAnswer(sql("SELECT * FROM oap_test WHERE a = 1"),
      Row(1, "this is test 1") :: Row(1, "this is test 1") :: Nil)
  }

  test("support data append without refresh") {
    val data: Seq[(Int, String)] = (1 to 300).map { i => (i, s"this is test $i") }
    data.toDF("key", "value").createOrReplaceTempView("t")

    sql("insert overwrite table oap_test select * from t where key > 100")
    sql("create oindex index1 on oap_test (a)")
    checkAnswer(sql("SELECT * FROM oap_test WHERE a = 100"), Nil)
    sql("insert into table oap_test select * from t where key = 100")
    checkAnswer(sql("SELECT * FROM oap_test WHERE a = 100"),
      Row(100, "this is test 100") :: Nil)

    sql("insert overwrite table parquet_test select * from t where key > 100")
    sql("create oindex index1 on parquet_test (a)")
    checkAnswer(sql("SELECT * FROM parquet_test WHERE a = 100"), Nil)
    sql("insert into table parquet_test select * from t where key = 100")
    checkAnswer(sql("SELECT * FROM parquet_test WHERE a = 100"),
      Row(100, "this is test 100") :: Nil)
  }

  test("filtering by string with duplicate refresh") {
    val data: Seq[(Int, String)] = (1 to 300).map { i => (i, s"this is test $i") }
    data.toDF("key", "value").createOrReplaceTempView("t")
    sql("insert overwrite table oap_test select * from t")
    sql("create oindex index1 on oap_test (a) using btree")

    checkAnswer(sql("SELECT * FROM oap_test WHERE a = 1"),
      Row(1, "this is test 1") :: Nil)

    sql("insert into table oap_test select * from t")
    val check_path = new Path(currentPath)
    assert(check_path.getFileSystem(
      new Configuration()).globStatus(new Path(check_path, "*.index")).length == 2)
    sql("refresh oindex on oap_test")
    assert(check_path.getFileSystem(
      new Configuration()).globStatus(new Path(check_path, "*.index")).length == 4)

    val a = sql("SELECT * FROM oap_test WHERE a = 1")
    checkAnswer(sql("SELECT * FROM oap_test WHERE a = 1"),
      Row(1, "this is test 1") :: Row(1, "this is test 1") :: Nil)

    sql("refresh oindex on oap_test")

    checkAnswer(sql("SELECT * FROM oap_test WHERE a = 1"),
      Row(1, "this is test 1") :: Row(1, "this is test 1") :: Nil)
  }

  test("filtering with string type index") {
    val data: Seq[(Int, String)] = (1 to 300).map { i => (i, s"this is test $i") }
    data.toDF("key", "value").createOrReplaceTempView("t")
    sql("insert overwrite table oap_test select * from t")
    sql("create oindex index1 on oap_test (b)")

    checkAnswer(sql("SELECT * FROM oap_test WHERE b = 'this is test 1'"),
      Row(1, "this is test 1") :: Nil)

    checkAnswer(sql("SELECT * FROM oap_test WHERE a > 1 AND a <= 3"),
      Row(2, "this is test 2") :: Row(3, "this is test 3") :: Nil)
    sql("drop oindex index1 on oap_test")
  }

  test("test paruet use in") {
    val data: Seq[(Int, String)] = (1 to 300).map { i => (i, s"this is test $i") }
    data.toDF("key", "value").createOrReplaceTempView("t")
    sql("insert overwrite table parquet_test select * from t")
    sql("create oindex index1 on parquet_test (b)")

    // will use b in (....)
    checkAnswer(sql("SELECT * FROM parquet_test WHERE " +
      "b in('this is test 1','this is test 2','this is test 4')"),
      Row(1, "this is test 1") :: Row(2, "this is test 2")
        :: Row(4, "this is test 4") :: Nil)
  }

  test("test parquet use in StringFieldNotCastDouble") {
    val data: Seq[(Int, String)] = (1 to 300).map { i => (i, s"$i") }
    data.toDF("key", "value").createOrReplaceTempView("t")
    sql("insert overwrite table parquet_test select * from t")
    sql("create oindex index1 on parquet_test (b)")

    // will use b in(1,2,4), values cast to string
    checkAnswer(sql("SELECT * FROM parquet_test WHERE " +
      "b in(1,2,4)"),
      Row(1, "1") :: Row(2, "2")
        :: Row(4, "4") :: Nil)
  }

  test("test parquet use in IntFieldNotCastDouble") {
    val data: Seq[(Int, String)] = (1 to 300).map { i => (i, s"$i") }
    data.toDF("key", "value").createOrReplaceTempView("t")
    sql("insert overwrite table parquet_test select * from t")
    sql("create oindex index1 on parquet_test (a)")

    // will use a in (20,30,40), value cast to int
    checkAnswer(sql("SELECT * FROM parquet_test WHERE " +
      "a=10 AND a in (20,30,40)"), Nil)
  }

  test("test parquet query include in") {
    val data: Seq[(Int, String)] = (1 to 300).map { i => (i, s"$i") }
    data.toDF("key", "value").createOrReplaceTempView("t")
    sql("insert overwrite table parquet_test select * from t")
    sql("create oindex index1 on parquet_test (a)")
    sql("create oindex index2 on parquet_test (b)")

    // ((cast(a#12 as double) = 10.0) || a#12 IN (20,30)),
    // not support cast(a#12 as double) = 10.0
    // can not use index
    checkAnswer(sql("SELECT * FROM parquet_test WHERE " +
      "a=10 or a in (20,30)"),
      Row(10, "10") :: Row(20, "20")
        :: Row(30, "30") :: Nil)

    // not support by index
    checkAnswer(sql("SELECT * FROM parquet_test WHERE " +
      "b='10' or a in (20,30)"),
      Row(10, "10") :: Row(20, "20")
        :: Row(30, "30") :: Nil)

    // not support by index
    checkAnswer(sql("SELECT * FROM parquet_test WHERE " +
      "b='10' or (b = '20' and a in (10,20,30))"),
      Row(10, "10") :: Row(20, "20") :: Nil)

    // use index
    checkAnswer(sql("SELECT * FROM parquet_test WHERE " +
      "b='10' and b in (10,20,30)"),
      Row(10, "10") :: Nil)

    // use index
    checkAnswer(sql("SELECT * FROM parquet_test WHERE " +
      "b='10' or b in (10,20,30)"),
      Row(10, "10") :: Row(20, "20")
        :: Row(30, "30")  :: Nil)
  }


  test("test parquet use between") {
    val data: Seq[(Int, String)] = (1 to 300).map { i => (i, s"$i") }
    data.toDF("key", "value").createOrReplaceTempView("t")
    sql("insert overwrite table parquet_test select * from t")
    sql("create oindex index1 on parquet_test (a)")

    // (a#12 >= 10) && (a#12 <= 30)
    // use index
    checkAnswer(sql("SELECT * FROM parquet_test WHERE " +
      "a BETWEEN 10 AND 12"),
      Row(10, "10") :: Row(11, "11")
        :: Row(12, "12") :: Nil)
  }

  test("test oap use in") {
    val data: Seq[(Int, String)] = (1 to 300).map { i => (i, s"this is test $i") }
    data.toDF("key", "value").createOrReplaceTempView("t")
    sql("insert overwrite table oap_test select * from t")
    sql("create oindex index1 on oap_test (b)")

    // will use b in (....)
    checkAnswer(sql("SELECT * FROM oap_test WHERE " +
      "b in('this is test 1','this is test 2','this is test 4')"),
      Row(1, "this is test 1") :: Row(2, "this is test 2")
        :: Row(4, "this is test 4") :: Nil)

    checkAnswer(sql("SELECT * FROM oap_test WHERE " +
      "b in('this is test 2','this is test 1','this is test 2')"),
      Row(1, "this is test 1") :: Row(2, "this is test 2") :: Nil)

    checkAnswer(sql("SELECT * FROM oap_test WHERE " +
      "b in('this is test 1','this is test 2','this is test 1')"),
      Row(1, "this is test 1") :: Row(2, "this is test 2") :: Nil)

  }


  test("test oap use in IntFieldNotCastDouble") {
    val data: Seq[(Int, String)] = (1 to 300).map { i => (i, s"$i") }
    data.toDF("key", "value").createOrReplaceTempView("t")
    sql("insert overwrite table oap_test select * from t")
    sql("create oindex index1 on oap_test (a)")

    // will use a in (20,30,40), value cast to int
    checkAnswer(sql("SELECT * FROM oap_test WHERE " +
      "a=10 AND a in (20,30,40)"), Nil)
  }

  test("test oap query include in") {
    val data: Seq[(Int, String)] = (1 to 300).map { i => (i, s"$i") }
    data.toDF("key", "value").createOrReplaceTempView("t")
    sql("insert overwrite table oap_test select * from t")
    sql("create oindex index1 on oap_test (a)")
    sql("create oindex index2 on oap_test (b)")

    // ((cast(a#12 as double) = 10.0) || a#12 IN (20,30)),
    // not support cast(a#12 as double) = 10.0
    // can not use index
    checkAnswer(sql("SELECT * FROM oap_test WHERE " +
      "a=10 or a in (20,30)"),
      Row(10, "10") :: Row(20, "20")
        :: Row(30, "30") :: Nil)

    // use index
    checkAnswer(sql("SELECT * FROM oap_test WHERE " +
      "b='10' and b in (10,20,30)"),
      Row(10, "10") :: Nil)

    // use index
    checkAnswer(sql("SELECT * FROM oap_test WHERE " +
      "b='10' or b in (10,20,30)"),
      Row(10, "10") :: Row(20, "20")
        :: Row(30, "30")  :: Nil)

    // not support by index
    checkAnswer(sql("SELECT * FROM oap_test WHERE " +
      "b='10' or a in (20,30)"),
      Row(10, "10") :: Row(20, "20")
        :: Row(30, "30") :: Nil)

    // not support by index
    checkAnswer(sql("SELECT * FROM oap_test WHERE " +
      "b='10' or (b = '20' and a in (10,20,30))"),
      Row(10, "10") :: Row(20, "20") :: Nil)
  }

  test("test parquet inner join") {
    val data: Seq[(Int, String)] = (1 to 300).map { i => (i / 10, s"$i") }
    data.toDF("key", "value").createOrReplaceTempView("t")
    sql("insert overwrite table parquet_test select * from t")
    sql("create oindex index1 on parquet_test (a)")

    checkAnswer(sql("select t2.a, sum(t2.b) " +
      "from (select a from parquet_test where a = 3 ) t1 " +
      "inner join parquet_test t2 on t1.a = t2.a " +
      "group by t2.a"),
      Row(3, 3450.0) :: Nil)
  }

  test("filtering null key") {
    val data: Seq[(Int, String)] = (1 to 300).map { i => (i, s"this is row $i") }
    val rowRDD = spark.sparkContext.parallelize(1 to 100, 3).map(i =>
      if (i <= 5) Seq(null, s"this is row $i")
      else Seq(i, s"this is row $i")).map(Row.fromSeq)
    val schema =
      StructType(
        StructField("a", IntegerType) ::
          StructField("c", StringType) :: Nil)
    val df = spark.createDataFrame(rowRDD, schema)
    df.createOrReplaceTempView("t")
    val nullKeyRows = (1 to 5).map(i => Row(null, s"this is row $i"))

    sql("insert overwrite table oap_test select * from t")

    sql("create oindex idx1 on oap_test (a)")

    checkAnswer(sql("SELECT * FROM oap_test WHERE a is null"), nullKeyRows)

    checkAnswer(sql("SELECT * FROM oap_test WHERE a > 11 AND a <= 13"),
      Row(12, "this is row 12") :: Row(13, "this is row 13") :: Nil)

    checkAnswer(sql("SELECT * FROM oap_test WHERE a <= 2"), Nil)

    sql("insert into table oap_test values(null, 'this is row 400')")
    sql("insert into table oap_test values(null, 'this is row 500')")
    sql("refresh oindex on oap_test")

    checkAnswer(sql("SELECT * FROM oap_test WHERE a is null"),
      nullKeyRows :+ Row(null, "this is row 400") :+ Row(null, "this is row 500"))

    sql("drop oindex idx1 on oap_test")
  }

  test("filtering null key in Parquet format") {
    val data: Seq[(Int, String)] = (1 to 300).map { i => (i, s"this is row $i") }
    val rowRDD = spark.sparkContext.parallelize(1 to 100, 3).map(i =>
      if (i <= 5) Seq(null, s"this is row $i")
      else Seq(i, s"this is row $i")).map(Row.fromSeq)
    val schema =
      StructType(
        StructField("a", IntegerType) ::
          StructField("c", StringType) :: Nil)
    val df = spark.createDataFrame(rowRDD, schema)
    df.createOrReplaceTempView("t")
    val nullKeyRows = (1 to 5).map(i => Row(null, s"this is row $i"))

    sql("insert overwrite table parquet_test select * from t")

    sql("create oindex idx1 on parquet_test (a)")

    checkAnswer(sql("SELECT * FROM parquet_test WHERE a is null"), nullKeyRows)

    checkAnswer(sql("SELECT * FROM parquet_test WHERE a > 11 AND a <= 13"),
      Row(12, "this is row 12") :: Row(13, "this is row 13") :: Nil)

    checkAnswer(sql("SELECT * FROM parquet_test WHERE a <= 2"), Nil)

    sql("insert into table parquet_test values(null, 'this is row 400')")
    sql("insert into table parquet_test values(null, 'this is row 500')")
    sql("refresh oindex on parquet_test")

    checkAnswer(sql("SELECT * FROM parquet_test WHERE a is null"),
      nullKeyRows :+ Row(null, "this is row 400") :+ Row(null, "this is row 500"))

    sql("drop oindex idx1 on parquet_test")
  }

  test("filtering non-null key") {
    val rowRDD = spark.sparkContext.parallelize(1 to 10).map(i =>
      if (i <= 3) Seq(null, s"this is row $i")
      else Seq(i, s"this is row $i")).map(Row.fromSeq)
    val schema =
      StructType(
        StructField("a", IntegerType) ::
          StructField("c", StringType) :: Nil)
    val df = spark.createDataFrame(rowRDD, schema)
    df.createOrReplaceTempView("t")
    val nonNullKeyRows = (4 to 10).map(i => Row(i, s"this is row $i"))

    sql("insert overwrite table oap_test select * from t")

    sql("create oindex idx1 on oap_test (a)")

    checkAnswer(sql("SELECT * FROM oap_test WHERE a is not null"), nonNullKeyRows)

    checkAnswer(sql("SELECT * FROM oap_test WHERE a > 7 AND a <= 9"),
      Row(8, "this is row 8") :: Row(9, "this is row 9") :: Nil)

    checkAnswer(sql("SELECT * FROM oap_test WHERE a <= 2"), Nil)

    sql("drop oindex idx1 on oap_test")
  }

  test("filtering non-null key in Parquet format") {
    val rowRDD = spark.sparkContext.parallelize(1 to 10).map(i =>
      if (i <= 3) Seq(null, s"this is row $i")
      else Seq(i, s"this is row $i")).map(Row.fromSeq)
    val schema =
      StructType(
        StructField("a", IntegerType) ::
          StructField("c", StringType) :: Nil)
    val df = spark.createDataFrame(rowRDD, schema)
    df.createOrReplaceTempView("t")
    val nonNullKeyRows = (4 to 10).map(i => Row(i, s"this is row $i"))

    sql("insert overwrite table parquet_test select * from t")

    sql("create oindex idx1 on parquet_test (a)")

    checkAnswer(sql("SELECT * FROM parquet_test WHERE a is not null"), nonNullKeyRows)

    checkAnswer(sql("SELECT * FROM parquet_test WHERE a > 7 AND a <= 9"),
      Row(8, "this is row 8") :: Row(9, "this is row 9") :: Nil)

    checkAnswer(sql("SELECT * FROM parquet_test WHERE a <= 2"), Nil)

    sql("drop oindex idx1 on parquet_test")
  }

  test("filtering null key and normal key mixed") {
    val rowRDD = spark.sparkContext.parallelize(1 to 100, 3).map(i =>
      if (i <= 5) Seq(null, s"this is row $i")
      else Seq(i, s"this is row $i")).map(Row.fromSeq)
    val schema =
      StructType(
        StructField("a", IntegerType) ::
          StructField("c", StringType) :: Nil)
    val df = spark.createDataFrame(rowRDD, schema)
    df.createOrReplaceTempView("t")
    val nullKeyRows = (1 to 5).map(i => Row(null, s"this is row $i"))

    sql("insert overwrite table oap_test select * from t")
    sql("create oindex idx1 on oap_test (a)")

    checkAnswer(sql("SELECT * FROM oap_test WHERE a > 11 AND a <= 13 or a is null"),
      Row(12, "this is row 12") :: Row(13, "this is row 13") :: Nil ++ nullKeyRows)

    checkAnswer(sql("SELECT * FROM oap_test WHERE a > 23 and a is null"), Nil)

    sql("drop oindex idx1 on oap_test")
  }

  test("filtering null key and normal key mixed in Parquet format") {
    val rowRDD = spark.sparkContext.parallelize(1 to 100, 3).map(i =>
      if (i <= 5) Seq(null, s"this is row $i")
      else Seq(i, s"this is row $i")).map(Row.fromSeq)
    val schema =
      StructType(
        StructField("a", IntegerType) ::
          StructField("c", StringType) :: Nil)
    val df = spark.createDataFrame(rowRDD, schema)
    df.createOrReplaceTempView("t")
    val nullKeyRows = (1 to 5).map(i => Row(null, s"this is row $i"))

    sql("insert overwrite table parquet_test select * from t")
    sql("create oindex idx1 on parquet_test (a)")

    checkAnswer(sql("SELECT * FROM parquet_test WHERE a > 11 AND a <= 13 or a is null"),
      Row(12, "this is row 12") :: Row(13, "this is row 13") :: Nil ++ nullKeyRows)

    checkAnswer(sql("SELECT * FROM parquet_test WHERE a > 23 and a is null"), Nil)

    sql("drop oindex idx1 on parquet_test")
  }
}<|MERGE_RESOLUTION|>--- conflicted
+++ resolved
@@ -26,18 +26,11 @@
 import org.apache.spark.sql.{QueryTest, Row}
 import org.apache.spark.sql.catalyst.util.DateTimeUtils
 import org.apache.spark.sql.internal.SQLConf
-<<<<<<< HEAD
-import org.apache.spark.util.Utils
-
-class FilterSuite extends QueryTest with SharedOapContext with BeforeAndAfterEach {
-=======
-import org.apache.spark.sql.test.SharedSQLContext
 import org.apache.spark.sql.types.{IntegerType, StringType, StructField, StructType}
 import org.apache.spark.util.Utils
 
-
-class FilterSuite extends QueryTest with SharedSQLContext with BeforeAndAfterEach {
->>>>>>> 71169c45
+class FilterSuite extends QueryTest with SharedOapContext with BeforeAndAfterEach {
+
   import testImplicits._
 
   private var currentPath: String = _
@@ -450,7 +443,6 @@
     assert(check_path.getFileSystem(
       new Configuration()).globStatus(new Path(check_path, "*.index")).length == 4)
 
-    val a = sql("SELECT * FROM oap_test WHERE a = 1")
     checkAnswer(sql("SELECT * FROM oap_test WHERE a = 1"),
       Row(1, "this is test 1") :: Row(1, "this is test 1") :: Nil)
 
