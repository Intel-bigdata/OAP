--- conflicted
+++ resolved
@@ -110,8 +110,6 @@
     sql("drop sindex index1 on spinach_test")
   }
 
-<<<<<<< HEAD
-=======
   test("test Index CachedData eviction") {
     val data: Seq[(Int, String)] = (1 to 300).map { i => (i, s"this is test $i") }
     data.toDF("key", "value").registerTempTable("t")
@@ -136,40 +134,6 @@
     sql("drop sindex index1 on spinach_test")
   }
 
-  test("filtering with dictionary encoding enabled") {
-    System.setProperty("spinach.encoding.dictionaryEnabled", "true")
-    val data = (1 to 300).map { i => (i, s"this is test $i") }.toArray
-    // Shuffle this array
-    val rnd = new Random(0)
-    data.indices.reverse.foreach{i =>
-      val index = rnd.nextInt(i + 1)
-      val temp = data(i)
-      data(i) = data(index)
-      data(index) = temp
-    }
-
-    val df = data.toSeq.toDF("a", "b")
-    df.createOrReplaceTempView("t")
-    sql("insert overwrite table spinach_test select * from t")
-
-    sql("create sindex index1 on spinach_test (a, b) using btree")
-    checkAnswer(
-      sql("SELECT * FROM spinach_test" +
-        " WHERE a = 293 AND b >= 'this is test 291' AND b < 'this is test 299'"),
-      df.filter("a = 293 AND b >= 'this is test 291' AND b < 'this is test 299'"))
-    sql("drop sindex index1 on spinach_test")
-
-    sql("create sindex index3 on spinach_test (a, b) using bitmap")
-    checkAnswer(
-      sql("SELECT * FROM spinach_test" +
-        " WHERE a = 293 AND b >= 'this is test 291' AND b < 'this is test 299'"),
-      df.filter("a = 293 AND b >= 'this is test 291' AND b < 'this is test 299'"))
-    sql("drop sindex index3 on spinach_test")
-
-    System.clearProperty("spinach.encoding.dictionaryEnabled")
-  }
-
->>>>>>> abb9b538
   test("filtering parquet") {
     val data: Seq[(Int, String)] = (1 to 300).map { i => (i, s"this is test $i") }
     data.toDF("key", "value").createOrReplaceTempView("t")
