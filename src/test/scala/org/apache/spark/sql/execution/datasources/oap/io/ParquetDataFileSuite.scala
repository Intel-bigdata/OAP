/*
 * Licensed to the Apache Software Foundation (ASF) under one or more
 * contributor license agreements.  See the NOTICE file distributed with
 * this work for additional information regarding copyright ownership.
 * The ASF licenses this file to You under the Apache License, Version 2.0
 * (the "License"); you may not use this file except in compliance with
 * the License.  You may obtain a copy of the License at
 *
 *    http://www.apache.org/licenses/LICENSE-2.0
 *
 * Unless required by applicable law or agreed to in writing, software
 * distributed under the License is distributed on an "AS IS" BASIS,
 * WITHOUT WARRANTIES OR CONDITIONS OF ANY KIND, either express or implied.
 * See the License for the specific language governing permissions and
 * limitations under the License.
 */

package org.apache.spark.sql.execution.datasources.oap.io

import java.io.{File, IOException}

import scala.collection.mutable.ArrayBuffer

import org.apache.hadoop.conf.Configuration
import org.apache.hadoop.fs.Path
import org.apache.parquet.column.ColumnDescriptor
import org.apache.parquet.column.ParquetProperties.WriterVersion
import org.apache.parquet.column.ParquetProperties.WriterVersion.{PARQUET_1_0, PARQUET_2_0}
import org.apache.parquet.example.Paper
import org.apache.parquet.example.data.Group
import org.apache.parquet.example.data.simple.{SimpleGroup, SimpleGroupFactory}
import org.apache.parquet.hadoop.ParquetFiberDataReader
import org.apache.parquet.hadoop.example.{ExampleParquetWriter, GroupWriteSupport}
import org.apache.parquet.hadoop.metadata.CompressionCodecName.UNCOMPRESSED
import org.apache.parquet.schema.{MessageType, PrimitiveType}
import org.apache.parquet.schema.PrimitiveType.PrimitiveTypeName._
import org.apache.parquet.schema.Type.Repetition.REQUIRED
import org.scalatest.BeforeAndAfterEach

import org.apache.spark.SparkFunSuite
import org.apache.spark.internal.Logging
import org.apache.spark.memory.MemoryMode
import org.apache.spark.sql.execution.datasources.oap.filecache.FiberCache
import org.apache.spark.sql.execution.datasources.parquet.{ParquetReadSupportWrapper, SkippableVectorizedColumnReader}
import org.apache.spark.sql.execution.vectorized.{ColumnarBatch, ColumnVector}
import org.apache.spark.sql.internal.SQLConf
import org.apache.spark.sql.internal.oap.OapConf
import org.apache.spark.sql.oap.OapRuntime
import org.apache.spark.sql.test.oap.SharedOapContext
import org.apache.spark.sql.types._
import org.apache.spark.unsafe.types.UTF8String
import org.apache.spark.util.Utils

abstract class ParquetDataFileSuite extends SparkFunSuite with SharedOapContext
  with BeforeAndAfterEach with Logging {

  protected val fileDir: File = Utils.createTempDir()

  protected val fileName: String = Utils.tempFileWith(fileDir).getAbsolutePath

  protected def data: Seq[Group]

  protected def parquetSchema: MessageType

  protected def dataVersion: WriterVersion

  override def beforeEach(): Unit = {
    configuration.setBoolean(SQLConf.PARQUET_BINARY_AS_STRING.key,
      SQLConf.PARQUET_BINARY_AS_STRING.defaultValue.get)
    configuration.setBoolean(SQLConf.PARQUET_INT96_AS_TIMESTAMP.key,
      SQLConf.PARQUET_INT96_AS_TIMESTAMP.defaultValue.get)
    configuration.setBoolean(SQLConf.PARQUET_WRITE_LEGACY_FORMAT.key,
      SQLConf.PARQUET_WRITE_LEGACY_FORMAT.defaultValue.get)
    // SQLConf.PARQUET_INT64_AS_TIMESTAMP_MILLIS is defined in Spark 2.2 and later
    configuration.setBoolean("spark.sql.parquet.int64AsTimestampMillis", false)
    prepareData()
  }

  override def afterEach(): Unit = {
    configuration.unset(SQLConf.PARQUET_BINARY_AS_STRING.key)
    configuration.unset(SQLConf.PARQUET_INT96_AS_TIMESTAMP.key)
    configuration.unset(SQLConf.PARQUET_WRITE_LEGACY_FORMAT.key)
    configuration.unset("spark.sql.parquet.int64AsTimestampMillis")
    cleanDir()
  }

  private def prepareData(): Unit = {
    val dictPageSize = 512
    val blockSize = 128 * 1024
    val pageSize = 1024
    GroupWriteSupport.setSchema(parquetSchema, configuration)
    val writer = ExampleParquetWriter.builder(new Path(fileName))
      .withCompressionCodec(UNCOMPRESSED)
      .withRowGroupSize(blockSize)
      .withPageSize(pageSize)
      .withDictionaryPageSize(dictPageSize)
      .withDictionaryEncoding(true)
      .withValidation(false)
      .withWriterVersion(dataVersion)
      .withConf(configuration)
      .build()

    data.foreach(writer.write)
    writer.close()
  }

  private def cleanDir(): Unit = {
    val path = new Path(fileName)
    val fs = path.getFileSystem(configuration)
    if (fs.exists(path.getParent)) {
      fs.delete(path.getParent, true)
    }
  }
}

class SimpleDataSuite extends ParquetDataFileSuite {

  private val requestSchema: StructType = new StructType()
    .add(StructField("int32_field", IntegerType))
    .add(StructField("int64_field", LongType))
    .add(StructField("boolean_field", BooleanType))
    .add(StructField("float_field", FloatType))

  override def parquetSchema: MessageType = new MessageType("test",
    new PrimitiveType(REQUIRED, INT32, "int32_field"),
    new PrimitiveType(REQUIRED, INT64, "int64_field"),
    new PrimitiveType(REQUIRED, BOOLEAN, "boolean_field"),
    new PrimitiveType(REQUIRED, FLOAT, "float_field"),
    new PrimitiveType(REQUIRED, DOUBLE, "double_field")
  )

  override def dataVersion: WriterVersion = PARQUET_2_0

  override def data: Seq[Group] = {
    val factory = new SimpleGroupFactory(parquetSchema)
    (0 until 1000).map(i => factory.newGroup()
      .append("int32_field", i)
      .append("int64_field", 64L)
      .append("boolean_field", true)
      .append("float_field", 1.0f)
      .append("double_field", 2.0d))
  }

  test("read by columnIds and rowIds") {
    val reader = ParquetDataFile(fileName, requestSchema, configuration)
    val requiredIds = Array(0, 1)
    val rowIds = Array(0, 1, 7, 8, 120, 121, 381, 382)
    val iterator = reader.iteratorWithRowIds(requiredIds, rowIds)
    val result = ArrayBuffer[Int]()
    while (iterator.hasNext) {
      val row = iterator.next
      assert(row.numFields == 2)
      result += row.getInt(0)
    }
    iterator.close()
    assert(rowIds.length == result.length)
    for (i <- rowIds.indices) {
      assert(rowIds(i) == result(i))
    }
  }

  test("read by columnIds and empty rowIds array") {
    val reader = ParquetDataFile(fileName, requestSchema, configuration)
    val requiredIds = Array(0, 1)
    val rowIds = Array.emptyIntArray
    val iterator = reader.iteratorWithRowIds(requiredIds, rowIds)
    assert(!iterator.hasNext)
    val e = intercept[java.util.NoSuchElementException] {
      iterator.next()
    }.getMessage
    iterator.close()
    assert(e.contains("next on empty iterator"))
  }

  test("read by columnIds ") {
    val reader = ParquetDataFile(fileName, requestSchema, configuration)
    val requiredIds = Array(0)
    val iterator = reader.iterator(requiredIds)
    val result = ArrayBuffer[ Int ]()
    while (iterator.hasNext) {
      val row = iterator.next
      result += row.getInt(0)
    }
    iterator.close()
    val length = data.length
    assert(length == result.length)
    for (i <- 0 until length) {
      assert(i == result(i))
    }
  }

  test("getDataFileMeta") {
    val reader = ParquetDataFile(fileName, requestSchema, configuration)
    val meta = reader.getDataFileMeta()
    val footer = meta.footer
    assert(footer.getFileMetaData != null)
    assert(footer.getBlocks != null)
    assert(!footer.getBlocks.isEmpty)
    assert(footer.getBlocks.size() == 1)
    assert(footer.getBlocks.get(0).getRowCount == data.length)
  }
}

class NestedDataSuite extends ParquetDataFileSuite {

  private val requestStructType: StructType = new StructType()
    .add(StructField("DocId", LongType))
    .add("Links", new StructType()
      .add(StructField("Backward", ArrayType(LongType)))
      .add(StructField("Forward", ArrayType(LongType))))
    .add("Name", ArrayType(new StructType()
      .add(StructField("Language",
          ArrayType(new StructType()
          .add(StructField("Code", BinaryType))
          .add(StructField("Country", BinaryType)))))
      .add(StructField("Url", BinaryType))
      ))

  override def parquetSchema: MessageType = Paper.schema

  override def dataVersion: WriterVersion = PARQUET_2_0

  override def data: Seq[Group] = {
    val r1 = new SimpleGroup(parquetSchema)
      r1.add("DocId", 10L)
      r1.addGroup("Links")
        .append("Forward", 20L)
        .append("Forward", 40L)
        .append("Forward", 60L)
      var name = r1.addGroup("Name")
      name.addGroup("Language")
        .append("Code", "en-us")
        .append("Country", "us")
      name.addGroup("Language")
        .append("Code", "en")
      name.append("Url", "http://A")

      name = r1.addGroup("Name")
      name.append("Url", "http://B")

      name = r1.addGroup("Name")
      name.addGroup("Language")
        .append("Code", "en-gb")
        .append("Country", "gb")

      val r2 = new SimpleGroup(parquetSchema)
      r2.add("DocId", 20L)
      r2.addGroup("Links")
        .append("Backward", 10L)
        .append("Backward", 30L)
        .append("Forward", 80L)
      r2.addGroup("Name")
        .append("Url", "http://C")
    Seq(r1, r2)
  }

  test("skip read record 1") {
    val reader = ParquetDataFile(fileName, requestStructType, configuration)
    val requiredIds = Array(0, 1, 2)
    val rowIds = Array(1)
    val iterator = reader.iteratorWithRowIds(requiredIds, rowIds)
    assert(iterator.hasNext)
    val row = iterator.next
    assert(row.numFields == 3)
    val docId = row.getLong(0)
    assert(docId == 20L)
    iterator.close()
  }

  test("read all ") {
    val reader = ParquetDataFile(fileName, requestStructType, configuration)
    val requiredIds = Array(0, 2)
    val iterator = reader.iterator(requiredIds)
    assert(iterator.hasNext)
    val rowOne = iterator.next
    assert(rowOne.numFields == 2)
    val docIdOne = rowOne.getLong(0)
    assert(docIdOne == 10L)
    assert(iterator.hasNext)
    val rowTwo = iterator.next
    assert(rowTwo.numFields == 2)
    val docIdTwo = rowTwo.getLong(0)
    assert(docIdTwo == 20L)
    iterator.close()
  }
}

class VectorizedDataSuite extends ParquetDataFileSuite {

  private val requestSchema: StructType = new StructType()
    .add(StructField("int32_field", IntegerType))
    .add(StructField("int64_field", LongType))
    .add(StructField("boolean_field", BooleanType))
    .add(StructField("float_field", FloatType))

  override def parquetSchema: MessageType = new MessageType("test",
    new PrimitiveType(REQUIRED, INT32, "int32_field"),
    new PrimitiveType(REQUIRED, INT64, "int64_field"),
    new PrimitiveType(REQUIRED, BOOLEAN, "boolean_field"),
    new PrimitiveType(REQUIRED, FLOAT, "float_field"),
    new PrimitiveType(REQUIRED, DOUBLE, "double_field")
  )

  override def dataVersion: WriterVersion = PARQUET_1_0

  override def data: Seq[Group] = {
    val factory = new SimpleGroupFactory(parquetSchema)
    (0 until 100000).map(i => factory.newGroup()
      .append("int32_field", i)
      .append("int64_field", 64L)
      .append("boolean_field", true)
      .append("float_field", 1.0f)
      .append("double_field", 2.0d))
  }

  test("read by columnIds and rowIds disable returningBatch") {
    val context = Some(VectorizedContext(null, null, returningBatch = false))
    val reader = ParquetDataFile(fileName, requestSchema, configuration)
    reader.setVectorizedContext(context)
    val requiredIds = Array(0, 1)
    val rowIds = Array(0, 1, 7, 8, 120, 121, 381, 382, 1134, 1753, 2222, 3928, 4200, 4734)
    val iterator = reader.iteratorWithRowIds(requiredIds, rowIds)
    val result = ArrayBuffer[Int]()
    while (iterator.hasNext) {
      val row = iterator.next()
      assert(row.numFields == 2)
      result += row.getInt(0)
    }
    assert(rowIds.length == result.length)
    for (i <- rowIds.indices) {
      assert(rowIds(i) == result(i))
    }
  }

  test("read by columnIds and rowIds enable returningBatch") {
    val context = Some(VectorizedContext(null, null, returningBatch = true))
    val reader = ParquetDataFile(fileName, requestSchema, configuration)
    reader.setVectorizedContext(context)
    val requiredIds = Array(0, 1)
    // RowGroup0 => page0: [0, 1, 7, 8, 120, 121, 381, 382]
    // RowGroup0 => page5: [23000]
    // RowGroup2 => page0: [50752]
    val rowIds = Array(0, 1, 7, 8, 120, 121, 381, 382, 23000, 50752)
    val iterator = reader.iteratorWithRowIds(requiredIds, rowIds)
    val result = ArrayBuffer[Int]()
    while (iterator.hasNext) {
      val batch = iterator.next().asInstanceOf[ColumnarBatch]
      val rowIterator = batch.rowIterator()
      while (rowIterator.hasNext) {
        val row = rowIterator.next()
        assert(row.numFields == 2)
        result += row.getInt(0)
      }
    }
    assert(rowIds.length == result.length)
    for (i <- rowIds.indices) {
      assert(rowIds(i) == result(i))
    }
  }

  test("read by columnIds and empty rowIds array disable returningBatch") {
    val context = Some(VectorizedContext(null, null, returningBatch = false))
    val reader = ParquetDataFile(fileName, requestSchema, configuration)
    reader.setVectorizedContext(context)
    val requiredIds = Array(0, 1)
    val rowIds = Array.emptyIntArray
    val iterator = reader.iteratorWithRowIds(requiredIds, rowIds)
    assert(!iterator.hasNext)
    val e = intercept[java.util.NoSuchElementException] {
      iterator.next()
    }.getMessage
    assert(e.contains("next on empty iterator"))
  }

  test("read by columnIds and empty rowIds array enable returningBatch") {
    val context = Some(VectorizedContext(null, null, returningBatch = true))
    val reader = ParquetDataFile(fileName, requestSchema, configuration)
    reader.setVectorizedContext(context)
    val requiredIds = Array(0, 1)
    val rowIds = Array.emptyIntArray
    val iterator = reader.iteratorWithRowIds(requiredIds, rowIds)
    assert(!iterator.hasNext)
    val e = intercept[java.util.NoSuchElementException] {
      iterator.next()
    }.getMessage
    assert(e.contains("next on empty iterator"))
  }

  test("read by columnIds disable returningBatch") {
    val context = Some(VectorizedContext(null, null, returningBatch = false))
    val reader = ParquetDataFile(fileName, requestSchema, configuration)
    reader.setVectorizedContext(context)
    val requiredIds = Array(0)
    val iterator = reader.iterator(requiredIds)
    val result = ArrayBuffer[ Int ]()
    while (iterator.hasNext) {
      val row = iterator.next()
      result += row.getInt(0)
    }
    val length = data.length
    assert(length == result.length)
    for (i <- 0 until length) {
      assert(i == result(i))
    }
  }

  test("read by columnIds enable returningBatch") {
    val context = Some(VectorizedContext(null, null, returningBatch = true))
    val reader = ParquetDataFile(fileName, requestSchema, configuration)
    reader.setVectorizedContext(context)
    val requiredIds = Array(0)
    val iterator = reader.iterator(requiredIds)
    val result = ArrayBuffer[ Int ]()
    while (iterator.hasNext) {
      val batch = iterator.next().asInstanceOf[ColumnarBatch]
      val batchIter = batch.rowIterator()
      while (batchIter.hasNext) {
        val row = batchIter.next
        result += row.getInt(0)
      }
    }
    val length = data.length
    assert(length == result.length)
    for (i <- 0 until length) {
      assert(i == result(i))
    }
  }
}

class ParquetCacheDataSuite extends ParquetDataFileSuite {

  private val requestSchema: StructType = new StructType()
    .add(StructField("int32_field", IntegerType))
    .add(StructField("int64_field", LongType))
    .add(StructField("boolean_field", BooleanType))
    .add(StructField("float_field", FloatType))

  override def parquetSchema: MessageType = new MessageType("test",
    new PrimitiveType(REQUIRED, INT32, "int32_field"),
    new PrimitiveType(REQUIRED, INT64, "int64_field"),
    new PrimitiveType(REQUIRED, BOOLEAN, "boolean_field"),
    new PrimitiveType(REQUIRED, FLOAT, "float_field"),
    new PrimitiveType(REQUIRED, DOUBLE, "double_field")
  )

  override def dataVersion: WriterVersion = PARQUET_1_0

  override def beforeEach(): Unit = {
    super.beforeEach()
    configuration.setBoolean(OapConf.OAP_PARQUET_DATA_CACHE_ENABLED.key, true)
    OapRuntime.getOrCreate.fiberCacheManager.clearAllFibers()
  }

  override def afterEach(): Unit = {
    super.afterEach()
    configuration.unset(OapConf.OAP_PARQUET_DATA_CACHE_ENABLED.key)
  }

  override def data: Seq[Group] = {
    val factory = new SimpleGroupFactory(parquetSchema)
    (0 until 100000).map(i => factory.newGroup()
      .append("int32_field", i)
      .append("int64_field", 64L)
      .append("boolean_field", true)
      .append("float_field", 1.0f)
      .append("double_field", 2.0d))
  }

  test("read by columnIds and rowIds in fiberCache") {
    val context = Some(VectorizedContext(null, null, returningBatch = false))
    val reader = ParquetDataFile(fileName, requestSchema, configuration)
    reader.setVectorizedContext(context)
    val requiredIds = Array(0, 1)
    val rowIds = Array(0, 1, 7, 8, 120, 121, 381, 382, 1134, 1753, 2222, 3928, 4200, 4734)
    val iterator = reader.iteratorWithRowIds(requiredIds, rowIds)
    val result = ArrayBuffer[Int]()
    while (iterator.hasNext) {
      val row = iterator.next()
      assert(row.numFields == 2)
      result += row.getInt(0)
    }
    assert(rowIds.length == result.length, "Expected result length does not match.")
    for (i <- rowIds.indices) {
      assert(rowIds(i) == result(i))
    }
    assert(OapRuntime.getOrCreate.fiberCacheManager.cacheCount == 2, "Cache count does not match.")
  }

  test("read by columnIds in fiberCache") {
    val context = Some(VectorizedContext(null, null, returningBatch = false))
    val reader = ParquetDataFile(fileName, requestSchema, configuration)
    reader.setVectorizedContext(context)
    val requiredIds = Array(0)
    val iterator = reader.iterator(requiredIds)
    val result = ArrayBuffer[Int]()
    while (iterator.hasNext) {
      val row = iterator.next()
      result += row.getInt(0)
    }
    val length = data.length
    assert(length == result.length, "Expected result length does not match.")
    for (i <- 0 until length) {
      assert(i == result(i))
    }
    assert(OapRuntime.getOrCreate.fiberCacheManager.cacheCount == 4, "Cache count does not match.")
  }
}

class ParquetFiberDataReaderSuite extends ParquetDataFileSuite {

  override def parquetSchema: MessageType = new MessageType("test",
    new PrimitiveType(REQUIRED, INT32, "int32_field"),
    new PrimitiveType(REQUIRED, INT64, "int64_field"),
    new PrimitiveType(REQUIRED, BOOLEAN, "boolean_field"),
    new PrimitiveType(REQUIRED, FLOAT, "float_field"),
    new PrimitiveType(REQUIRED, DOUBLE, "double_field")
  )

  override def dataVersion: WriterVersion = PARQUET_1_0

  override def data: Seq[Group] = {
    val factory = new SimpleGroupFactory(parquetSchema)
    (0 until 1000 by 2).map(i => factory.newGroup()
      .append("int32_field", i)
      .append("int64_field", 64L)
      .append("boolean_field", true)
      .append("float_field", 1.0f)
      .append("double_field", 2.0d))
  }

  test("read single column in a group") {
    val meta = ParquetDataFileMeta(configuration, fileName)
    val reader = ParquetFiberDataReader.open(configuration,
      new Path(fileName), meta.footer.toParquetMetadata)
    val footer = reader.getFooter
    val rowCount = footer.getBlocks.get(0).getRowCount.toInt
    val vector = ColumnVector.allocate(rowCount, IntegerType, MemoryMode.ON_HEAP)
    val blockMetaData = footer.getBlocks.get(0)
    val columnDescriptor = parquetSchema.getColumns.get(0)
    val fiberData = reader.readFiberData(blockMetaData, columnDescriptor)
<<<<<<< HEAD
    val columnReader =
      new SkippableVectorizedColumnReader(
        columnDescriptor, fiberData.getPageReader(columnDescriptor))
=======
    val columnReader = new SkippableVectorizedColumnReader(
      columnDescriptor, fiberData.getPageReader(columnDescriptor))
>>>>>>> fbc118bf
    columnReader.readBatch(rowCount, vector)
    for (i <- 0 until rowCount) {
      assert(i * 2 == vector.getInt(i))
    }
  }

  test("can not find column meta") {
    val meta = ParquetDataFileMeta(configuration, fileName)
    val reader = ParquetFiberDataReader.open(configuration,
      new Path(fileName), meta.footer.toParquetMetadata)
    val footer = reader.getFooter
    val rowCount = footer.getBlocks.get(0).getRowCount.toInt
    val blockMetaData = footer.getBlocks.get(0)
    val columnDescriptor = new ColumnDescriptor(Array(s"${fileName}_temp"), INT32, 0, 0)
    val exception = intercept[IOException] {
      reader.readFiberData(blockMetaData, columnDescriptor)
    }
    assert(exception.getMessage.contains("Can not find column meta of column"))
  }
}

class ParquetFiberDataLoaderSuite extends ParquetDataFileSuite {

  private val requestSchema: StructType = new StructType()
    .add(StructField("int32_field", IntegerType))
    .add(StructField("int64_field", LongType))
    .add(StructField("boolean_field", BooleanType))
    .add(StructField("float_field", FloatType))
    .add(StructField("string_field", StringType))

  override def parquetSchema: MessageType = new MessageType("test",
    new PrimitiveType(REQUIRED, INT32, "int32_field"),
    new PrimitiveType(REQUIRED, INT64, "int64_field"),
    new PrimitiveType(REQUIRED, BOOLEAN, "boolean_field"),
    new PrimitiveType(REQUIRED, FLOAT, "float_field"),
    new PrimitiveType(REQUIRED, BINARY, "string_field")
  )

  override def dataVersion: WriterVersion = PARQUET_1_0

  override def data: Seq[Group] = {
    val factory = new SimpleGroupFactory(parquetSchema)
    (0 until 100).map(i => factory.newGroup()
      .append("int32_field", i)
      .append("int64_field", 64L)
      .append("boolean_field", true)
      .append("float_field", 1.0f)
      .append("string_field", s"str$i"))
  }

  var reader: ParquetFiberDataReader = null

  override def beforeEach(): Unit = {
    super.beforeEach()
    reader = ParquetFiberDataReader.open(configuration, new Path(fileName),
      ParquetDataFileMeta(configuration, fileName).footer.toParquetMetadata)
  }

  override def afterEach(): Unit = {
    reader.close()
    super.afterEach()
  }

  private def addRequestSchemaToConf(conf: Configuration, requiredIds: Array[Int]): Unit = {
    val requestSchemaString = {
      var schema = new StructType
      for (index <- requiredIds) {
        schema = schema.add(requestSchema(index))
      }
      schema.json
    }
    conf.set(ParquetReadSupportWrapper.SPARK_ROW_REQUESTED_SCHEMA, requestSchemaString)
  }

  private def loadSingleColumn(requiredId: Array[Int]): FiberCache = {
    val conf = new Configuration(configuration)
    addRequestSchemaToConf(conf, requiredId)
    ParquetFiberDataLoader(conf, reader, 0).loadSingleColumn
  }

  test("test loadSingleColumn with reuse reader") {
    // fixed length data type
    val rowCount = reader.getFooter.getBlocks.get(0).getRowCount.toInt
    val intFiberCache = loadSingleColumn(Array(0))
    (0 until rowCount).foreach(i => assert(intFiberCache.getInt(i * 4) == i))
    // variable length data type
    val strFiberCache = loadSingleColumn(Array(4))
    (0 until rowCount).map { i =>
      val length = strFiberCache.getInt(i * 4)
      val offset = strFiberCache.getInt(rowCount * 4 + i * 4)
      assert(strFiberCache.getUTF8String(rowCount * 9 + offset, length).
        equals(UTF8String.fromString(s"str$i")))
    }
  }

  test("test load multi-columns every time") {
    val exception = intercept[IllegalArgumentException] {
      loadSingleColumn(Array(0, 1))
    }
    assert(exception.getMessage.contains("Only can get single column every time"))
  }
}<|MERGE_RESOLUTION|>--- conflicted
+++ resolved
@@ -538,14 +538,8 @@
     val blockMetaData = footer.getBlocks.get(0)
     val columnDescriptor = parquetSchema.getColumns.get(0)
     val fiberData = reader.readFiberData(blockMetaData, columnDescriptor)
-<<<<<<< HEAD
-    val columnReader =
-      new SkippableVectorizedColumnReader(
-        columnDescriptor, fiberData.getPageReader(columnDescriptor))
-=======
     val columnReader = new SkippableVectorizedColumnReader(
       columnDescriptor, fiberData.getPageReader(columnDescriptor))
->>>>>>> fbc118bf
     columnReader.readBatch(rowCount, vector)
     for (i <- 0 until rowCount) {
       assert(i * 2 == vector.getInt(i))
@@ -558,6 +552,7 @@
       new Path(fileName), meta.footer.toParquetMetadata)
     val footer = reader.getFooter
     val rowCount = footer.getBlocks.get(0).getRowCount.toInt
+    val vector = ColumnVector.allocate(rowCount, IntegerType, MemoryMode.ON_HEAP)
     val blockMetaData = footer.getBlocks.get(0)
     val columnDescriptor = new ColumnDescriptor(Array(s"${fileName}_temp"), INT32, 0, 0)
     val exception = intercept[IOException] {
@@ -647,4 +642,4 @@
     }
     assert(exception.getMessage.contains("Only can get single column every time"))
   }
-}+}
