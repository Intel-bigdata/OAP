/*
 * Licensed to the Apache Software Foundation (ASF) under one or more
 * contributor license agreements.  See the NOTICE file distributed with
 * this work for additional information regarding copyright ownership.
 * The ASF licenses this file to You under the Apache License, Version 2.0
 * (the "License"); you may not use this file except in compliance with
 * the License.  You may obtain a copy of the License at
 *
 *    http://www.apache.org/licenses/LICENSE-2.0
 *
 * Unless required by applicable law or agreed to in writing, software
 * distributed under the License is distributed on an "AS IS" BASIS,
 * WITHOUT WARRANTIES OR CONDITIONS OF ANY KIND, either express or implied.
 * See the License for the specific language governing permissions and
 * limitations under the License.
 */

package org.apache.spark.sql.execution.datasources.oap

import org.scalatest.BeforeAndAfterEach

import org.apache.spark.sql.{QueryTest, Row}
import org.apache.spark.sql.internal.SQLConf
import org.apache.spark.sql.test.SharedSQLContext
import org.apache.spark.util.Utils


class OapIndexQuerySuite extends QueryTest with SharedSQLContext with BeforeAndAfterEach {
  import testImplicits._

  override def beforeEach(): Unit = {
    val path1 = Utils.createTempDir().getAbsolutePath

    sql(s"""CREATE TEMPORARY VIEW oap_test_1 (a INT, b STRING)
           | USING oap
           | OPTIONS (path '$path1')""".stripMargin)
  }

  override def afterEach(): Unit = {
    sqlContext.dropTempTable("oap_test_1")
  }

  test("index integrity") {
      val data: Seq[(Int, String)] = scala.util.Random.shuffle(1 to 300).map{
                                      i => (i, s"this is test $i") }.toSeq
      data.toDF("key", "value").createOrReplaceTempView("t")
      sql("insert overwrite table oap_test_1 select * from t")
      sql("create oindex index1 on oap_test_1 (a) using bitmap")

      val dfwithIdx = sql("SELECT * FROM oap_test_1 WHERE a > 8 and a <= 200")
      sql("drop oindex index1 on oap_test_1")
      val dfWithoutIdx = sql("SELECT * FROM oap_test_1 WHERE a > 8 and a <= 200")
      val dfOriginal = sql("SELECT * FROM t WHERE key > 8 and key <= 200")
      assert(dfWithoutIdx.count == dfwithIdx.count)
      assert(dfWithoutIdx.count == dfOriginal.count)
  }

<<<<<<< HEAD
  test("Large Bloom Bit Size Cause JVM crash. Issue #278") {
    sqlContext.conf.setConfString(SQLConf.OAP_BLOOMFILTER_MAXBITS.key, s"${1 << 30}")

    val data: Seq[(Int, String)] = (1 to 300).map { i => (i, s"this is test $i") }
    data.toDF("key", "value").createOrReplaceTempView("t")
    sql("insert overwrite table oap_test_1 select * from t")
    sql("create oindex index1 on oap_test_1 (a)")

    checkAnswer(sql("SELECT * FROM oap_test_1 WHERE a = 1"), Row(1, "this is test 1") :: Nil)

    sql("drop oindex index1 on oap_test_1")
  }
=======
  test("index row boundary") {
    val groupSize = spark.sparkContext.hadoopConfiguration
      .get(OapFileFormat.ROW_GROUP_SIZE,
        OapFileFormat.DEFAULT_ROW_GROUP_SIZE).toInt;

    val testRowId = groupSize - 1
    val data: Seq[(Int, String)] = (0 until groupSize * 3)
                                    .map { i => (i, s"this is test $i") }
    data.toDF("key", "value").createOrReplaceTempView("t")
    sql("insert overwrite table oap_test_1 select * from t")
    sql("create sindex index1 on oap_test_1 (a)")

    checkAnswer(sql(s"SELECT * FROM oap_test_1 WHERE a = $testRowId"),
      Row(testRowId, s"this is test $testRowId") :: Nil)

    sql("drop sindex index1 on oap_test_1")
  }

>>>>>>> 17de0dcf
}
<|MERGE_RESOLUTION|>--- conflicted
+++ resolved
@@ -55,7 +55,6 @@
       assert(dfWithoutIdx.count == dfOriginal.count)
   }
 
-<<<<<<< HEAD
   test("Large Bloom Bit Size Cause JVM crash. Issue #278") {
     sqlContext.conf.setConfString(SQLConf.OAP_BLOOMFILTER_MAXBITS.key, s"${1 << 30}")
 
@@ -68,7 +67,7 @@
 
     sql("drop oindex index1 on oap_test_1")
   }
-=======
+
   test("index row boundary") {
     val groupSize = spark.sparkContext.hadoopConfiguration
       .get(OapFileFormat.ROW_GROUP_SIZE,
@@ -79,13 +78,11 @@
                                     .map { i => (i, s"this is test $i") }
     data.toDF("key", "value").createOrReplaceTempView("t")
     sql("insert overwrite table oap_test_1 select * from t")
-    sql("create sindex index1 on oap_test_1 (a)")
+    sql("create oindex index1 on oap_test_1 (a)")
 
     checkAnswer(sql(s"SELECT * FROM oap_test_1 WHERE a = $testRowId"),
       Row(testRowId, s"this is test $testRowId") :: Nil)
 
-    sql("drop sindex index1 on oap_test_1")
+    sql("drop sindex oindex on oap_test_1")
   }
-
->>>>>>> 17de0dcf
-}
+}