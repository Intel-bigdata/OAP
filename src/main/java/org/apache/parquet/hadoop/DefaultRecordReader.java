--- conflicted
+++ resolved
@@ -71,12 +71,8 @@
             footer = readFooter(configuration, file, NO_FILTER);
         }
         ParquetFileReader parquetFileReader = ParquetFileReader.open(configuration, file, footer);
-<<<<<<< HEAD
         parquetFileReader.filterRowGroups(getFilter(configuration));
-        this.internalReader = new InternalParquetRecordReader<T>(readSupport);
-=======
         this.internalReader = new InternalParquetRecordReader<>(readSupport);
->>>>>>> 5788c804
         this.internalReader.initialize(parquetFileReader, configuration);
     }
 
