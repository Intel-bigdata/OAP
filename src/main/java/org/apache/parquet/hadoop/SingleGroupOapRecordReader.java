/*
 * Licensed to the Apache Software Foundation (ASF) under one or more
 * contributor license agreements.  See the NOTICE file distributed with
 * this work for additional information regarding copyright ownership.
 * The ASF licenses this file to You under the Apache License, Version 2.0
 * (the "License"); you may not use this file except in compliance with
 * the License.  You may obtain a copy of the License at
 *
 *    http://www.apache.org/licenses/LICENSE-2.0
 *
 * Unless required by applicable law or agreed to in writing, software
 * distributed under the License is distributed on an "AS IS" BASIS,
 * WITHOUT WARRANTIES OR CONDITIONS OF ANY KIND, either express or implied.
 * See the License for the specific language governing permissions and
 * limitations under the License.
 */
package org.apache.parquet.hadoop;

import static org.apache.parquet.format.converter.ParquetMetadataConverter.NO_FILTER;
import static org.apache.parquet.hadoop.ParquetFileReader.readFooter;

import java.io.IOException;
import java.util.List;

import com.google.common.collect.Lists;
import org.apache.hadoop.conf.Configuration;
import org.apache.hadoop.fs.Path;
import org.apache.parquet.hadoop.metadata.BlockMetaData;
import org.apache.parquet.hadoop.metadata.ParquetMetadata;
import org.apache.spark.memory.MemoryMode;
import org.apache.spark.sql.execution.vectorized.ColumnarBatch;
import org.apache.spark.sql.types.StructField;
import org.apache.spark.sql.types.StructType;

public class SingleGroupOapRecordReader extends VectorizedOapRecordReader {

    private int blockId;
    private int rowGroupCount;

    public SingleGroupOapRecordReader(
        Path file,
        Configuration configuration,
        ParquetMetadata footer,
        int blockId,
        int rowGroupCount) {
      super(file, configuration, footer);
      this.blockId = blockId;
      this.rowGroupCount = rowGroupCount;
    }

    /**
     * Override initialize method, init footer if need,
     * then call super.initialize and initializeInternal
     * @throws IOException
     * @throws InterruptedException
     */
    @Override
    public void initialize() throws IOException, InterruptedException {
      if (this.footer == null) {
        footer = readFooter(configuration, file, NO_FILTER);
      }
      List<BlockMetaData> inputBlockList = Lists.newArrayList();
      inputBlockList.add(footer.getBlocks().get(blockId));
      ParquetMetadata meta = new ParquetMetadata(footer.getFileMetaData(), inputBlockList);
      // need't do filterRowGroups.
      initialize(meta, configuration, false);
      super.initializeInternal();
    }

    public void initBatch() {
      StructType batchSchema = new StructType();
      for (StructField f: sparkSchema.fields()) {
        batchSchema = batchSchema.add(f);
      }
<<<<<<< HEAD

      System.out.println("songzhan  initBatch");
      columnarBatch = ColumnarBatch.allocate(batchSchema, MemoryMode.OFF_HEAP, rowGroupCount);
  
=======
      columnarBatch = ColumnarBatch.allocate(batchSchema, DEFAULT_MEMORY_MODE, rowGroupCount);
>>>>>>> 6b6f547e
      // Initialize missing columns with nulls.
      for (int i = 0; i < missingColumns.length; i++) {
        if (missingColumns[i]) {
          columnarBatch.column(i).putNulls(0, columnarBatch.capacity());
          columnarBatch.column(i).setIsConstant();
        }
      }
    }
}<|MERGE_RESOLUTION|>--- conflicted
+++ resolved
@@ -72,14 +72,8 @@
       for (StructField f: sparkSchema.fields()) {
         batchSchema = batchSchema.add(f);
       }
-<<<<<<< HEAD
-
       System.out.println("songzhan  initBatch");
       columnarBatch = ColumnarBatch.allocate(batchSchema, MemoryMode.OFF_HEAP, rowGroupCount);
-  
-=======
-      columnarBatch = ColumnarBatch.allocate(batchSchema, DEFAULT_MEMORY_MODE, rowGroupCount);
->>>>>>> 6b6f547e
       // Initialize missing columns with nulls.
       for (int i = 0; i < missingColumns.length; i++) {
         if (missingColumns[i]) {
