--- conflicted
+++ resolved
@@ -320,10 +320,6 @@
     commitMsg: TaskCommitMessage,
     summary: ExecutedWriteSummary,
     writeResults: Seq[WriteResult])
-<<<<<<< HEAD
-
-=======
->>>>>>> 441d238c
 
 /**
  * Wrapper class for the metrics of writing data out.
