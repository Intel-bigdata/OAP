--- conflicted
+++ resolved
@@ -165,11 +165,10 @@
     logDebug(s"freed ${memoryBlock.size()} memory, used: $memoryUsed")
   }
 
-  // Used by IndexFile, modified as multi-read to load large row list (2G)
+  // Used by IndexFile
   // TODO: putToFiberCache(in: Stream, position: Long, length: Int, type: FiberType)
-  def putToIndexFiberCache(in: FSDataInputStream, position: Long, length: Long): IndexFiberCache = {
-<<<<<<< HEAD
-    val bytes = new Array[Byte](length.toInt)
+  def putToIndexFiberCache(in: FSDataInputStream, position: Long, length: Int): IndexFiberCache = {
+    val bytes = new Array[Byte](length)
     in.readFully(position, bytes)
     val memoryBlock = allocate(bytes.length)
     Platform.copyMemory(
@@ -178,27 +177,6 @@
       memoryBlock.getBaseObject,
       memoryBlock.getBaseOffset,
       bytes.length)
-=======
-    val memoryBlock = allocate(length)
-    var fileCurPos = position
-    var bytesToRead = length
-    var blockOffset = memoryBlock.getBaseOffset
-    while(bytesToRead > 0) {
-      // The maximum size of array depends on JVM implementation, (Int.MaxValue - 10) is safe enough
-      val bytes = new Array[Byte](math.min(Int.MaxValue - 10, bytesToRead).toInt)
-      in.readFully(fileCurPos, bytes)
-      Platform.copyMemory(
-        bytes,
-        Platform.BYTE_ARRAY_OFFSET,
-        memoryBlock.getBaseObject,
-        blockOffset,
-        bytes.length
-      )
-      bytesToRead -= bytes.length
-      blockOffset += bytes.length
-      fileCurPos += bytes.length
-    }
->>>>>>> 53679700
     IndexFiberCache(memoryBlock)
   }
 
