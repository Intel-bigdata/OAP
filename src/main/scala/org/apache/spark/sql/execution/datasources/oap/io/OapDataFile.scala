/*
 * Licensed to the Apache Software Foundation (ASF) under one or more
 * contributor license agreements.  See the NOTICE file distributed with
 * this work for additional information regarding copyright ownership.
 * The ASF licenses this file to You under the Apache License, Version 2.0
 * (the "License"); you may not use this file except in compliance with
 * the License.  You may obtain a copy of the License at
 *
 *    http://www.apache.org/licenses/LICENSE-2.0
 *
 * Unless required by applicable law or agreed to in writing, software
 * distributed under the License is distributed on an "AS IS" BASIS,
 * WITHOUT WARRANTIES OR CONDITIONS OF ANY KIND, either express or implied.
 * See the License for the specific language governing permissions and
 * limitations under the License.
 */

package org.apache.spark.sql.execution.datasources.oap.io

import org.apache.hadoop.conf.Configuration
import org.apache.hadoop.fs.Path
import org.apache.hadoop.util.StringUtils
import org.apache.parquet.bytes.BytesInput
import org.apache.parquet.column.Dictionary
import org.apache.parquet.column.page.DictionaryPage
import org.apache.parquet.column.values.dictionary.PlainValuesDictionary.{PlainBinaryDictionary, PlainIntegerDictionary}

import org.apache.spark.sql.catalyst.InternalRow
import org.apache.spark.sql.execution.datasources.oap.{BatchColumn, ColumnValues}
import org.apache.spark.sql.execution.datasources.oap.filecache._
import org.apache.spark.sql.types._
import org.apache.spark.util.CompletionIterator


private[oap] case class OapDataFile(path: String, schema: StructType,
                                    configuration: Configuration) extends DataFile {

  private val dictionaries = new Array[Dictionary](schema.length)
  private val codecFactory = new CodecFactory(configuration)
  private val meta: OapDataFileHandle = DataFileHandleCacheManager(this)

  def getDictionary(fiberId: Int): Dictionary = {
    val lastGroupMeta = meta.rowGroupsMeta(meta.groupCount - 1)
    val dictDataLens = meta.columnsMeta.map(_.dictionaryDataLength)

    val dictStart = lastGroupMeta.end + dictDataLens.slice(0, fiberId).sum
    val dataLen = dictDataLens(fiberId)
    val dictSize = meta.columnsMeta(fiberId).dictionaryIdSize
    if (dictionaries(fiberId) == null && dataLen != 0) {
      val bytes = new Array[Byte](dataLen)
      val is = meta.fin
      is.synchronized {
        is.seek(dictStart)
        is.readFully(bytes)
      }
      val dictionaryPage = new DictionaryPage(BytesInput.from(bytes), dictSize,
        org.apache.parquet.column.Encoding.PLAIN)
      schema(fiberId).dataType match {
        case StringType | BinaryType => new PlainBinaryDictionary(dictionaryPage)
        case IntegerType => new PlainIntegerDictionary(dictionaryPage)
        case other => sys.error(s"not support data type: $other")
      }
    } else dictionaries(fiberId)
  }

  def getFiberData(groupId: Int, fiberId: Int): FiberCache = {
    val groupMeta = meta.rowGroupsMeta(groupId)
    val decompressor: BytesDecompressor = codecFactory.getDecompressor(meta.codec)

    // get the fiber data start position
    // TODO: update the meta to store the fiber start pos
    var i = 0
    var fiberStart = groupMeta.start
    while (i < fiberId) {
      fiberStart += groupMeta.fiberLens(i)
      i += 1
    }
    val len = groupMeta.fiberLens(fiberId)
    val uncompressedLen = groupMeta.fiberUncompressedLens(fiberId)
    val encoding = meta.columnsMeta(fiberId).encoding

    val bytes = new Array[Byte](len)

    val is = meta.fin
    // TODO: replace by FSDataInputStream.readFully(position, buffer) which is thread safe
    is.synchronized {
      is.seek(fiberStart)
      is.readFully(bytes)
    }

    val dataType = schema(fiberId).dataType
    val dictionary = getDictionary(fiberId)
    val fiberParser =
      if (dictionary != null) {
        DictionaryBasedDataFiberParser(encoding, meta, dictionary, dataType)
      } else {
        DataFiberParser(encoding, meta, dataType)
      }

    val rowCount =
      if (groupId == meta.groupCount - 1) meta.rowCountInLastGroup
      else meta.rowCountInEachGroup

    // We have to read Array[Byte] from file and decode/decompress it before putToFiberCache
    // TODO: Try to finish this in off-heap memory
    val data = fiberParser.parse(decompressor.decompress(bytes, uncompressedLen), rowCount)
    MemoryManager.putToDataFiberCache(data)
  }

<<<<<<< HEAD
  // full file scan
  // TODO: [linhong] two iterator functions are similar. Can we merge them?
  def iterator(requiredIds: Array[Int]): OapIterator[InternalRow] = {
    val row = new BatchColumn()
    var fiberCacheGroup: Array[WrappedFiberCache] = null
    val iterator =
      (0 until meta.groupCount).iterator.flatMap { groupId =>
        fiberCacheGroup = requiredIds.map(id =>
          WrappedFiberCache(FiberCacheManager.get(DataFiber(this, id, groupId), configuration)))
=======
  private def buildIterator(
      conf: Configuration,
      requiredIds: Array[Int],
      rowIds: Option[Array[Int]]): OapIterator[InternalRow] = {
    val rows = new BatchColumn()
    val groupIdToRowIds = rowIds.map(_.groupBy(rowId => rowId / meta.rowCountInEachGroup))
    val groupIds = groupIdToRowIds.map(_.keys).getOrElse(0 until meta.groupCount)
    var fiberCacheGroup: Array[WrappedFiberCache] = null
    val iterator = groupIds.iterator.flatMap { groupId =>
      fiberCacheGroup = requiredIds.map { id =>
        WrappedFiberCache(FiberCacheManager.get(DataFiber(this, id, groupId), conf))
      }
>>>>>>> 27898632

      val columns = fiberCacheGroup.zip(requiredIds).map { case (fiberCache, id) =>
        new ColumnValues(meta.rowCountInEachGroup, schema(id).dataType, fiberCache.fc)
      }

      val rowCount =
        if (groupId < meta.groupCount - 1) meta.rowCountInEachGroup else meta.rowCountInLastGroup
      rows.reset(rowCount, columns)

      val iter = groupIdToRowIds match {
        case Some(map) =>
          map(groupId).iterator.map(rowId => rows.moveToRow(rowId % meta.rowCountInEachGroup))
        case None => rows.toIterator
      }

      CompletionIterator[InternalRow, Iterator[InternalRow]](iter,
        fiberCacheGroup.zip(requiredIds).foreach {
          case (fiberCache, id) => fiberCache.release()
        }
      )
    }
    new OapIterator[InternalRow](iterator) {
      override def close(): Unit = {
        // To ensure if any exception happens, caches are still released after calling close()
        if (fiberCacheGroup != null) fiberCacheGroup.foreach(_.release())
        OapDataFile.this.close()
      }
    }
  }

  // full file scan
  def iterator(conf: Configuration, requiredIds: Array[Int]): OapIterator[InternalRow] = {
    buildIterator(conf, requiredIds, rowIds = None)
  }

  // scan by given row ids, and we assume the rowIds are sorted
<<<<<<< HEAD
  def iterator(requiredIds: Array[Int], rowIds: Array[Int]): OapIterator[InternalRow] = {
    val row = new BatchColumn()
    val groupIds = rowIds.groupBy(rowId => rowId / meta.rowCountInEachGroup)
    var fiberCacheGroup: Array[WrappedFiberCache] = null
    val iterator =
      groupIds.iterator.flatMap {
        case (groupId, subRowIds) =>
          fiberCacheGroup = requiredIds.map(id =>
            WrappedFiberCache(FiberCacheManager.get(DataFiber(this, id, groupId), configuration)))

          val columns = fiberCacheGroup.zip(requiredIds).map { case (fiberCache, id) =>
            new ColumnValues(meta.rowCountInEachGroup, schema(id).dataType, fiberCache.fc)
          }

          if (groupId < meta.groupCount - 1) {
            // not the last row group
            row.reset(meta.rowCountInEachGroup, columns)
          } else {
            row.reset(meta.rowCountInLastGroup, columns)
          }

          val iterator =
            subRowIds.iterator.map(rowId => row.moveToRow(rowId % meta.rowCountInEachGroup))

          CompletionIterator[InternalRow, Iterator[InternalRow]](iterator,
            fiberCacheGroup.zip(requiredIds).foreach {
              case (fiberCache, id) => fiberCache.release()
            }
          )
      }
    new OapIterator[InternalRow](iterator) {
      override def close(): Unit = {
        // To ensure if any exception happens, caches are still released after calling close()
        if (fiberCacheGroup != null) fiberCacheGroup.foreach(_.release())
        OapDataFile.this.close()
      }
    }
=======
  def iterator(
      conf: Configuration,
      requiredIds: Array[Int],
      rowIds: Array[Int]): OapIterator[InternalRow] = {
    buildIterator(conf, requiredIds, Some(rowIds))
>>>>>>> 27898632
  }

  def close(): Unit = {
    // We don't close DataFileHandle in order to re-use it from cache.
    codecFactory.release()
  }

  override def createDataFileHandle(): OapDataFileHandle = {
    val p = new Path(StringUtils.unEscapeString(path))

    val fs = p.getFileSystem(configuration)

    new OapDataFileHandle().read(fs.open(p), fs.getFileStatus(p).getLen)
  }
}<|MERGE_RESOLUTION|>--- conflicted
+++ resolved
@@ -107,17 +107,6 @@
     MemoryManager.putToDataFiberCache(data)
   }
 
-<<<<<<< HEAD
-  // full file scan
-  // TODO: [linhong] two iterator functions are similar. Can we merge them?
-  def iterator(requiredIds: Array[Int]): OapIterator[InternalRow] = {
-    val row = new BatchColumn()
-    var fiberCacheGroup: Array[WrappedFiberCache] = null
-    val iterator =
-      (0 until meta.groupCount).iterator.flatMap { groupId =>
-        fiberCacheGroup = requiredIds.map(id =>
-          WrappedFiberCache(FiberCacheManager.get(DataFiber(this, id, groupId), configuration)))
-=======
   private def buildIterator(
       conf: Configuration,
       requiredIds: Array[Int],
@@ -130,7 +119,6 @@
       fiberCacheGroup = requiredIds.map { id =>
         WrappedFiberCache(FiberCacheManager.get(DataFiber(this, id, groupId), conf))
       }
->>>>>>> 27898632
 
       val columns = fiberCacheGroup.zip(requiredIds).map { case (fiberCache, id) =>
         new ColumnValues(meta.rowCountInEachGroup, schema(id).dataType, fiberCache.fc)
@@ -162,56 +150,15 @@
   }
 
   // full file scan
-  def iterator(conf: Configuration, requiredIds: Array[Int]): OapIterator[InternalRow] = {
-    buildIterator(conf, requiredIds, rowIds = None)
+  def iterator(requiredIds: Array[Int]): OapIterator[InternalRow] = {
+    buildIterator(configuration, requiredIds, rowIds = None)
   }
 
   // scan by given row ids, and we assume the rowIds are sorted
-<<<<<<< HEAD
-  def iterator(requiredIds: Array[Int], rowIds: Array[Int]): OapIterator[InternalRow] = {
-    val row = new BatchColumn()
-    val groupIds = rowIds.groupBy(rowId => rowId / meta.rowCountInEachGroup)
-    var fiberCacheGroup: Array[WrappedFiberCache] = null
-    val iterator =
-      groupIds.iterator.flatMap {
-        case (groupId, subRowIds) =>
-          fiberCacheGroup = requiredIds.map(id =>
-            WrappedFiberCache(FiberCacheManager.get(DataFiber(this, id, groupId), configuration)))
-
-          val columns = fiberCacheGroup.zip(requiredIds).map { case (fiberCache, id) =>
-            new ColumnValues(meta.rowCountInEachGroup, schema(id).dataType, fiberCache.fc)
-          }
-
-          if (groupId < meta.groupCount - 1) {
-            // not the last row group
-            row.reset(meta.rowCountInEachGroup, columns)
-          } else {
-            row.reset(meta.rowCountInLastGroup, columns)
-          }
-
-          val iterator =
-            subRowIds.iterator.map(rowId => row.moveToRow(rowId % meta.rowCountInEachGroup))
-
-          CompletionIterator[InternalRow, Iterator[InternalRow]](iterator,
-            fiberCacheGroup.zip(requiredIds).foreach {
-              case (fiberCache, id) => fiberCache.release()
-            }
-          )
-      }
-    new OapIterator[InternalRow](iterator) {
-      override def close(): Unit = {
-        // To ensure if any exception happens, caches are still released after calling close()
-        if (fiberCacheGroup != null) fiberCacheGroup.foreach(_.release())
-        OapDataFile.this.close()
-      }
-    }
-=======
   def iterator(
-      conf: Configuration,
       requiredIds: Array[Int],
       rowIds: Array[Int]): OapIterator[InternalRow] = {
-    buildIterator(conf, requiredIds, Some(rowIds))
->>>>>>> 27898632
+    buildIterator(configuration, requiredIds, Some(rowIds))
   }
 
   def close(): Unit = {
