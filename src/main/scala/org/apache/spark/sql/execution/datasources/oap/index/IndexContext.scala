/*
 * Licensed to the Apache Software Foundation (ASF) under one or more
 * contributor license agreements.  See the NOTICE file distributed with
 * this work for additional information regarding copyright ownership.
 * The ASF licenses this file to You under the Apache License, Version 2.0
 * (the "License"); you may not use this file except in compliance with
 * the License.  You may obtain a copy of the License at
 *
 *    http://www.apache.org/licenses/LICENSE-2.0
 *
 * Unless required by applicable law or agreed to in writing, software
 * distributed under the License is distributed on an "AS IS" BASIS,
 * WITHOUT WARRANTIES OR CONDITIONS OF ANY KIND, either express or implied.
 * See the License for the specific language governing permissions and
 * limitations under the License.
 */

package org.apache.spark.sql.execution.datasources.oap.index

import scala.collection.mutable
import scala.collection.mutable.ArrayBuffer

import org.apache.spark.internal.Logging
import org.apache.spark.sql.catalyst.{CatalystTypeConverters, InternalRow}
import org.apache.spark.sql.catalyst.expressions.JoinedRow
import org.apache.spark.sql.catalyst.expressions.codegen.GenerateOrdering
import org.apache.spark.sql.execution.datasources.oap._
import org.apache.spark.sql.execution.datasources.oap.index.ScannerBuilder.IntervalArrayMap
import org.apache.spark.sql.types.StructType

private[oap] class IndexContext(meta: DataSourceMeta) extends Logging {
  // availableIndexes keeps the available indexes for the current SQL query statement
  // (Int, IndexMeta):
  // if indexType is BloomFilter, then the Int represents the indice of the Index entries;
  // if indexType is B+Tree and single column,
  // then the Int represents the indice of the Index entries, that is 0;
  // if indexType is B+Tree and multi-column,
  // then the Int represents the last matched column indice of the Index entries
  private val availableIndexes = new mutable.ArrayBuffer[(Int, IndexMeta)]()
  private val filterMap = new mutable.HashMap[String, FilterOptimizer]()
  private var scanners: IndexScanners = _

  def getScanners: Option[IndexScanners] = Option(scanners)

  /**
   * clear the available indexes and filter info, reset index scanner
   */
  def clear(): Unit = {
    availableIndexes.clear()
    filterMap.clear()
    scanners = null
  }

  private def selectAvailableIndex(
      intervalMap: IntervalArrayMap,
      indexDisableListStr: String): Unit = {
    logDebug("Selecting Available Index:")
    val indexDisableList = indexDisableListStr.split(",").map(_.trim).toSeq

    meta.indexMetas.filterNot(meta => indexDisableList.contains(meta.name)).foreach {
      indexMeta => indexMeta.indexType match {
        case BTreeIndex(entries) if entries.length == 1 =>
          val attribute = meta.schema(entries(0).ordinal).name
          if (intervalMap.contains(attribute)) {
            availableIndexes.append((0, indexMeta))
          }
        case BTreeIndex(entries) =>
          var num = 0 // the number of matched column
          var flag = 0
          // flag (terminated indication):
          // 0 -> Equivalence column; 1 -> Range column; 2 -> Absent column
          for (entry <- entries if flag == 0) {
            val attribute = meta.schema(entry.ordinal).name
            if (intervalMap.contains(attribute) && intervalMap(attribute).length == 1) {
              val start = intervalMap(attribute).head.start
              val end = intervalMap(attribute).head.end
              val isPattern = intervalMap(attribute).head.isPrefixMatch
              val ordering = unapply(attribute).get.order
              if (start != IndexScanner.DUMMY_KEY_START &&
                end != IndexScanner.DUMMY_KEY_END && !isPattern &&
                ordering.compare(start, end) == 0) {
                num += 1
              } else {
                flag = 1
              }
            } else {
              if (!intervalMap.contains(attribute)) flag = 2 else flag = 1
            }
          } // end for
          if (flag == 1) {
            num += 1
          }
          if (num > 0) {
            availableIndexes.append((num - 1, indexMeta))
          }
        case BitMapIndex(entries) =>
          for (entry <- entries) {
            if (intervalMap.contains(meta.schema(entry).name)) {
              availableIndexes.append((entries.indexOf(entry), indexMeta))
            }
          }
        case other => // TODO support other types of index
      }
    }
    availableIndexes.foreach(indices =>
      logDebug("\t" + indices._2.toString + "; lastIdx: " + indices._1))
  }

  /**
   * A simple approach to select available indexers:
   * For B+ tree index, we expect to make full use of index:
   * On one hand, match as many attributes as possible in a SQL statement;
   * On the other hand, use as many attributes as possible in a B+ tree index
   * So we want the number of matched attributes to be close to
   * both the total number of attributes in a SQL statement
   * and the total number of entries in a B+ tree index candidate
   * we introduce a variable ratio to indicate the match extent
   * ratio = totalAttributes/matchedAttributed + totalIndexEntries/matchedAttributes
   * @param attrNum       : the total number of attributes in the SQL statement
   * @param maxChooseSize : the max availabe indexer choose size
   * @return Seq[(Int, IndexMeta)]: the topN available indexMetas order by ratio,
   *         actually result size could less than n and the Int is
   *         the index of the last matched attribute in the index entries
   */
  def getAvailableIndexers(
      attrNum: Int,
      maxChooseSize: Int = 1): Seq[(Int, IndexMeta)] = {
    logDebug("Get Available Indexers: maxChooseSize = " + maxChooseSize)

    def takeRatioAndUsedFields(
        attrNum: Int,
        idx: Int,
        entryNames: Seq[String]): (Double, Seq[String]) = {
      val matchedAttr: Double = idx + 1
      // (ratio, usedFields)
      (attrNum / matchedAttr + entryNames.length / matchedAttr, entryNames.take(idx + 1))
    }

    // get names of field used.
    def takeIndexEntryNames(indexMeta: IndexMeta): Seq[String] = {
      indexMeta.indexType match {
        case BTreeIndex(entries) =>
          entries.map(entry => meta.schema(entry.ordinal).name)
        case BitMapIndex(entries) =>
          entries.map(entry => meta.schema(entry).name)
        case _ => Seq.empty
      }
    }

    // Only leave an indexer (the minimum radio) among a group indexers
    // holding some of the same attributes.
    def isUsableIndexer(hasUsedAttrs: mutable.Set[String], attrs: Set[String]): Boolean = {
      if (hasUsedAttrs.intersect(attrs).isEmpty) {
        attrs.foreach(hasUsedAttrs.add)
        true
      } else {
        false
      }
    }

    def takeCandidateSet = {
      availableIndexes
        // indexer = (idx, IndexMeta)
        .map(indexer => (indexer, takeIndexEntryNames(indexer._2)))
        // indexerAndNames = ((idx, IndexMeta), Seq[indexEntryNames])
        .filter(indexerAndNames => indexerAndNames._2.nonEmpty)
        .map(indexerAndNames =>
          (indexerAndNames._1,
            takeRatioAndUsedFields(attrNum, indexerAndNames._1._1, indexerAndNames._2)))
        // item = ((idx, IndexMeta), (ratio, Seq[indexEntryNames]))
        .sortBy(item => item._2._1)
    }

    // save usedFields for removing duplicate key.
    val attrs = mutable.Set[String]()

    val result = takeCandidateSet
      // item = ((idx, IndexMeta), (ratio, Seq[indexEntryNames]))
      .withFilter(item => isUsableIndexer(attrs, item._2._2.toSet))
      .map(item => item._1)
      .take(maxChooseSize)

    if (result != null && result.nonEmpty) {
      result.foreach(indices =>
        logDebug("\t" + "Idx: " + indices._1 + "indexMeta: " + indices._2.toString))
    } else {
      logDebug("\t" + "No available indexer is found.")
    }

    result
  }

  def buildScanners(
      intervalMap: mutable.HashMap[String, ArrayBuffer[RangeInterval]],
      options: Map[String, String] = Map.empty,
      maxChooseSize: Int = 1,
      indexDisableList: String = ""): Unit = {
    selectAvailableIndex(intervalMap, indexDisableList)
    val availableIndexers = getAvailableIndexers(intervalMap.size, maxChooseSize)

    //    intervalArray.sortWith(compare)
    logDebug("Building Index Scanners with IndexMeta and IntervalMap ...")

    if (availableIndexers == null || availableIndexers.isEmpty) {
      return
    }

    val availableScanners = availableIndexers.map(availableIndexer =>
      buildScanner(availableIndexer._1, availableIndexer._2, intervalMap, options))
      .filter(_ != null)

    if (availableScanners.nonEmpty) {
      logDebug("Index Scanner Intervals: "
        + availableScanners.map(_.intervalArray.mkString(", ")).mkString(" | "))

      scanners = new IndexScanners(availableScanners)
    } else {
      logDebug("No availableScanners to use")
    }

  }

  private def buildScanner(
      lastIdx: Int,
      bestIndexer: IndexMeta,
      intervalMap: mutable.HashMap[String, ArrayBuffer[RangeInterval]],
      options: Map[String, String] = Map.empty): IndexScanner = {

    if (lastIdx == -1 && bestIndexer == null) {
      return null
    }
    var keySchema: StructType = null
    var scanner: IndexScanner = null
    bestIndexer.indexType match {
      case BTreeIndex(entries) if entries.length == 1 =>
        keySchema = new StructType().add(meta.schema(entries(lastIdx).ordinal))
        scanner = new BPlusTreeScanner(bestIndexer)
        val attribute = meta.schema(entries(lastIdx).ordinal).name
        val filterOptimizer = unapply(attribute).get
        scanner.intervalArray =
          intervalMap(attribute).sortWith(filterOptimizer.compareRangeInterval)
      case BTreeIndex(entries) =>
        val indexFields = for (idx <- entries.map(_.ordinal)) yield meta.schema(idx)
        val fields = indexFields.slice(0, lastIdx + 1)
        keySchema = StructType(fields)
        scanner = new BPlusTreeScanner(bestIndexer)
        val attributes = fields.map(_.name) // get column names in the composite index
        scanner.intervalArray = new ArrayBuffer[RangeInterval](intervalMap(attributes.last).length)

        for (i <- intervalMap(attributes.last).indices) {
          val startKeys = attributes.indices.map { attrIdx =>
            if (attrIdx == attributes.length - 1) {
              intervalMap(attributes(attrIdx))(i).start
            } else {
              intervalMap(attributes(attrIdx)).head.start
            }
          }
          val compositeStartKey = startKeys.reduce((key1, key2) => new JoinedRow(key1, key2))

          val endKeys = attributes.indices.map { attrIdx =>
            if (attrIdx == attributes.length - 1) {
              intervalMap(attributes(attrIdx))(i).end
            } else {
              intervalMap(attributes(attrIdx)).head.end
            }
          }
          val compositeEndKey = endKeys.reduce((key1, key2) => new JoinedRow(key1, key2))

          scanner.intervalArray.append(
            RangeInterval(compositeStartKey, compositeEndKey,
              intervalMap(attributes.last)(i).startInclude,
              intervalMap(attributes.last)(i).endInclude,
              intervalMap(attributes.last)(i).isPrefixMatch,
              intervalMap(attributes.last)(i).isNullPredicate
            )
          )

        } // end for
      case BitMapIndex(entries) =>
        val attribute = meta.schema(entries(lastIdx)).name
        val filterOptimizer = unapply(attribute).get
        val sortedIntervalArray =
          intervalMap(attribute).sortWith(filterOptimizer.compareRangeInterval)
        val singleValueIntervalArray =
          sortedIntervalArray.filter(filterOptimizer.isSingleValueInterval)
        // Make sure that each interval is really equal query.
        singleValueIntervalArray.foreach(interval => {
          assert(interval.start == interval.end)
        })
        if (singleValueIntervalArray.nonEmpty) {
          keySchema = new StructType().add(meta.schema(entries(lastIdx)))
          scanner = BitMapScanner(bestIndexer)
          logDebug("Bitmap index only supports equal query.")
          scanner.intervalArray = singleValueIntervalArray
        }
      case _ =>
    }

    if (scanner != null && keySchema != null) {
      logDebug("Index Scanner Intervals: " + scanner.intervalArray.mkString(", "))
      scanner.withKeySchema(keySchema)

      scanner.internalLimit_=(
        options.getOrElse(OapFileFormat.OAP_INDEX_SCAN_NUM_OPTION_KEY, "0").toInt)
    }
    scanner
  }

  def unapply(attribute: String): Option[FilterOptimizer] = {
    if (!filterMap.contains(attribute)) {
      val ordinal = meta.schema.fieldIndex(attribute)
      filterMap.put(attribute, new FilterOptimizer(new StructType().add(meta.schema(ordinal))))
    }
    filterMap.get(attribute)
  }

  def unapply(value: Any): Option[Key] =
    Some(InternalRow(CatalystTypeConverters.convertToCatalyst(value)))

  def unapply(values: Array[Any]): Option[Array[Key]] =
    Some(values.map(value => InternalRow(CatalystTypeConverters.convertToCatalyst(value))))
}

private[oap] object DummyIndexContext extends IndexContext(null) {
  override def getScanners: Option[IndexScanners] = None
  override def unapply(attribute: String): Option[FilterOptimizer] = None
  override def unapply(value: Any): Option[Key] = None
}

private[oap] class FilterOptimizer(keySchema: StructType) {
  val order = GenerateOrdering.create(keySchema)

  def isSingleValueInterval(interval: RangeInterval): Boolean =
    interval.start == interval.end && interval.startInclude && interval.endInclude &&
      !interval.isPrefixMatch

  // compare two intervals: return true if interval1.start < interval2.start
  // isNullPredicate is assumed to be "smallest"
  def compareRangeInterval(interval1: RangeInterval, interval2: RangeInterval): Boolean = {
    if (interval1.isNullPredicate || interval2.isNullPredicate) {
      if (interval1.isNullPredicate) {
        return true
      } else {
        return false
      }
    }
    if ((interval1.start eq IndexScanner.DUMMY_KEY_START) &&
      (interval2.start ne IndexScanner.DUMMY_KEY_START)) {
      return true
    }
    if(interval2.start eq IndexScanner.DUMMY_KEY_START) {
      return false
    }
    order.compare(interval1.start, interval2.start) < 0
  }

  // unite interval extra to interval base
  // return: true if two intervals are unioned together
  //         false if these two intervals cannot be unioned, since they do not overlap
  def intervalUnion(base: RangeInterval, extra: RangeInterval): Boolean = {
    def union: Boolean = { // union two intervals
      if ((extra.end eq IndexScanner.DUMMY_KEY_END) || order.compare(extra.end, base.end)>0) {
        base.end = extra.end
        base.endInclude = extra.endInclude
        return true
      }
      if (order.compare(extra.end, base.end)==0) {
        base.endInclude = base.endInclude || extra.endInclude
      }
      true
    }// end def union

    // isNull U isNull => isNull
    if (base.isNullPredicate && extra.isNullPredicate) {
      return true
    }
    // isNull U otherFilterPredicate => isNull U otherFilterPredicate
    if (base.isNullPredicate ^ extra.isNullPredicate) {
      return false
    }

    if (base.start eq IndexScanner.DUMMY_KEY_START) {
      if (base.end eq IndexScanner.DUMMY_KEY_END) {
        // base is isNotNullPredicate
        // isNotNull U isNull => isNotNull U isNull
        if (extra.isNullPredicate) {
          return false
        } else {
          return true
        } // isNotNull U otherFilterPredicate => isNotNull
      }
      if (extra.start ne IndexScanner.DUMMY_KEY_START) {
        val cmp = order.compare(extra.start, base.end)
        if(cmp>0 || (cmp == 0 && !extra.startInclude && !base.endInclude)) {
          return false // cannot union
        }
      }
      // union two intervals
      union
    } else { // base.start is not DUMMY
      if (order.compare(extra.start, base.start)==0) {
        base.startInclude = base.startInclude || extra.startInclude
      }
      if (base.end eq IndexScanner.DUMMY_KEY_END) {
        return true
      }
      val cmp = order.compare(extra.start, base.end)
      if(cmp>0 || (cmp==0 && !extra.startInclude && !base.endInclude)) {
        return false // cannot union
      }
      // union two intervals
      union
    }
  }

  // "Or" operation: (union multiple range intervals which may overlap)
  def addBound(
      intervalArray1: ArrayBuffer[RangeInterval],
      intervalArray2: ArrayBuffer[RangeInterval]): ArrayBuffer[RangeInterval] = {
    // firstly, put all intervals to intervalArray1
    intervalArray1 ++= intervalArray2
    if (intervalArray1.isEmpty) {
      return intervalArray1
    }

    // sort the array of interval according to the interval's start key
    // After sorted, isNullPredicate(if have) will be put at the front of the array
    val sortedArray = intervalArray1.sortWith(compareRangeInterval)

    val result = ArrayBuffer(sortedArray.head)
    for(i <- 1 until sortedArray.length) {
      val interval = result.last
      // attr >= value, so it is unnecessary to do subsequent union, just return the result
      if (!interval.isNullPredicate &&
        (interval.end eq IndexScanner.DUMMY_KEY_END) && interval.startInclude) {
        return result
      }
      if(!intervalUnion(interval, sortedArray(i))) {
        // these two intervals do not overlap, thus cannot be unioned,
        // just add the second interval to the result list
        result += sortedArray(i)
      }

    }// end for
    result
  }

  // merge two key and their include identifiers
  def intersect(
<<<<<<< HEAD
      key1: Key, key2: Key, include1: Boolean, include2: Boolean,
=======
      key1: Key,
      key2: Key,
      include1: Boolean,
      include2: Boolean,
>>>>>>> ea9fe185
      isEndKey: Boolean): (Key, Boolean) = {
    if (key1 == IndexScanner.DUMMY_KEY_START) {
      (key2, include2)
    }
    else {
      if (key2 == IndexScanner.DUMMY_KEY_START) {
        (key1, include1)
      } else { // both key1 and key2 are not Dummy
        if (order.compare(key1, key2) == 0) {
          return (key1, include1 && include2)
        }
        if (order.compare(key1, key2) > 0 ^ isEndKey) {
          (key1, include1)
        } else {
          (key2, include2)
        }
      }
    }
  }

  // verify non-empty intervals
  def validate(interval: RangeInterval): Boolean = {
    if ((interval.start ne IndexScanner.DUMMY_KEY_START)
      && (interval.end ne IndexScanner.DUMMY_KEY_END)) {
      if (order.compare(interval.start, interval.end) > 0) {
        return false
      }
      if (order.compare(interval.start, interval.end) == 0
        && (!interval.startInclude || !interval.endInclude)) {
        return false
      }
    }
    true
  }

  // "And" operation: (intersect multiple range intervals)
  def mergeBound(
      intervalArray1: ArrayBuffer[RangeInterval],
      intervalArray2: ArrayBuffer[RangeInterval]): ArrayBuffer[RangeInterval] = {
    val intervalArray = for {
      interval1 <- intervalArray1
      interval2 <- intervalArray2
      // isNull & otherPredicate => empty
      if (!(interval1.isNullPredicate ^ interval2.isNullPredicate)) &&
        !interval1.isPrefixMatch && !interval2.isPrefixMatch
    } yield {
      // isNull & isNull => isNull
      if (interval1.isNullPredicate && interval2.isNullPredicate) {
        interval1
      } else {
        // this condition contains isNotNull & normalInterval => normalInterval
        val interval = RangeInterval(
          IndexScanner.DUMMY_KEY_START,
          IndexScanner.DUMMY_KEY_END,
          includeStart = true,
          includeEnd = true)

        val re1 = intersect(interval1.start, interval2.start,
          interval1.startInclude, interval2.startInclude, isEndKey = false)
        interval.start = re1._1
        interval.startInclude = re1._2

        val re2 = intersect(interval1.end, interval2.end,
          interval1.endInclude, interval2.endInclude, isEndKey = true)
        interval.end = re2._1
        interval.endInclude = re2._2
        interval
      }
    }
    // retain non-empty intervals
    intervalArray.filter(validate)
  }
}<|MERGE_RESOLUTION|>--- conflicted
+++ resolved
@@ -447,14 +447,10 @@
 
   // merge two key and their include identifiers
   def intersect(
-<<<<<<< HEAD
-      key1: Key, key2: Key, include1: Boolean, include2: Boolean,
-=======
       key1: Key,
       key2: Key,
       include1: Boolean,
       include2: Boolean,
->>>>>>> ea9fe185
       isEndKey: Boolean): (Key, Boolean) = {
     if (key1 == IndexScanner.DUMMY_KEY_START) {
       (key2, include2)
