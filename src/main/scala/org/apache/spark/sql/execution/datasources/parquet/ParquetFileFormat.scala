--- conflicted
+++ resolved
@@ -276,13 +276,7 @@
   override def isSplitable(
       sparkSession: SparkSession,
       options: Map[String, String],
-<<<<<<< HEAD
       path: Path): Boolean = splitable
-=======
-      path: Path): Boolean = {
-      !sparkSession.conf.get(OapConf.OAP_PARQUET_ENABLED)
-  }
->>>>>>> 40a0f8a2
 
   override def buildReaderWithPartitionValues(
       sparkSession: SparkSession,
