--- conflicted
+++ resolved
@@ -106,20 +106,6 @@
       val ordering = GenerateOrdering.create(keySchema)
       val sortedKeyList = tmpMap.keySet.toList.sorted(ordering)
       val header = writeHead(writer, IndexFile.INDEX_VERSION)
-<<<<<<< HEAD
-      // serialize hashMap and get length
-      val writeBuf = new ByteArrayOutputStream()
-      val out = new ObjectOutputStream(writeBuf)
-      out.writeObject(hashMap)
-      out.flush()
-      val objLen = writeBuf.size()
-      // write byteArray length and byteArray
-      IndexUtils.writeInt(writer, objLen)
-      writer.write(writeBuf.toByteArray)
-      out.close()
-      val indexEnd = 4 + objLen + header
-      val offset: Long = indexEnd
-=======
       // Serialize sortedKeyList and get length
       val writeSortedKeyListBuf = new ByteArrayOutputStream()
       val sortedKeyListOut = new ObjectOutputStream(writeSortedKeyListBuf)
@@ -159,7 +145,6 @@
       // The second 4 is for elementBitMapSize value.
       val indexEnd = header + 4 + sortedKeyListObjLen + 4 + totalBitMapLength
       var offset: Long = indexEnd
->>>>>>> 721b126f
 
       statisticsManager.write(writer)
 
@@ -168,16 +153,11 @@
       IndexUtils.writeLong(writer, offset) // index file end offset
       IndexUtils.writeLong(writer, indexEnd) // dataEnd
 
-<<<<<<< HEAD
       // avoid fd leak
       writer.close()
 
       taskReturn :+ IndexBuildResult(new Path(filename).getName, rowCnt, "",
         new Path(filename).getParent.toString)
-=======
-      // writer.close()
-      taskReturn :+ IndexBuildResult(filename, rowCnt, "", new Path(filename).getParent.toString)
->>>>>>> 721b126f
     }
 
     writeTask()
