/*
 * Licensed to the Apache Software Foundation (ASF) under one or more
 * contributor license agreements.  See the NOTICE file distributed with
 * this work for additional information regarding copyright ownership.
 * The ASF licenses this file to You under the Apache License, Version 2.0
 * (the "License"); you may not use this file except in compliance with
 * the License.  You may obtain a copy of the License at
 *
 *    http://www.apache.org/licenses/LICENSE-2.0
 *
 * Unless required by applicable law or agreed to in writing, software
 * distributed under the License is distributed on an "AS IS" BASIS,
 * WITHOUT WARRANTIES OR CONDITIONS OF ANY KIND, either express or implied.
 * See the License for the specific language governing permissions and
 * limitations under the License.
 */

package org.apache.spark.sql.execution.datasources.oap.io

import org.apache.hadoop.conf.Configuration
import org.apache.hadoop.fs.{FSDataOutputStream, Path}
import org.apache.parquet.format.CompressionCodec
import org.apache.parquet.io.api.Binary

import org.apache.spark.SparkConf
import org.apache.spark.executor.custom.CustomManager
import org.apache.spark.internal.Logging
import org.apache.spark.scheduler.SparkListenerOapIndexInfoUpdate
import org.apache.spark.sql.catalyst.InternalRow
import org.apache.spark.sql.catalyst.expressions.Ascending
import org.apache.spark.sql.execution.datasources.oap.{DataSourceMeta, OapFileFormat}
import org.apache.spark.sql.execution.datasources.oap.filecache.DataFiberBuilder
import org.apache.spark.sql.execution.datasources.oap.index._
import org.apache.spark.sql.execution.datasources.oap.utils.OapIndexInfoStatusSerDe
import org.apache.spark.sql.types._
import org.apache.spark.util.TimeStampedHashMap

class OapIndexHeartBeatMessager extends CustomManager with Logging {
  override def status(conf: SparkConf): String = {
    OapIndexInfo.status
  }
}

// TODO: [linhong] Let's remove the `isCompressed` argument
private[oap] class OapDataWriter(
    isCompressed: Boolean,
    out: FSDataOutputStream,
    schema: StructType,
    conf: Configuration) extends Logging {

  private val ROW_GROUP_SIZE =
    conf.get(OapFileFormat.ROW_GROUP_SIZE, OapFileFormat.DEFAULT_ROW_GROUP_SIZE).toInt
  logDebug(s"${OapFileFormat.ROW_GROUP_SIZE} setting to $ROW_GROUP_SIZE")

  private val COMPRESSION_CODEC = CompressionCodec.valueOf(
    conf.get(OapFileFormat.COMPRESSION, OapFileFormat.DEFAULT_COMPRESSION))
  logDebug(s"${OapFileFormat.COMPRESSION} setting to ${COMPRESSION_CODEC.name()}")

  private var rowCount: Int = 0
  private var rowGroupCount: Int = 0

  private val rowGroup: Array[DataFiberBuilder] =
    DataFiberBuilder.initializeFromSchema(schema, ROW_GROUP_SIZE)

  private val statisticsArray = ColumnStatistics.getStatsFromSchema(schema)

  private def updateStats(
      stats: ColumnStatistics.ParquetStatistics,
      row: InternalRow,
      index: Int,
      dataType: DataType): Unit = {
    dataType match {
      case BooleanType => stats.updateStats(row.getBoolean(index))
      case IntegerType => stats.updateStats(row.getInt(index))
      case ByteType => stats.updateStats(row.getByte(index))
      case DateType => stats.updateStats(row.getInt(index))
      case ShortType => stats.updateStats(row.getShort(index))
      case StringType => stats.updateStats(
        Binary.fromConstantByteArray(row.getString(index).getBytes))
      case BinaryType => stats.updateStats(
        Binary.fromConstantByteArray(row.getBinary(index)))
      case FloatType => stats.updateStats(row.getFloat(index))
      case DoubleType => stats.updateStats(row.getDouble(index))
      case LongType => stats.updateStats(row.getLong(index))
      case _ => sys.error(s"Not support data type: $dataType")
    }
  }

  private val fiberMeta = new OapDataFileHandle(
    rowCountInEachGroup = ROW_GROUP_SIZE,
    fieldCount = schema.length,
    codec = COMPRESSION_CODEC)

  private val codecFactory = new CodecFactory(conf)

  def write(row: InternalRow) {
    var idx = 0
    while (idx < rowGroup.length) {
      rowGroup(idx).append(row)
      if (!row.isNullAt(idx)) {
        updateStats(statisticsArray(idx), row, idx, schema(idx).dataType)
      }
      idx += 1
    }
    rowCount += 1
    if (rowCount % ROW_GROUP_SIZE == 0) {
      writeRowGroup()
    }
  }

  private def writeRowGroup(): Unit = {
    rowGroupCount += 1
    val compressor: BytesCompressor = codecFactory.getCompressor(COMPRESSION_CODEC)
    val fiberLens = new Array[Int](rowGroup.length)
    val fiberUncompressedLens = new Array[Int](rowGroup.length)
    var idx: Int = 0
    var totalDataSize = 0L
    val rowGroupMeta = new RowGroupMeta()

    rowGroupMeta.withNewStart(out.getPos)
      .withNewFiberLens(fiberLens)
      .withNewUncompressedFiberLens(fiberUncompressedLens)
    while (idx < rowGroup.length) {
      val fiberByteData = rowGroup(idx).build()
      val newUncompressedFiberData = fiberByteData.fiberData
      val newFiberData = compressor.compress(newUncompressedFiberData)
      totalDataSize += newFiberData.length
      fiberLens(idx) = newFiberData.length
      fiberUncompressedLens(idx) = newUncompressedFiberData.length
      out.write(newFiberData)
      rowGroup(idx).clear()
      idx += 1
    }

    fiberMeta.appendRowGroupMeta(rowGroupMeta.withNewEnd(out.getPos))
  }

  def close() {
    val remainingRowCount = rowCount % ROW_GROUP_SIZE
    if (remainingRowCount != 0) {
      // should be end of the insertion, put the row groups into the last row group
      writeRowGroup()
    }

    rowGroup.indices.foreach { i =>
      val dictByteData = rowGroup(i).buildDictionary
      val encoding = rowGroup(i).getEncoding
      val dictionaryDataLength = dictByteData.length
      val dictionaryIdSize = rowGroup(i).getDictionarySize
      if (dictionaryDataLength > 0) {
        out.write(dictByteData)
      }
      fiberMeta.appendColumnMeta(new ColumnMeta(encoding, dictionaryDataLength, dictionaryIdSize,
        ColumnStatistics(statisticsArray(i))))
    }

    // and update the group count and row count in the last group
    fiberMeta
      .withGroupCount(rowGroupCount)
      .withRowCountInLastGroup(
        if (remainingRowCount != 0 || rowCount == 0) remainingRowCount else ROW_GROUP_SIZE)

    fiberMeta.write(out)
    codecFactory.release()
    out.close()
  }
}

private[oap] case class OapIndexInfoStatus(path: String, useIndex: Boolean)

private[oap] object OapIndexInfo extends Logging {
  val partitionOapIndex = new TimeStampedHashMap[String, Boolean](updateTimeStampOnGet = true)

  def status: String = {
    val indexInfoStatusSeq = partitionOapIndex.map(kv => OapIndexInfoStatus(kv._1, kv._2)).toSeq
    val threshTime = System.currentTimeMillis()
    partitionOapIndex.clearOldValues(threshTime)
    logDebug("current partition files: \n" +
      indexInfoStatusSeq.map { indexInfoStatus =>
        "partition file: " + indexInfoStatus.path +
          " use index: " + indexInfoStatus.useIndex + "\n" }.mkString("\n"))
    val indexStatusRawData = OapIndexInfoStatusSerDe.serialize(indexInfoStatusSeq)
    indexStatusRawData
  }

  def update(indexInfo: SparkListenerOapIndexInfoUpdate): Unit = {
    val indexStatusRawData = OapIndexInfoStatusSerDe.deserialize(indexInfo.oapIndexInfo)
    indexStatusRawData.foreach {oapIndexInfo =>
      logInfo("\nhost " + indexInfo.hostName + " executor id: " + indexInfo.executorId +
        "\npartition file: " + oapIndexInfo.path + " use OAP index: " + oapIndexInfo.useIndex)}
  }
}

private[oap] class OapDataReader(
<<<<<<< HEAD
    path: Path,
    meta: DataSourceMeta,
    filterScanners: Option[IndexScanners],
    requiredIds: Array[Int]) extends Logging {
=======
  path: Path,
  meta: DataSourceMeta,
  filterScanners: Option[IndexScanners],
  requiredIds: Array[Int],
  context: Option[VectorizedContext] = None) extends Logging {
>>>>>>> daeb29b8

  import org.apache.spark.sql.execution.datasources.oap.INDEX_STAT._

  private var _rowsReadWhenHitIndex: Option[Long] = None
  private var _indexStat = MISS_INDEX

  def rowsReadByIndex: Option[Long] = _rowsReadWhenHitIndex
  def indexStat: INDEX_STAT = _indexStat

  def initialize(
      conf: Configuration,
      options: Map[String, String] = Map.empty): OapIterator[InternalRow] = {
    logDebug("Initializing OapDataReader...")
    // TODO how to save the additional FS operation to get the Split size
    val fileScanner = DataFile(path.toString, meta.schema, meta.dataReaderClassName, conf)
    if (meta.dataReaderClassName.contains("ParquetDataFile")) {
      fileScanner.asInstanceOf[ParquetDataFile].setVectorizedContext(context)
    }

    def fullScan: OapIterator[InternalRow] = {
      val start = if (log.isDebugEnabled) System.currentTimeMillis else 0
      val iter = fileScanner.iterator(requiredIds)
      val end = if (log.isDebugEnabled) System.currentTimeMillis else 0
      logDebug("Construct File Iterator: " + (end - start) + " ms")
      iter
    }

    filterScanners match {
      case Some(indexScanners) if indexScanners.indexIsAvailable(path, conf) =>
        def getRowIds(options: Map[String, String]): Array[Int] = {
          indexScanners.initialize(path, conf)

          // total Row count can be get from the index scanner
          val limit = options.getOrElse(OapFileFormat.OAP_QUERY_LIMIT_OPTION_KEY, "0").toInt
          val rowIds = if (limit > 0) {
            // Order limit scan options
            val isAscending = options.getOrElse(
              OapFileFormat.OAP_QUERY_ORDER_OPTION_KEY, "true").toBoolean
            val sameOrder =
              !((indexScanners.order == Ascending) ^ isAscending)

            if (sameOrder) {
              indexScanners.take(limit).toArray
            } else {
              indexScanners.toArray.reverse.take(limit)
            }
          } else {
            indexScanners.toArray
          }

          // Parquet reader does not support backward scan, so rowIds must be sorted.
          if (meta.dataReaderClassName.contains("ParquetDataFile")) {
            rowIds.sorted
          } else {
            rowIds
          }
        }


        val start = if (log.isDebugEnabled) System.currentTimeMillis else 0
        val rows = getRowIds(options)
        val iter = fileScanner.iterator(requiredIds, rows)
        val end = if (log.isDebugEnabled) System.currentTimeMillis else 0

        _indexStat = HIT_INDEX
        _rowsReadWhenHitIndex = Some(rows.length)
        logDebug("Construct File Iterator: " + (end - start) + "ms")
        iter
      case Some(_) =>
        _indexStat = IGNORE_INDEX
        fullScan
      case _ =>
        fullScan
    }
  }
}<|MERGE_RESOLUTION|>--- conflicted
+++ resolved
@@ -192,18 +192,11 @@
 }
 
 private[oap] class OapDataReader(
-<<<<<<< HEAD
     path: Path,
     meta: DataSourceMeta,
     filterScanners: Option[IndexScanners],
-    requiredIds: Array[Int]) extends Logging {
-=======
-  path: Path,
-  meta: DataSourceMeta,
-  filterScanners: Option[IndexScanners],
-  requiredIds: Array[Int],
-  context: Option[VectorizedContext] = None) extends Logging {
->>>>>>> daeb29b8
+    requiredIds: Array[Int],
+    context: Option[VectorizedContext] = None) extends Logging {
 
   import org.apache.spark.sql.execution.datasources.oap.INDEX_STAT._
 
