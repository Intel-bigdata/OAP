--- conflicted
+++ resolved
@@ -175,9 +175,21 @@
         val dataFileSize = path.getFileSystem(conf).getContentSummary(path).getLength
         val isTesting = conf.getBoolean(SQLConf.OAP_IS_TESTING.key,
                               SQLConf.OAP_IS_TESTING.defaultValue.get)
-<<<<<<< HEAD
         val useIndexForDev = conf.getBoolean(SQLConf.OAP_USE_INDEX_FOR_DEVELOPERS.key,
                                SQLConf.OAP_USE_INDEX_FOR_DEVELOPERS.defaultValue.get)
+        val isAscending = options.getOrElse(
+          OapFileFormat.OAP_QUERY_ORDER_OPTION_KEY, "false").toBoolean
+        val limit = options.getOrElse(OapFileFormat.OAP_QUERY_LIMIT_OPTION_KEY, "0").toInt
+
+        if (options.contains(OapFileFormat.OAP_INDEX_SCAN_NUM_OPTION_KEY)) {
+          fs.setScanNumLimit(
+            options.get(OapFileFormat.OAP_INDEX_SCAN_NUM_OPTION_KEY).get.toInt
+          )
+        }
+
+        val isFastIndexQuery : Boolean =
+          limit > 0 || options.contains(OapFileFormat.OAP_INDEX_SCAN_NUM_OPTION_KEY)
+
         val iter =
           // Below is for OAP developers to easily analyze and compare performance without removing
           // the index after it's created.
@@ -185,25 +197,7 @@
             logWarning("OAP index is disabled. Using below approach to enable index,\n" +
               "sqlContext.conf.setConfString(SQLConf.OAP_USE_INDEX_FOR_DEVELOPERS.key, true)")
             fileScanner.iterator(conf, requiredIds)
-          } else if (limit <= 0 && indexFileSize > dataFileSize * 0.7 && !isTesting) {
-=======
-
-        val isAscending = options.getOrElse(
-          OapFileFormat.OAP_QUERY_ORDER_OPTION_KEY, "false").toBoolean
-        val limit = options.getOrElse(OapFileFormat.OAP_QUERY_LIMIT_OPTION_KEY, "0").toInt
-
-        if (options.contains(OapFileFormat.OAP_INDEX_SCAN_NUM_OPTION_KEY)) {
-          fs.setScanNumLimit(
-            options.get(OapFileFormat.OAP_INDEX_SCAN_NUM_OPTION_KEY).get.toInt
-          )
-        }
-
-        val isFastIndexQuery : Boolean =
-          limit > 0 || options.contains(OapFileFormat.OAP_INDEX_SCAN_NUM_OPTION_KEY)
-
-        val iter =
-          if (!isFastIndexQuery && indexFileSize > dataFileSize * 0.7 && !isTesting) {
->>>>>>> da4cf03e
+          } else if (!isFastIndexQuery && indexFileSize > dataFileSize * 0.7 && !isTesting) {
             logWarning(s"Index File size $indexFileSize B is too large comparing " +
                         s"to Data File Size $dataFileSize. Using Data File Scan instead.")
             fileScanner.iterator(conf, requiredIds)
