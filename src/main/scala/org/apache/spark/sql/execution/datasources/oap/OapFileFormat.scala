/*
 * Licensed to the Apache Software Foundation (ASF) under one or more
 * contributor license agreements.  See the NOTICE file distributed with
 * this work for additional information regarding copyright ownership.
 * The ASF licenses this file to You under the Apache License, Version 2.0
 * (the "License"); you may not use this file except in compliance with
 * the License.  You may obtain a copy of the License at
 *
 *    http://www.apache.org/licenses/LICENSE-2.0
 *
 * Unless required by applicable law or agreed to in writing, software
 * distributed under the License is distributed on an "AS IS" BASIS,
 * WITHOUT WARRANTIES OR CONDITIONS OF ANY KIND, either express or implied.
 * See the License for the specific language governing permissions and
 * limitations under the License.
 */

package org.apache.spark.sql.execution.datasources.oap

import java.net.URI

import scala.collection.JavaConverters._
import scala.collection.mutable.ArrayBuffer

import org.apache.hadoop.conf.Configuration
import org.apache.hadoop.fs.{FileStatus, Path}
import org.apache.hadoop.mapreduce.{Job, TaskAttemptContext}
import org.apache.hadoop.mapreduce.lib.output.FileOutputFormat
import org.apache.parquet.hadoop.util.SerializationUtil

import org.apache.spark.TaskContext
import org.apache.spark.internal.Logging
import org.apache.spark.sql.{Row, SparkSession}
import org.apache.spark.sql.catalyst.InternalRow
import org.apache.spark.sql.catalyst.expressions.{Expression, JoinedRow}
import org.apache.spark.sql.catalyst.expressions.codegen.{GenerateOrdering, GenerateUnsafeProjection}
import org.apache.spark.sql.execution.datasources._
import org.apache.spark.sql.execution.datasources.oap.filecache.DataFileHandleCacheManager
import org.apache.spark.sql.execution.datasources.oap.index.{IndexContext, ScannerBuilder}
import org.apache.spark.sql.execution.datasources.oap.io._
import org.apache.spark.sql.execution.datasources.oap.utils.{FilterHelper, OapUtils}
import org.apache.spark.sql.execution.metric.SQLMetric
import org.apache.spark.sql.internal.oap.OapConf
import org.apache.spark.sql.sources._
import org.apache.spark.sql.types.{AtomicType, StructField, StructType}
import org.apache.spark.util.SerializableConfiguration

private[sql] class OapFileFormat extends FileFormat
  with DataSourceRegister
  with Logging
  with Serializable {

  val oapMetrics = new OapMetrics

  override def initialize(
      sparkSession: SparkSession,
      options: Map[String, String],
      files: Seq[FileStatus]): FileFormat = {
    super.initialize(sparkSession, options, files)

    val hadoopConf = sparkSession.sparkContext.hadoopConfiguration
    // TODO
    // 1. Make the scanning etc. as lazy loading, as inferSchema probably not be called
    // 2. We need to pass down the oap meta file and its associated partition path

    val parents = files.map(file => file.getPath.getParent)

    // TODO we support partitions, but this only read meta from one of the partitions
    val partition2Meta = parents.distinct.reverse.map { parent =>
      new Path(parent, OapFileFormat.OAP_META_FILE)
    }.find(metaPath => metaPath.getFileSystem(hadoopConf).exists(metaPath))

    meta = partition2Meta.map {
      DataSourceMeta.initialize(_, hadoopConf)
    }

    // OapFileFormat.serializeDataSourceMeta(hadoopConf, meta)
    inferSchema = meta.map(_.schema)

    this
  }

  // TODO inferSchema could be lazy computed
  var inferSchema: Option[StructType] = _
  var meta: Option[DataSourceMeta] = _
  // map of columns->IndexType
  private var hitIndexColumns: Map[String, IndexType] = _

  def initMetrics(metrics: Map[String, SQLMetric]): Unit =
    oapMetrics.initMetrics(metrics)

  def getHitIndexColumns: Map[String, IndexType] = {
    if (this.hitIndexColumns == null) {
      logWarning("Trigger buildReaderWithPartitionValues before getHitIndexColumns")
      Map.empty
    } else {
      this.hitIndexColumns
    }
  }

  override def prepareWrite(
      sparkSession: SparkSession,
      job: Job, options: Map[String, String],
      dataSchema: StructType): OutputWriterFactory = {
    val conf = job.getConfiguration

    // TODO: Should we have our own config util instead of SqlConf?
    // First use table option, if not, use SqlConf, else, use default value.
    conf.set(OapFileFormat.COMPRESSION, options.getOrElse("compression",
        sparkSession.conf.get(OapConf.OAP_COMPRESSION.key,
          OapFileFormat.DEFAULT_COMPRESSION)))

    conf.set(OapFileFormat.ROW_GROUP_SIZE, options.getOrElse("rowgroup",
      sparkSession.conf.get(OapConf.OAP_ROW_GROUP_SIZE.key,
      OapFileFormat.DEFAULT_ROW_GROUP_SIZE)))

    new OapOutputWriterFactory(
      dataSchema,
      job,
      options)
  }

  override def shortName(): String = "oap"

  /**
   * Returns whether the reader will return the rows as batch or not.
   */
  override def supportBatch(sparkSession: SparkSession, schema: StructType): Boolean = {
    // TODO remove readerClassName after oap support batch return
    val readerClassName = meta match {
      case Some(m) =>
        m.dataReaderClassName
      case _ => ""
    }
    val conf = sparkSession.sessionState.conf
    // TODO modify conditions after oap support batch return
    readerClassName.equals(OapFileFormat.PARQUET_DATA_FILE_CLASSNAME) &&
      conf.parquetVectorizedReaderEnabled &&
      conf.wholeStageEnabled &&
      schema.length <= conf.wholeStageMaxNumFields &&
      schema.forall(_.dataType.isInstanceOf[AtomicType])
  }

  override def isSplitable(
      sparkSession: SparkSession,
      options: Map[String, String],
      path: Path): Boolean = false

  override def buildReaderWithPartitionValues(
      sparkSession: SparkSession,
      dataSchema: StructType,
      partitionSchema: StructType,
      requiredSchema: StructType,
      filters: Seq[Filter],
      options: Map[String, String],
      hadoopConf: Configuration
  ): PartitionedFile => Iterator[InternalRow] = {
    // TODO we need to pass the extra data source meta information via the func parameter
    meta match {
      case Some(m) =>
        logDebug("Building OapDataReader with "
          + m.dataReaderClassName.substring(m.dataReaderClassName.lastIndexOf(".") + 1)
          + " ...")

        // Check whether this filter conforms to certain patterns that could benefit from index
        def canTriggerIndex(filter: Filter): Boolean = {
          var attr: String = null
          def checkAttribute(filter: Filter): Boolean = filter match {
            case Or(left, right) =>
              checkAttribute(left) && checkAttribute(right)
            case And(left, right) =>
              checkAttribute(left) && checkAttribute(right)
            case EqualTo(attribute, _) =>
              if (attr ==  null || attr == attribute) {attr = attribute; true} else false
            case LessThan(attribute, _) =>
              if (attr ==  null || attr == attribute) {attr = attribute; true} else false
            case LessThanOrEqual(attribute, _) =>
              if (attr ==  null || attr == attribute) {attr = attribute; true} else false
            case GreaterThan(attribute, _) =>
              if (attr ==  null || attr == attribute) {attr = attribute; true} else false
            case GreaterThanOrEqual(attribute, _) =>
              if (attr ==  null || attr == attribute) {attr = attribute; true} else false
            case In(attribute, _) =>
              if (attr ==  null || attr == attribute) {attr = attribute; true} else false
            case IsNull(attribute) =>
              if (attr ==  null || attr == attribute) {attr = attribute; true} else false
            case IsNotNull(attribute) =>
              if (attr ==  null || attr == attribute) {attr = attribute; true} else false
            case _ => false
          }

          checkAttribute(filter)
        }

        def order(sf: StructField): Ordering[Key] = GenerateOrdering.create(StructType(Array(sf)))
        def canSkipFile(
            columnStats: ArrayBuffer[ColumnStatistics],
            filter: Filter,
            schema: StructType): Boolean = filter match {
          case Or(left, right) =>
            canSkipFile(columnStats, left, schema) && canSkipFile(columnStats, right, schema)
          case And(left, right) =>
            canSkipFile(columnStats, left, schema) || canSkipFile(columnStats, right, schema)
          case IsNotNull(attribute) =>
            val idx = schema.fieldIndex(attribute)
            val stat = columnStats(idx)
            !stat.hasNonNullValue
          case EqualTo(attribute, handle) =>
            val key = OapUtils.keyFromAny(handle)
            val idx = schema.fieldIndex(attribute)
            val stat = columnStats(idx)
            val comp = order(schema(idx))
            (OapUtils.keyFromBytes(stat.min, schema(idx).dataType), OapUtils.keyFromBytes(
              stat.max, schema(idx).dataType)) match {
              case (Some(v1), Some(v2)) => comp.gt(v1, key) || comp.lt(v2, key)
              case _ => false
            }
          case LessThan(attribute, handle) =>
            val key = OapUtils.keyFromAny(handle)
            val idx = schema.fieldIndex(attribute)
            val stat = columnStats(idx)
            val comp = order(schema(idx))
            OapUtils.keyFromBytes(stat.min, schema(idx).dataType) match {
              case Some(v) => comp.gteq(v, key)
              case None => false
            }
          case LessThanOrEqual(attribute, handle) =>
            val key = OapUtils.keyFromAny(handle)
            val idx = schema.fieldIndex(attribute)
            val stat = columnStats(idx)
            val comp = order(schema(idx))
            OapUtils.keyFromBytes(stat.min, schema(idx).dataType) match {
              case Some(v) => comp.gt(v, key)
              case None => false
            }
          case GreaterThan(attribute, handle) =>
            val key = OapUtils.keyFromAny(handle)
            val idx = schema.fieldIndex(attribute)
            val stat = columnStats(idx)
            val comp = order(schema(idx))
            OapUtils.keyFromBytes(stat.max, schema(idx).dataType) match {
              case Some(v) => comp.lteq(v, key)
              case None => false
            }
          case GreaterThanOrEqual(attribute, handle) =>
            val key = OapUtils.keyFromAny(handle)
            val idx = schema.fieldIndex(attribute)
            val stat = columnStats(idx)
            val comp = order(schema(idx))
            OapUtils.keyFromBytes(stat.max, schema(idx).dataType) match {
              case Some(v) => comp.lt(v, key)
              case None => false
            }
          case _ => false
        }

        val ic = new IndexContext(m)

        if (m.indexMetas.nonEmpty) { // check and use index
          logDebug("Supported Filters by Oap:")
          // filter out the "filters" on which we can use index
          val supportFilters = filters.toArray.filter(canTriggerIndex)
          // After filtered, supportFilter only contains:
          // 1. Or predicate that contains only one attribute internally;
          // 2. Some atomic predicates, such as LessThan, EqualTo, etc.
          if (supportFilters.nonEmpty) {
            // determine whether we can use index
            supportFilters.foreach(filter => logDebug("\t" + filter.toString))
            // get index options such as limit, order, etc.
            val indexOptions = options.filterKeys(OapFileFormat.oapOptimizationKeySeq.contains(_))
            val maxChooseSize = sparkSession.conf.get(OapConf.OAP_INDEXER_CHOICE_MAX_SIZE)
            ScannerBuilder.build(supportFilters, ic, indexOptions, maxChooseSize)
          }
        }

        val filterScanners = ic.getScanners
        hitIndexColumns = filterScanners match {
          case Some(s) =>
            s.scanners.flatMap { scanner =>
              scanner.keyNames.map( n => n -> scanner.meta.indexType)
            }.toMap
          case _ => Map.empty
        }

        val requiredIds = requiredSchema.map(dataSchema.fields.indexOf(_)).toArray
        val pushed = FilterHelper.tryToPushFilters(sparkSession, requiredSchema, filters)

<<<<<<< HEAD
        // refer to ParquetFileFormat, use resultSchema to decide if this query support
        // Vectorized Read and returningBatch.
        val resultSchema = StructType(partitionSchema.fields ++ requiredSchema.fields)
        val enableVectorizedReader: Boolean =
          m.dataReaderClassName.equals(OapFileFormat.PARQUET_DATA_FILE_CLASSNAME) &&
          sparkSession.sessionState.conf.parquetVectorizedReaderEnabled &&
          resultSchema.forall(_.dataType.isInstanceOf[AtomicType])
        val returningBatch = supportBatch(sparkSession, resultSchema)

        hadoopConf.setDouble(OapConf.OAP_FULL_SCAN_THRESHOLD.key,
          sparkSession.conf.get(OapConf.OAP_FULL_SCAN_THRESHOLD))
        hadoopConf.setBoolean(OapConf.OAP_ENABLE_OINDEX.key,
          sparkSession.conf.get(OapConf.OAP_ENABLE_OINDEX))
=======
>>>>>>> 40a0f8a2
        val broadcastedHadoopConf =
          sparkSession.sparkContext.broadcast(new SerializableConfiguration(hadoopConf))

        (file: PartitionedFile) => {
          assert(file.partitionValues.numFields == partitionSchema.size)
          val conf = broadcastedHadoopConf.value.value
          val dataFile = DataFile(file.filePath, m.schema, m.dataReaderClassName, conf)
          val dataFileHandle: DataFileHandle = DataFileHandleCacheManager(dataFile)

          // read total records from metaFile
          val totalRows = dataFileHandle match {
            case oap: OapDataFileHandle =>
              oap.totalRowCount()
            case parquet: ParquetDataFileHandle =>
              parquet.footer.getBlocks.asScala.foldLeft(0L)((s, b) => s + b.getRowCount)
            case _ => 0L
          }
          oapMetrics.updateTotalRows(totalRows)

          dataFileHandle match {
            case handle: OapDataFileHandle if filters.exists(filter => canSkipFile(
                handle.columnsMeta.map(_.statistics), filter, m.schema)) =>
              oapMetrics.skipForStatistic(totalRows)
              Iterator.empty
            case _ =>
              OapIndexInfo.partitionOapIndex.put(file.filePath, false)
              FilterHelper.setFilterIfExist(conf, pushed)
              // if enableVectorizedReader == true, init VectorizedContext,
              // else context is None.
              val context = if (enableVectorizedReader) {
                Some(VectorizedContext(partitionSchema,
                  file.partitionValues, returningBatch))
              } else {
                None
              }
              val reader = new OapDataReader(
                new Path(new URI(file.filePath)), m, filterScanners, requiredIds, context)
              val iter = reader.initialize(conf, options)
              Option(TaskContext.get()).foreach(_.addTaskCompletionListener(_ => iter.close()))
              oapMetrics.updateIndexAndRowRead(reader, totalRows)
              // if enableVectorizedReader == true, return iter directly because of partitionValues
              // already filled by VectorizedReader, else use original branch.
              if (enableVectorizedReader) {
                iter
              } else {
                val fullSchema = requiredSchema.toAttributes ++ partitionSchema.toAttributes
                val joinedRow = new JoinedRow()
                val appendPartitionColumns =
                  GenerateUnsafeProjection.generate(fullSchema, fullSchema)

                iter.map(d => appendPartitionColumns(joinedRow(d, file.partitionValues)))
              }
          }
        }
      case None => (_: PartitionedFile) => {
        // TODO need to think about when there is no oap.meta file at all
        Iterator.empty
      }
    }
  }

  /**
   * Check if index satisfies strategies' requirements.
   *
   * @param expressions: Index expressions.
   * @param requiredTypes: Required index metrics by optimization strategies.
   * @return
   */
  def hasAvailableIndex(
      expressions: Seq[Expression],
      requiredTypes: Seq[IndexType] = Nil): Boolean = {
    if (expressions.nonEmpty && sparkSession.conf.get(OapConf.OAP_ENABLE_OINDEX)) {
      meta match {
        case Some(m) if requiredTypes.isEmpty =>
          expressions.exists(m.isSupportedByIndex(_, None))
        case Some(m) if requiredTypes.length == expressions.length =>
          expressions.zip(requiredTypes).exists{ x =>
            val expression = x._1
            val requirement = Some(x._2)
            m.isSupportedByIndex(expression, requirement)
          }
        case _ => false
      }
    } else {
      false
    }
  }
}

private[oap] object INDEX_STAT extends Enumeration {
  type INDEX_STAT = Value
  val MISS_INDEX, HIT_INDEX, IGNORE_INDEX = Value
}

/**
 * Oap Output Writer Factory
 * @param dataSchema
 * @param job
 * @param options
 */
private[oap] class OapOutputWriterFactory(
    dataSchema: StructType,
    @transient protected val job: Job,
    options: Map[String, String]) extends OutputWriterFactory {

  override def newInstance(
      path: String,
      dataSchema: StructType,
      context: TaskAttemptContext): OutputWriter = {
    new OapOutputWriter(path, dataSchema, context)
  }

  override def getFileExtension(context: TaskAttemptContext): String = {

    val extensionMap = Map(
      "UNCOMPRESSED" -> "",
      "SNAPPY" -> ".snappy",
      "GZIP" -> ".gzip",
      "LZO" -> ".lzo")

    val compressionType =
      context.getConfiguration
          .get(OapFileFormat.COMPRESSION, OapFileFormat.DEFAULT_COMPRESSION).trim

    extensionMap(compressionType) + OapFileFormat.OAP_DATA_EXTENSION
  }

  private def oapMetaFileExists(path: Path): Boolean = {
    val fs = path.getFileSystem(job.getConfiguration)
    fs.exists(new Path(path, OapFileFormat.OAP_META_FILE))
  }

  def addOldMetaToBuilder(path: Path, builder: DataSourceMetaBuilder): Unit = {
    if (oapMetaFileExists(path)) {
      val m = OapUtils.getMeta(job.getConfiguration, path)
      assert(m.nonEmpty)
      val oldMeta = m.get
      val existsIndexes = oldMeta.indexMetas
      val existsData = oldMeta.fileMetas
      if (existsData != null) {
        existsData.foreach(builder.addFileMeta(_))
      }
      if (existsIndexes != null) {
        existsIndexes.foreach(builder.addIndexMeta(_))
      }
      builder.withNewSchema(oldMeta.schema)
    } else {
      builder.withNewSchema(dataSchema)
    }
  }

  // this is called from driver side
  override def commitJob(taskResults: Array[WriteResult]): Unit = {
    // TODO supposedly, we put one single meta file for each partition, however,
    // we need to thinking about how to read data from partitions
    val outputRoot = FileOutputFormat.getOutputPath(job)
    val path = new Path(outputRoot, OapFileFormat.OAP_META_FILE)

    val builder = DataSourceMeta.newBuilder()
      .withNewDataReaderClassName(OapFileFormat.OAP_DATA_FILE_CLASSNAME)
    val conf = job.getConfiguration
    val partitionMeta = taskResults.map {
      // The file fingerprint is not used at the moment.
      case s: OapWriteResult =>
        builder.addFileMeta(FileMeta("", s.rowsWritten, s.fileName))
        (s.partitionString, (s.fileName, s.rowsWritten))
      case _ => throw new OapException("Unexpected Oap write result.")
    }.groupBy(_._1)

    if (partitionMeta.nonEmpty && partitionMeta.head._1 != "") {
      partitionMeta.foreach(p => {
        // we should judge if exists old meta files
        // if exists we should load old meta info
        // and write that to new mete files
        val parent = new Path(outputRoot, p._1)
        val partBuilder = DataSourceMeta.newBuilder()

        addOldMetaToBuilder(parent, partBuilder)

        p._2.foreach(m => partBuilder.addFileMeta(FileMeta("", m._2._2, m._2._1)))
        val partMetaPath = new Path(parent, OapFileFormat.OAP_META_FILE)
        DataSourceMeta.write(partMetaPath, conf, partBuilder.build())
      })
    } else if (partitionMeta.nonEmpty) { // normal table file without partitions
      addOldMetaToBuilder(outputRoot, builder)
      DataSourceMeta.write(path, conf, builder.build())
    }

    super.commitJob(taskResults)
  }
}


private[oap] case class OapWriteResult(
    fileName: String, rowsWritten: Int, partitionString: String)

private[oap] class OapOutputWriter(
    path: String,
    dataSchema: StructType,
    context: TaskAttemptContext) extends OutputWriter {
  private var rowCount = 0
  private var partitionString: String = ""
  override def setPartitionString(ps: String): Unit = {
    partitionString = ps
  }
  private val writer: OapDataWriter = {
    val isCompressed = FileOutputFormat.getCompressOutput(context)
    val conf = context.getConfiguration
    val file: Path = new Path(path)
    val fs = file.getFileSystem(conf)
    val fileOut = fs.create(file, false)

    new OapDataWriter(isCompressed, fileOut, dataSchema, conf)
  }

  override def write(row: Row): Unit = throw new NotImplementedError("write(row: Row)")
  override protected[sql] def writeInternal(row: InternalRow): Unit = {
    rowCount += 1
    writer.write(row)
  }

  override def close(): WriteResult = {
    writer.close()
    OapWriteResult(dataFileName, rowCount, partitionString)
  }

  def dataFileName: String = new Path(path).getName
}

private[sql] object OapFileFormat {
  val OAP_DATA_EXTENSION = ".data"
  val OAP_INDEX_EXTENSION = ".index"
  val OAP_META_EXTENSION = ".meta"
  val OAP_META_FILE = ".oap.meta"
  val OAP_META_SCHEMA = "oap.schema"
  val OAP_DATA_SOURCE_META = "oap.meta.datasource"
  val OAP_DATA_FILE_CLASSNAME = classOf[OapDataFile].getCanonicalName
  val PARQUET_DATA_FILE_CLASSNAME = classOf[ParquetDataFile].getCanonicalName

  val COMPRESSION = "oap.compression"
  val DEFAULT_COMPRESSION = OapConf.OAP_COMPRESSION.defaultValueString
  val ROW_GROUP_SIZE = "oap.rowgroup.size"
  val DEFAULT_ROW_GROUP_SIZE = OapConf.OAP_ROW_GROUP_SIZE.defaultValueString

  def serializeDataSourceMeta(conf: Configuration, meta: Option[DataSourceMeta]): Unit = {
    SerializationUtil.writeObjectToConfAsBase64(OAP_DATA_SOURCE_META, meta, conf)
  }

  def deserializeDataSourceMeta(conf: Configuration): Option[DataSourceMeta] = {
    SerializationUtil.readObjectFromConfAsBase64(OAP_DATA_SOURCE_META, conf)
  }

  /**
   * Oap Optimization Options.
   */
  val OAP_QUERY_ORDER_OPTION_KEY = "oap.scan.file.order"
  val OAP_QUERY_LIMIT_OPTION_KEY = "oap.scan.file.limit"
  val OAP_INDEX_SCAN_NUM_OPTION_KEY = "oap.scan.index.limit"
  val OAP_INDEX_GROUP_BY_OPTION_KEY = "oap.scan.index.group"

  val oapOptimizationKeySeq : Seq[String] = {
      OAP_QUERY_ORDER_OPTION_KEY ::
      OAP_QUERY_LIMIT_OPTION_KEY ::
      OAP_INDEX_SCAN_NUM_OPTION_KEY ::
      OAP_INDEX_GROUP_BY_OPTION_KEY :: Nil
  }
}<|MERGE_RESOLUTION|>--- conflicted
+++ resolved
@@ -285,7 +285,6 @@
         val requiredIds = requiredSchema.map(dataSchema.fields.indexOf(_)).toArray
         val pushed = FilterHelper.tryToPushFilters(sparkSession, requiredSchema, filters)
 
-<<<<<<< HEAD
         // refer to ParquetFileFormat, use resultSchema to decide if this query support
         // Vectorized Read and returningBatch.
         val resultSchema = StructType(partitionSchema.fields ++ requiredSchema.fields)
@@ -295,12 +294,6 @@
           resultSchema.forall(_.dataType.isInstanceOf[AtomicType])
         val returningBatch = supportBatch(sparkSession, resultSchema)
 
-        hadoopConf.setDouble(OapConf.OAP_FULL_SCAN_THRESHOLD.key,
-          sparkSession.conf.get(OapConf.OAP_FULL_SCAN_THRESHOLD))
-        hadoopConf.setBoolean(OapConf.OAP_ENABLE_OINDEX.key,
-          sparkSession.conf.get(OapConf.OAP_ENABLE_OINDEX))
-=======
->>>>>>> 40a0f8a2
         val broadcastedHadoopConf =
           sparkSession.sparkContext.broadcast(new SerializableConfiguration(hadoopConf))
 
