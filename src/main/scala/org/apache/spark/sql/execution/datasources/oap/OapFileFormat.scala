/*
 * Licensed to the Apache Software Foundation (ASF) under one or more
 * contributor license agreements.  See the NOTICE file distributed with
 * this work for additional information regarding copyright ownership.
 * The ASF licenses this file to You under the Apache License, Version 2.0
 * (the "License"); you may not use this file except in compliance with
 * the License.  You may obtain a copy of the License at
 *
 *    http://www.apache.org/licenses/LICENSE-2.0
 *
 * Unless required by applicable law or agreed to in writing, software
 * distributed under the License is distributed on an "AS IS" BASIS,
 * WITHOUT WARRANTIES OR CONDITIONS OF ANY KIND, either express or implied.
 * See the License for the specific language governing permissions and
 * limitations under the License.
 */

package org.apache.spark.sql.execution.datasources.oap

import java.net.URI

import scala.collection.mutable

import org.apache.hadoop.conf.Configuration
import org.apache.hadoop.fs.{FileStatus, FileSystem, FSDataOutputStream, Path}
import org.apache.hadoop.mapreduce.{Job, TaskAttemptContext}
import org.apache.hadoop.mapreduce.lib.output.FileOutputFormat
import org.apache.parquet.hadoop.util.SerializationUtil

import org.apache.spark.internal.Logging
import org.apache.spark.sql.{Row, SparkSession}
import org.apache.spark.sql.catalyst.InternalRow
<<<<<<< HEAD
import org.apache.spark.sql.catalyst.expressions.{Expression, JoinedRow}
import org.apache.spark.sql.catalyst.expressions.codegen.{GenerateOrdering, GenerateUnsafeProjection}
=======
import org.apache.spark.sql.catalyst.expressions.{AttributeSet, Expression, JoinedRow, SortOrder}
import org.apache.spark.sql.catalyst.expressions.codegen.GenerateUnsafeProjection
>>>>>>> ed75769b
import org.apache.spark.sql.execution.datasources._
import org.apache.spark.sql.execution.datasources.oap.index.{IndexContext, ScannerBuilder}
import org.apache.spark.sql.execution.datasources.oap.io._
import org.apache.spark.sql.execution.datasources.oap.filecache.DataFileHandleCacheManager
import org.apache.spark.sql.execution.datasources.oap.utils.OapUtils
import org.apache.spark.sql.internal.SQLConf
import org.apache.spark.sql.sources._
import org.apache.spark.sql.types.{StructField, StructType}
import org.apache.spark.util.SerializableConfiguration

<<<<<<< HEAD
import scala.collection.mutable.ArrayBuffer


=======
>>>>>>> ed75769b
private[sql] class OapFileFormat extends FileFormat
  with DataSourceRegister
  with Logging
  with Serializable {

  override def initialize(
    sparkSession: SparkSession,
    options: Map[String, String],
    fileCatalog: FileCatalog,
    readFiles: Option[Seq[FileStatus]] = None): FileFormat = {
    super.initialize(sparkSession, options, fileCatalog)

    val hadoopConf = sparkSession.sparkContext.hadoopConfiguration
    // TODO
    // 1. Make the scanning etc. as lazy loading, as inferSchema probably not be called
    // 2. We need to pass down the oap meta file and its associated partition path

    val parents = readFiles match {
      case Some(files) => files.map(file => file.getPath.getParent)
      case _ => fileCatalog.allFiles().map(_.getPath.getParent)
    }

    // TODO we support partitions, but this only read meta from one of the partitions
    val partition2Meta = parents.distinct.reverse.map { parent =>
      new Path(parent, OapFileFormat.OAP_META_FILE)
    }.find(metaPath => metaPath.getFileSystem(hadoopConf).exists(metaPath))

    meta = partition2Meta.map {
      DataSourceMeta.initialize(_, hadoopConf)
    }

    // OapFileFormat.serializeDataSourceMeta(hadoopConf, meta)
    inferSchema = meta.map(_.schema)

    this
  }

  // TODO inferSchema could be lazy computed
  var inferSchema: Option[StructType] = _
  var meta: Option[DataSourceMeta] = _

  override def prepareWrite(
    sparkSession: SparkSession,
    job: Job, options: Map[String, String],
    dataSchema: StructType): OutputWriterFactory = {
    val conf = job.getConfiguration

    // TODO: Should we have our own config util instead of SqlConf?
    // First use table option, if not, use SqlConf, else, use default value.
    conf.set(OapFileFormat.COMPRESSION, options.getOrElse("compression",
        sparkSession.conf.get(SQLConf.OAP_COMPRESSION.key,
          OapFileFormat.DEFAULT_COMPRESSION)))

    conf.set(OapFileFormat.ROW_GROUP_SIZE, options.getOrElse("rowgroup",
      sparkSession.conf.get(SQLConf.OAP_ROW_GROUP_SIZE.key,
      OapFileFormat.DEFAULT_ROW_GROUP_SIZE)))

    new OapOutputWriterFactory(sparkSession.sqlContext.conf,
      dataSchema,
      job,
      options)
  }

  override def shortName(): String = "oap"

  /**
   * Returns whether the reader will return the rows as batch or not.
   */
  override def supportBatch(sparkSession: SparkSession, schema: StructType): Boolean = {
    // TODO we should naturelly support batch
    false
  }

  override def isSplitable(
                            sparkSession: SparkSession,
                            options: Map[String, String],
                            path: Path): Boolean = false

  override private[sql] def buildReaderWithPartitionValues(
      sparkSession: SparkSession,
      dataSchema: StructType,
      partitionSchema: StructType,
      requiredSchema: StructType,
      filters: Seq[Filter],
      options: Map[String, String],
      hadoopConf: Configuration): (PartitionedFile) => Iterator[InternalRow] = {
    // For Parquet data source, `buildReader` already handles partition values appending. Here we
    // simply delegate to another buildReaderWithPartitionValues which has sort & limit support.
    buildReaderWithPartitionValues(sparkSession, dataSchema, partitionSchema, requiredSchema,
      filters, false, 0, options, hadoopConf)
  }

  override def buildReader(
      sparkSession: SparkSession,
      dataSchema: StructType,
      partitionSchema: StructType,
      requiredSchema: StructType,
      filters: Seq[Filter],
      options: Map[String, String],
      hadoopConf: Configuration): PartitionedFile => Iterator[InternalRow] = {
    buildReaderWithPartitionValues(sparkSession, dataSchema, partitionSchema, requiredSchema,
                                    filters, false, 0, options, hadoopConf)
  }

  // Build reader with sort and limit operation
  private[sql] def buildReaderWithPartitionValues(sparkSession: SparkSession,
                                                 dataSchema: StructType,
                                                 partitionSchema: StructType,
                                                 requiredSchema: StructType,
                                                 filters: Seq[Filter],
                                                 isAscending: Boolean,
                                                 limit: Int,
                                                 options: Map[String, String],
                                                 hadoopConf: Configuration):
                                                 (PartitionedFile) => Iterator[InternalRow] = {
    // TODO we need to pass the extra data source meta information via the func parameter
    // OapFileFormat.deserializeDataSourceMeta(hadoopConf) match {
    meta match {
      case Some(m) =>
        logDebug("Building OapDataReader with "
          + m.dataReaderClassName.substring(m.dataReaderClassName.lastIndexOf(".") + 1)
          + " ...")

        def canTriggerIndex(filter: Filter): Boolean = {
          var attr: String = null
          def checkAttribute(filter: Filter): Boolean = filter match {
            case Or(left, right) =>
              checkAttribute(left) && checkAttribute(right)
            case And(left, right) =>
              checkAttribute(left) && checkAttribute(right)
            case EqualTo(attribute, _) =>
              if (attr ==  null || attr == attribute) {attr = attribute; true} else false
            case LessThan(attribute, _) =>
              if (attr ==  null || attr == attribute) {attr = attribute; true} else false
            case LessThanOrEqual(attribute, _) =>
              if (attr ==  null || attr == attribute) {attr = attribute; true} else false
            case GreaterThan(attribute, _) =>
              if (attr ==  null || attr == attribute) {attr = attribute; true} else false
            case GreaterThanOrEqual(attribute, _) =>
              if (attr ==  null || attr == attribute) {attr = attribute; true} else false
            case In(attribute, _) =>
              if (attr ==  null || attr == attribute) {attr = attribute; true} else false
            case _ => true
          }

          checkAttribute(filter)
        }

        def order(sf: StructField): Ordering[Key] = GenerateOrdering.create(StructType(Array(sf)))
        def canSkipFile(
            columnStats: ArrayBuffer[ColumnStatistics],
            filter: Filter,
            schema: StructType): Boolean = filter match {
          case Or(left, right) =>
            canSkipFile(columnStats, left, schema) && canSkipFile(columnStats, right, schema)
          case And(left, right) =>
            canSkipFile(columnStats, left, schema) || canSkipFile(columnStats, right, schema)
          case IsNotNull(attribute) =>
            val idx = schema.fieldIndex(attribute)
            val stat = columnStats(idx)
            !stat.hasNonNullValue
          case EqualTo(attribute, handle) =>
            val key = OapUtils.keyFromAny(handle)
            val idx = schema.fieldIndex(attribute)
            val stat = columnStats(idx)
            val comp = order(schema(idx))
            (OapUtils.keyFromBytes(stat.min, schema(idx).dataType), OapUtils.keyFromBytes(
              stat.max, schema(idx).dataType)) match {
              case (Some(v1), Some(v2)) => comp.gt(v1, key) || comp.lt(v2, key)
              case _ => false
            }
          case LessThan(attribute, handle) =>
            val key = OapUtils.keyFromAny(handle)
            val idx = schema.fieldIndex(attribute)
            val stat = columnStats(idx)
            val comp = order(schema(idx))
            OapUtils.keyFromBytes(stat.min, schema(idx).dataType) match {
              case Some(v) => comp.gteq(v, key)
              case None => false
            }
          case LessThanOrEqual(attribute, handle) =>
            val key = OapUtils.keyFromAny(handle)
            val idx = schema.fieldIndex(attribute)
            val stat = columnStats(idx)
            val comp = order(schema(idx))
            OapUtils.keyFromBytes(stat.min, schema(idx).dataType) match {
              case Some(v) => comp.gt(v, key)
              case None => false
            }
          case GreaterThan(attribute, handle) =>
            val key = OapUtils.keyFromAny(handle)
            val idx = schema.fieldIndex(attribute)
            val stat = columnStats(idx)
            val comp = order(schema(idx))
            OapUtils.keyFromBytes(stat.max, schema(idx).dataType) match {
              case Some(v) => comp.lteq(v, key)
              case None => false
            }
          case GreaterThanOrEqual(attribute, handle) =>
            val key = OapUtils.keyFromAny(handle)
            val idx = schema.fieldIndex(attribute)
            val stat = columnStats(idx)
            val comp = order(schema(idx))
            OapUtils.keyFromBytes(stat.max, schema(idx).dataType) match {
              case Some(v) => comp.lt(v, key)
              case None => false
            }
          case _ => false
        }

        val ic = new IndexContext(m)

        if (m.indexMetas.nonEmpty) { // check and use index
          logDebug("Supported Filters by Oap:")
          // filter out the "filters" on which we can use index
          val supportFilters = filters.toArray.filter(canTriggerIndex)
          // After filtered, supportFilter only contains:
          // 1. Or predicate that contains only one attribute internally;
          // 2. Some atomic predicates, such as LessThan, EqualTo, etc.
          if (supportFilters.nonEmpty) {
            // determine whether we can use index
            supportFilters.foreach(filter => logDebug("\t" + filter.toString))
            ScannerBuilder.build(supportFilters, ic)
          }
        }

        val filterScanner = ic.getScanner
        val requiredIds = requiredSchema.map(dataSchema.fields.indexOf(_)).toArray

        hadoopConf.setDouble(SQLConf.OAP_FULL_SCAN_THRESHOLD.key,
          sparkSession.conf.get(SQLConf.OAP_FULL_SCAN_THRESHOLD))
        val broadcastedHadoopConf =
          sparkSession.sparkContext.broadcast(new SerializableConfiguration(hadoopConf))

        (file: PartitionedFile) => {
          assert(file.partitionValues.numFields == partitionSchema.size)

<<<<<<< HEAD
          val conf = broadcastedHadoopConf.value.value
          val dataFile = DataFile(file.filePath, m.schema, m.dataReaderClassName)
          val dataFileHandle: DataFileHandle = DataFileHandleCacheManager(dataFile, conf)
          if (dataFileHandle.isInstanceOf[OapDataFileHandle] && filters.exists(filter =>
            canSkipFile(dataFileHandle.asInstanceOf[OapDataFileHandle].columnsMeta.map(
              _.statistics), filter, m.schema))) {
            Iterator.empty
          } else {
            val iter = new OapDataReader(
              new Path(new URI(file.filePath)), m, filterScanner, requiredIds)
              .initialize(conf)

            val fullSchema = requiredSchema.toAttributes ++ partitionSchema.toAttributes
            val joinedRow = new JoinedRow()
            val appendPartitionColumns = GenerateUnsafeProjection.generate(fullSchema, fullSchema)

            iter.map(d => appendPartitionColumns(joinedRow(d, file.partitionValues)))
          }
=======
          val iter = new OapDataReader(
            new Path(new URI(file.filePath)), m, filterScanner, requiredIds)
            .initialize(broadcastedHadoopConf.value.value, isAscending, limit)

          val fullSchema = requiredSchema.toAttributes ++ partitionSchema.toAttributes
          val joinedRow = new JoinedRow()
          val appendPartitionColumns = GenerateUnsafeProjection.generate(fullSchema, fullSchema)

          iter.map(d => appendPartitionColumns(joinedRow(d, file.partitionValues)))
>>>>>>> ed75769b
        }
      case None => (_: PartitionedFile) => {
        // TODO need to think about when there is no oap.meta file at all
        Iterator.empty
      }
    }
  }

  private def indexHashSetList = {
    assert(meta.isDefined)
    val hashSetList = new mutable.ListBuffer[mutable.HashSet[String]]()
    val bTreeIndexAttrSet = new mutable.HashSet[String]()
    val bitmapIndexAttrSet = new mutable.HashSet[String]()
    var idx = 0
    val m = meta.get
    while(idx < m.indexMetas.length) {
      m.indexMetas(idx).indexType match {
        case BTreeIndex(entries) =>
          bTreeIndexAttrSet.add(m.schema(entries(0).ordinal).name)
        case BitMapIndex(entries) =>
          entries.map(ordinal => m.schema(ordinal).name).foreach(bitmapIndexAttrSet.add)
        case _ => // we don't support other types of index
      }
      idx += 1
    }
    hashSetList.append(bTreeIndexAttrSet)
    hashSetList.append(bitmapIndexAttrSet)
    hashSetList
  }

  def hasAvailableIndex(expressions: Seq[Expression]): Boolean = {
    meta match {
      case Some(m) =>
        expressions.exists(m.isSupportedByIndex(_, indexHashSetList))
      case None => false
    }
  }

  def hasAvailableIndex(attributes: AttributeSet): Boolean = {
    meta match {
      case Some(m) =>
        attributes.map{attr =>
          indexHashSetList.map(_.contains(attr.name)).reduce(_ || _)}.reduce(_ && _)
      case None => false
    }
  }
}

/**
 * Oap Output Writer Factory
 * @param sqlConf
 * @param dataSchema
 * @param job
 * @param options
 */
private[oap] class OapOutputWriterFactory(
    sqlConf: SQLConf,
    dataSchema: StructType,
    @transient protected val job: Job,
    options: Map[String, String]) extends OutputWriterFactory {

  override def newInstance(
                            path: String, bucketId: Option[Int],
                            dataSchema: StructType, context: TaskAttemptContext): OutputWriter = {
    // TODO we don't support bucket yet
    assert(bucketId.isDefined == false, "Oap doesn't support bucket yet.")
    new OapOutputWriter(path, dataSchema, context)
  }

  private def oapMetaFileExists(path: Path): Boolean = {
    val fs = path.getFileSystem(job.getConfiguration)
    fs.exists(new Path(path, OapFileFormat.OAP_META_FILE))
  }

  def addOldMetaToBuilder(path: Path, builder: DataSourceMetaBuilder): Unit = {
    if (oapMetaFileExists(path)) {
      val m = OapUtils.getMeta(job.getConfiguration, path)
      assert(m.nonEmpty)
      val oldMeta = m.get
      val existsIndexes = oldMeta.indexMetas
      val existsData = oldMeta.fileMetas
      if (existsData != null) existsData.foreach(builder.addFileMeta(_))
      if (existsIndexes != null) {
        existsIndexes.foreach(builder.addIndexMeta(_))
      }
      builder.withNewSchema(oldMeta.schema)
    } else {
      builder.withNewSchema(dataSchema)
    }
  }

  // this is called from driver side
  override def commitJob(taskResults: Array[WriteResult]): Unit = {
    // TODO supposedly, we put one single meta file for each partition, however,
    // we need to thinking about how to read data from partitions
    val outputRoot = FileOutputFormat.getOutputPath(job)
    val path = new Path(outputRoot, OapFileFormat.OAP_META_FILE)

    val builder = DataSourceMeta.newBuilder()
      .withNewDataReaderClassName(OapFileFormat.OAP_DATA_FILE_CLASSNAME)
    val conf = job.getConfiguration
    val partitionMeta = taskResults.map {
      // The file fingerprint is not used at the moment.
      case s: OapWriteResult =>
        builder.addFileMeta(FileMeta("", s.rowsWritten, s.fileName))
        (s.partitionString, (s.fileName, s.rowsWritten))
      case _ => throw new OapException("Unexpected Oap write result.")
    }.groupBy(_._1)

    if (partitionMeta.nonEmpty && partitionMeta.head._1 != "") {
      partitionMeta.foreach(p => {
        // we should judge if exists old meta files
        // if exists we should load old meta info
        // and write that to new mete files
        val parent = new Path(outputRoot, p._1)
        val partBuilder = DataSourceMeta.newBuilder()

        addOldMetaToBuilder(parent, partBuilder)

        p._2.foreach(m => partBuilder.addFileMeta(FileMeta("", m._2._2, m._2._1)))
        val partMetaPath = new Path(parent, OapFileFormat.OAP_META_FILE)
        DataSourceMeta.write(partMetaPath, conf, partBuilder.build())
      })
    } else if (partitionMeta.nonEmpty) { // normal table file without partitions
      addOldMetaToBuilder(outputRoot, builder)
      DataSourceMeta.write(path, conf, builder.build())
    }

    super.commitJob(taskResults)
  }
}


private[oap] case class OapWriteResult(
    fileName: String, rowsWritten: Int, partitionString: String)

private[oap] class OapOutputWriter(
                                            path: String,
                                            dataSchema: StructType,
                                            context: TaskAttemptContext) extends OutputWriter {
  private var rowCount = 0
  private var partitionString: String = ""
  override def setPartitionString(ps: String): Unit = {
    partitionString = ps
  }
  private val writer: OapDataWriter = {
    val isCompressed: Boolean = FileOutputFormat.getCompressOutput(context)
    val file: Path = new Path(path, getFileName(OapFileFormat.OAP_DATA_EXTENSION))
    val fs: FileSystem = file.getFileSystem(context.getConfiguration)
    val fileOut: FSDataOutputStream = fs.create(file, false)

    new OapDataWriter(isCompressed, fileOut, dataSchema, context.getConfiguration)
  }

  override def write(row: Row): Unit = throw new NotImplementedError("write(row: Row)")
  override protected[sql] def writeInternal(row: InternalRow): Unit = {
    rowCount += 1
    writer.write(row)
  }

  override def close(): WriteResult = {
    writer.close()
    OapWriteResult(dataFileName, rowCount, partitionString)
  }

  private def getFileName(extension: String): String = {
    val configuration = context.getConfiguration
    // this is the way how we pass down the uuid
    val uniqueWriteJobId = configuration.get("spark.sql.sources.writeJobUUID")
    val taskAttemptId = context.getTaskAttemptID
    val split = taskAttemptId.getTaskID.getId
    f"part-r-$split%05d-${uniqueWriteJobId}$extension"
  }

  def dataFileName: String = getFileName(OapFileFormat.OAP_DATA_EXTENSION)
}

private[sql] object OapFileFormat {
  val OAP_DATA_EXTENSION = ".data"
  val OAP_INDEX_EXTENSION = ".index"
  val OAP_META_EXTENSION = ".meta"
  val OAP_META_FILE = ".oap.meta"
  val OAP_META_SCHEMA = "oap.schema"
  val OAP_DATA_SOURCE_META = "oap.meta.datasource"
  val OAP_DATA_FILE_CLASSNAME = classOf[OapDataFile].getCanonicalName
  val PARQUET_DATA_FILE_CLASSNAME = classOf[ParquetDataFile].getCanonicalName

  val COMPRESSION = "oap.compression"
  val DEFAULT_COMPRESSION = SQLConf.OAP_COMPRESSION.defaultValueString
  val ROW_GROUP_SIZE = "oap.rowgroup.size"
  val DEFAULT_ROW_GROUP_SIZE = SQLConf.OAP_ROW_GROUP_SIZE.defaultValueString

  def serializeDataSourceMeta(conf: Configuration, meta: Option[DataSourceMeta]): Unit = {
    SerializationUtil.writeObjectToConfAsBase64(OAP_DATA_SOURCE_META, meta, conf)
  }

  def deserializeDataSourceMeta(conf: Configuration): Option[DataSourceMeta] = {
    SerializationUtil.readObjectFromConfAsBase64(OAP_DATA_SOURCE_META, conf)
  }
}<|MERGE_RESOLUTION|>--- conflicted
+++ resolved
@@ -20,6 +20,7 @@
 import java.net.URI
 
 import scala.collection.mutable
+import scala.collection.mutable.ArrayBuffer
 
 import org.apache.hadoop.conf.Configuration
 import org.apache.hadoop.fs.{FileStatus, FileSystem, FSDataOutputStream, Path}
@@ -30,13 +31,8 @@
 import org.apache.spark.internal.Logging
 import org.apache.spark.sql.{Row, SparkSession}
 import org.apache.spark.sql.catalyst.InternalRow
-<<<<<<< HEAD
-import org.apache.spark.sql.catalyst.expressions.{Expression, JoinedRow}
+import org.apache.spark.sql.catalyst.expressions.{AttributeSet, Expression, JoinedRow}
 import org.apache.spark.sql.catalyst.expressions.codegen.{GenerateOrdering, GenerateUnsafeProjection}
-=======
-import org.apache.spark.sql.catalyst.expressions.{AttributeSet, Expression, JoinedRow, SortOrder}
-import org.apache.spark.sql.catalyst.expressions.codegen.GenerateUnsafeProjection
->>>>>>> ed75769b
 import org.apache.spark.sql.execution.datasources._
 import org.apache.spark.sql.execution.datasources.oap.index.{IndexContext, ScannerBuilder}
 import org.apache.spark.sql.execution.datasources.oap.io._
@@ -47,12 +43,7 @@
 import org.apache.spark.sql.types.{StructField, StructType}
 import org.apache.spark.util.SerializableConfiguration
 
-<<<<<<< HEAD
-import scala.collection.mutable.ArrayBuffer
-
-
-=======
->>>>>>> ed75769b
+
 private[sql] class OapFileFormat extends FileFormat
   with DataSourceRegister
   with Logging
@@ -290,7 +281,6 @@
         (file: PartitionedFile) => {
           assert(file.partitionValues.numFields == partitionSchema.size)
 
-<<<<<<< HEAD
           val conf = broadcastedHadoopConf.value.value
           val dataFile = DataFile(file.filePath, m.schema, m.dataReaderClassName)
           val dataFileHandle: DataFileHandle = DataFileHandleCacheManager(dataFile, conf)
@@ -301,7 +291,7 @@
           } else {
             val iter = new OapDataReader(
               new Path(new URI(file.filePath)), m, filterScanner, requiredIds)
-              .initialize(conf)
+              .initialize(conf, isAscending, limit)
 
             val fullSchema = requiredSchema.toAttributes ++ partitionSchema.toAttributes
             val joinedRow = new JoinedRow()
@@ -309,17 +299,6 @@
 
             iter.map(d => appendPartitionColumns(joinedRow(d, file.partitionValues)))
           }
-=======
-          val iter = new OapDataReader(
-            new Path(new URI(file.filePath)), m, filterScanner, requiredIds)
-            .initialize(broadcastedHadoopConf.value.value, isAscending, limit)
-
-          val fullSchema = requiredSchema.toAttributes ++ partitionSchema.toAttributes
-          val joinedRow = new JoinedRow()
-          val appendPartitionColumns = GenerateUnsafeProjection.generate(fullSchema, fullSchema)
-
-          iter.map(d => appendPartitionColumns(joinedRow(d, file.partitionValues)))
->>>>>>> ed75769b
         }
       case None => (_: PartitionedFile) => {
         // TODO need to think about when there is no oap.meta file at all
