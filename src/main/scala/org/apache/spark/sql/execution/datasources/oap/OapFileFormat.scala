/*
 * Licensed to the Apache Software Foundation (ASF) under one or more
 * contributor license agreements.  See the NOTICE file distributed with
 * this work for additional information regarding copyright ownership.
 * The ASF licenses this file to You under the Apache License, Version 2.0
 * (the "License"); you may not use this file except in compliance with
 * the License.  You may obtain a copy of the License at
 *
 *    http://www.apache.org/licenses/LICENSE-2.0
 *
 * Unless required by applicable law or agreed to in writing, software
 * distributed under the License is distributed on an "AS IS" BASIS,
 * WITHOUT WARRANTIES OR CONDITIONS OF ANY KIND, either express or implied.
 * See the License for the specific language governing permissions and
 * limitations under the License.
 */

package org.apache.spark.sql.execution.datasources.oap

import java.net.URI

import scala.collection.JavaConverters._
import scala.collection.mutable.ArrayBuffer

import org.apache.hadoop.conf.Configuration
import org.apache.hadoop.fs.{FileStatus, Path}
import org.apache.hadoop.mapreduce.{Job, TaskAttemptContext}
import org.apache.hadoop.mapreduce.lib.output.FileOutputFormat
import org.apache.parquet.hadoop.util.SerializationUtil

import org.apache.spark.{SparkContext, TaskContext}
import org.apache.spark.internal.Logging
import org.apache.spark.sql.{Row, SparkSession}
import org.apache.spark.sql.catalyst.InternalRow
import org.apache.spark.sql.catalyst.expressions.{Expression, JoinedRow}
import org.apache.spark.sql.catalyst.expressions.codegen.{GenerateOrdering, GenerateUnsafeProjection}
import org.apache.spark.sql.execution.datasources._
import org.apache.spark.sql.execution.datasources.oap.filecache.DataFileHandleCacheManager
import org.apache.spark.sql.execution.datasources.oap.index.{IndexContext, ScannerBuilder}
import org.apache.spark.sql.execution.datasources.oap.io._
<<<<<<< HEAD
import org.apache.spark.sql.execution.datasources.oap.utils.{FilterHelper, OapUtils}
=======
import org.apache.spark.sql.execution.datasources.oap.utils.OapUtils
import org.apache.spark.sql.execution.metric.{SQLMetric, SQLMetrics}
>>>>>>> 27898632
import org.apache.spark.sql.internal.SQLConf
import org.apache.spark.sql.sources._
import org.apache.spark.sql.types.{StructField, StructType}
import org.apache.spark.util.SerializableConfiguration

private[sql] class OapFileFormat extends FileFormat
  with DataSourceRegister
  with Logging
  with Serializable {

  val oapMetrics = new OapMetrics

  override def initialize(
      sparkSession: SparkSession,
      options: Map[String, String],
      files: Seq[FileStatus]): FileFormat = {
    super.initialize(sparkSession, options, files)

    val hadoopConf = sparkSession.sparkContext.hadoopConfiguration
    // TODO
    // 1. Make the scanning etc. as lazy loading, as inferSchema probably not be called
    // 2. We need to pass down the oap meta file and its associated partition path

    val parents = files.map(file => file.getPath.getParent)

    // TODO we support partitions, but this only read meta from one of the partitions
    val partition2Meta = parents.distinct.reverse.map { parent =>
      new Path(parent, OapFileFormat.OAP_META_FILE)
    }.find(metaPath => metaPath.getFileSystem(hadoopConf).exists(metaPath))

    meta = partition2Meta.map {
      DataSourceMeta.initialize(_, hadoopConf)
    }

    // OapFileFormat.serializeDataSourceMeta(hadoopConf, meta)
    inferSchema = meta.map(_.schema)

    this
  }

  // TODO inferSchema could be lazy computed
  var inferSchema: Option[StructType] = _
  var meta: Option[DataSourceMeta] = _
  // map of columns->IndexType
  private var hitIndexColumns: Map[String, IndexType] = _

  def initMetrics(metrics: Map[String, SQLMetric]): Unit =
    oapMetrics.initMetrics(metrics)

  def getHitIndexColumns: Map[String, IndexType] = {
    if (this.hitIndexColumns == null) {
      logWarning("Trigger buildReaderWithPartitionValues before getHitIndexColumns")
      Map.empty
    } else {
      this.hitIndexColumns
    }
  }

  override def prepareWrite(
      sparkSession: SparkSession,
      job: Job, options: Map[String, String],
      dataSchema: StructType): OutputWriterFactory = {
    val conf = job.getConfiguration

    // TODO: Should we have our own config util instead of SqlConf?
    // First use table option, if not, use SqlConf, else, use default value.
    conf.set(OapFileFormat.COMPRESSION, options.getOrElse("compression",
        sparkSession.conf.get(SQLConf.OAP_COMPRESSION.key,
          OapFileFormat.DEFAULT_COMPRESSION)))

    conf.set(OapFileFormat.ROW_GROUP_SIZE, options.getOrElse("rowgroup",
      sparkSession.conf.get(SQLConf.OAP_ROW_GROUP_SIZE.key,
      OapFileFormat.DEFAULT_ROW_GROUP_SIZE)))

    new OapOutputWriterFactory(sparkSession.sqlContext.conf,
      dataSchema,
      job,
      options)
  }

  override def shortName(): String = "oap"

  /**
   * Returns whether the reader will return the rows as batch or not.
   */
  override def supportBatch(sparkSession: SparkSession, schema: StructType): Boolean = {
    // TODO we should naturelly support batch
    false
  }

  override def isSplitable(
      sparkSession: SparkSession,
      options: Map[String, String],
      path: Path): Boolean = false

  override def buildReaderWithPartitionValues(
      sparkSession: SparkSession,
      dataSchema: StructType,
      partitionSchema: StructType,
      requiredSchema: StructType,
      filters: Seq[Filter],
      options: Map[String, String],
      hadoopConf: Configuration
  ): PartitionedFile => Iterator[InternalRow] = {
    // TODO we need to pass the extra data source meta information via the func parameter
    meta match {
      case Some(m) =>
        logDebug("Building OapDataReader with "
          + m.dataReaderClassName.substring(m.dataReaderClassName.lastIndexOf(".") + 1)
          + " ...")

        // Check whether this filter conforms to certain patterns that could benefit from index
        def canTriggerIndex(filter: Filter): Boolean = {
          var attr: String = null
          def checkAttribute(filter: Filter): Boolean = filter match {
            case Or(left, right) =>
              checkAttribute(left) && checkAttribute(right)
            case And(left, right) =>
              checkAttribute(left) && checkAttribute(right)
            case EqualTo(attribute, _) =>
              if (attr ==  null || attr == attribute) {attr = attribute; true} else false
            case LessThan(attribute, _) =>
              if (attr ==  null || attr == attribute) {attr = attribute; true} else false
            case LessThanOrEqual(attribute, _) =>
              if (attr ==  null || attr == attribute) {attr = attribute; true} else false
            case GreaterThan(attribute, _) =>
              if (attr ==  null || attr == attribute) {attr = attribute; true} else false
            case GreaterThanOrEqual(attribute, _) =>
              if (attr ==  null || attr == attribute) {attr = attribute; true} else false
            case In(attribute, _) =>
              if (attr ==  null || attr == attribute) {attr = attribute; true} else false
            case IsNull(attribute) =>
              if (attr ==  null || attr == attribute) {attr = attribute; true} else false
            case IsNotNull(attribute) =>
              if (attr ==  null || attr == attribute) {attr = attribute; true} else false
            case _ => false
          }

          checkAttribute(filter)
        }

        def order(sf: StructField): Ordering[Key] = GenerateOrdering.create(StructType(Array(sf)))
        def canSkipFile(
            columnStats: ArrayBuffer[ColumnStatistics],
            filter: Filter,
            schema: StructType): Boolean = filter match {
          case Or(left, right) =>
            canSkipFile(columnStats, left, schema) && canSkipFile(columnStats, right, schema)
          case And(left, right) =>
            canSkipFile(columnStats, left, schema) || canSkipFile(columnStats, right, schema)
          case IsNotNull(attribute) =>
            val idx = schema.fieldIndex(attribute)
            val stat = columnStats(idx)
            !stat.hasNonNullValue
          case EqualTo(attribute, handle) =>
            val key = OapUtils.keyFromAny(handle)
            val idx = schema.fieldIndex(attribute)
            val stat = columnStats(idx)
            val comp = order(schema(idx))
            (OapUtils.keyFromBytes(stat.min, schema(idx).dataType), OapUtils.keyFromBytes(
              stat.max, schema(idx).dataType)) match {
              case (Some(v1), Some(v2)) => comp.gt(v1, key) || comp.lt(v2, key)
              case _ => false
            }
          case LessThan(attribute, handle) =>
            val key = OapUtils.keyFromAny(handle)
            val idx = schema.fieldIndex(attribute)
            val stat = columnStats(idx)
            val comp = order(schema(idx))
            OapUtils.keyFromBytes(stat.min, schema(idx).dataType) match {
              case Some(v) => comp.gteq(v, key)
              case None => false
            }
          case LessThanOrEqual(attribute, handle) =>
            val key = OapUtils.keyFromAny(handle)
            val idx = schema.fieldIndex(attribute)
            val stat = columnStats(idx)
            val comp = order(schema(idx))
            OapUtils.keyFromBytes(stat.min, schema(idx).dataType) match {
              case Some(v) => comp.gt(v, key)
              case None => false
            }
          case GreaterThan(attribute, handle) =>
            val key = OapUtils.keyFromAny(handle)
            val idx = schema.fieldIndex(attribute)
            val stat = columnStats(idx)
            val comp = order(schema(idx))
            OapUtils.keyFromBytes(stat.max, schema(idx).dataType) match {
              case Some(v) => comp.lteq(v, key)
              case None => false
            }
          case GreaterThanOrEqual(attribute, handle) =>
            val key = OapUtils.keyFromAny(handle)
            val idx = schema.fieldIndex(attribute)
            val stat = columnStats(idx)
            val comp = order(schema(idx))
            OapUtils.keyFromBytes(stat.max, schema(idx).dataType) match {
              case Some(v) => comp.lt(v, key)
              case None => false
            }
          case _ => false
        }

        val ic = new IndexContext(m)

        if (m.indexMetas.nonEmpty) { // check and use index
          logDebug("Supported Filters by Oap:")
          // filter out the "filters" on which we can use index
          val supportFilters = filters.toArray.filter(canTriggerIndex)
          // After filtered, supportFilter only contains:
          // 1. Or predicate that contains only one attribute internally;
          // 2. Some atomic predicates, such as LessThan, EqualTo, etc.
          if (supportFilters.nonEmpty) {
            // determine whether we can use index
            supportFilters.foreach(filter => logDebug("\t" + filter.toString))
            // get index options such as limit, order, etc.
            val indexOptions = options.filterKeys(OapFileFormat.oapOptimizationKeySeq.contains(_))
            val maxChooseSize = sparkSession.conf.get(SQLConf.OAP_INDEXER_CHOICE_MAX_SIZE)
            ScannerBuilder.build(supportFilters, ic, indexOptions, maxChooseSize)
          }
        }

        val filterScanners = ic.getScanners
        hitIndexColumns = filterScanners match {
          case Some(s) =>
            s.scanners.flatMap { scanner =>
              scanner.keyNames.map( n => n -> scanner.meta.indexType)
            }.toMap
          case _ => Map.empty
        }

        val requiredIds = requiredSchema.map(dataSchema.fields.indexOf(_)).toArray
        val pushed = FilterHelper.tryToPushFilters(sparkSession, requiredSchema, filters)

        hadoopConf.setDouble(SQLConf.OAP_FULL_SCAN_THRESHOLD.key,
          sparkSession.conf.get(SQLConf.OAP_FULL_SCAN_THRESHOLD))
        hadoopConf.setBoolean(SQLConf.OAP_ENABLE_OINDEX.key,
          sparkSession.conf.get(SQLConf.OAP_ENABLE_OINDEX))
        val broadcastedHadoopConf =
          sparkSession.sparkContext.broadcast(new SerializableConfiguration(hadoopConf))

        (file: PartitionedFile) => {
          assert(file.partitionValues.numFields == partitionSchema.size)
          val conf = broadcastedHadoopConf.value.value
          val dataFile = DataFile(file.filePath, m.schema, m.dataReaderClassName, conf)
          val dataFileHandle: DataFileHandle = DataFileHandleCacheManager(dataFile)

          // read total records from metaFile
          val totalRows = dataFileHandle match {
            case oap: OapDataFileHandle =>
              oap.totalRowCount()
            case parquet: ParquetDataFileHandle =>
              parquet.footer.getBlocks.asScala.foldLeft(0L)((s, b) => s + b.getRowCount)
            case _ => 0L
          }
<<<<<<< HEAD

          dataFileHandle match {
            case fileHandle: OapDataFileHandle if filters.exists(filter =>
              canSkipFile(fileHandle.columnsMeta.map(
                _.statistics), filter, m.schema)) =>
              selectedRows.add(0)
              skippedRows.add(totalRows)
              Iterator.empty
            case _ =>
              OapIndexInfo.partitionOapIndex.put(file.filePath, false)
              FilterHelper.setFilterIfExist(conf, pushed)
              val reader = new OapDataReader(
                new Path(new URI(file.filePath)), m, filterScanners, requiredIds)
              val iter = reader.initialize(conf, options)
              Option(TaskContext.get()).foreach(_.addTaskCompletionListener(_ => iter.close()))
              selectedRows.add(reader.selectedRows.getOrElse(totalRows))
              skippedRows.add(totalRows - reader.selectedRows.getOrElse(totalRows))
=======
          oapMetrics.updateTotalRows(totalRows)

          dataFileHandle match {
            case handle: OapDataFileHandle if filters.exists(filter => canSkipFile(
                handle.columnsMeta.map(_.statistics), filter, m.schema)) =>
              oapMetrics.skipForStatistic(totalRows)
              Iterator.empty
            case _ =>
              OapIndexInfo.partitionOapIndex.put(file.filePath, false)
              val reader = new OapDataReader(
                new Path(new URI(file.filePath)), m, filterScanners, requiredIds)
              val iter = reader.initialize(conf, options)
              oapMetrics.updateIndexAndRowRead(reader, totalRows)
>>>>>>> 27898632

              val fullSchema = requiredSchema.toAttributes ++ partitionSchema.toAttributes
              val joinedRow = new JoinedRow()
              val appendPartitionColumns = GenerateUnsafeProjection.generate(fullSchema, fullSchema)

              iter.map(d => appendPartitionColumns(joinedRow(d, file.partitionValues)))
          }
        }
      case None => (_: PartitionedFile) => {
        // TODO need to think about when there is no oap.meta file at all
        Iterator.empty
      }
    }
  }

  /**
   * Check if index satisfies strategies' requirements.
   *
   * @param expressions: Index expressions.
   * @param requiredTypes: Required index metrics by optimization strategies.
   * @return
   */
  def hasAvailableIndex(
      expressions: Seq[Expression],
      requiredTypes: Seq[IndexType] = Nil): Boolean = {
    if (expressions.nonEmpty && sparkSession.conf.get(SQLConf.OAP_ENABLE_OINDEX)) {
      meta match {
        case Some(m) if requiredTypes.isEmpty =>
          expressions.exists(m.isSupportedByIndex(_, None))
        case Some(m) if requiredTypes.length == expressions.length =>
          expressions.zip(requiredTypes).exists{ x =>
            val expression = x._1
            val requirement = Some(x._2)
            m.isSupportedByIndex(expression, requirement)
          }
        case _ => false
      }
    } else false
  }
}

private[oap] object INDEX_STAT extends Enumeration {
  type INDEX_STAT = Value
  val MISS_INDEX, HIT_INDEX, IGNORE_INDEX = Value
}

/**
 * Oap Output Writer Factory
 * @param sqlConf
 * @param dataSchema
 * @param job
 * @param options
 */
private[oap] class OapOutputWriterFactory(
    sqlConf: SQLConf,
    dataSchema: StructType,
    @transient protected val job: Job,
    options: Map[String, String]) extends OutputWriterFactory {

  override def newInstance(
      path: String,
      dataSchema: StructType,
      context: TaskAttemptContext): OutputWriter = {
    new OapOutputWriter(path, dataSchema, context)
  }

  override def getFileExtension(context: TaskAttemptContext): String = {

    val extensionMap = Map(
      "UNCOMPRESSED" -> "",
      "SNAPPY" -> ".snappy",
      "GZIP" -> ".gzip",
      "LZO" -> ".lzo")

    val compressionType =
      context.getConfiguration
          .get(OapFileFormat.COMPRESSION, OapFileFormat.DEFAULT_COMPRESSION).trim

    extensionMap(compressionType) + OapFileFormat.OAP_DATA_EXTENSION
  }

  private def oapMetaFileExists(path: Path): Boolean = {
    val fs = path.getFileSystem(job.getConfiguration)
    fs.exists(new Path(path, OapFileFormat.OAP_META_FILE))
  }

  def addOldMetaToBuilder(path: Path, builder: DataSourceMetaBuilder): Unit = {
    if (oapMetaFileExists(path)) {
      val m = OapUtils.getMeta(job.getConfiguration, path)
      assert(m.nonEmpty)
      val oldMeta = m.get
      val existsIndexes = oldMeta.indexMetas
      val existsData = oldMeta.fileMetas
      if (existsData != null) existsData.foreach(builder.addFileMeta(_))
      if (existsIndexes != null) {
        existsIndexes.foreach(builder.addIndexMeta(_))
      }
      builder.withNewSchema(oldMeta.schema)
    } else {
      builder.withNewSchema(dataSchema)
    }
  }

  // this is called from driver side
  override def commitJob(taskResults: Array[WriteResult]): Unit = {
    // TODO supposedly, we put one single meta file for each partition, however,
    // we need to thinking about how to read data from partitions
    val outputRoot = FileOutputFormat.getOutputPath(job)
    val path = new Path(outputRoot, OapFileFormat.OAP_META_FILE)

    val builder = DataSourceMeta.newBuilder()
      .withNewDataReaderClassName(OapFileFormat.OAP_DATA_FILE_CLASSNAME)
    val conf = job.getConfiguration
    val partitionMeta = taskResults.map {
      // The file fingerprint is not used at the moment.
      case s: OapWriteResult =>
        builder.addFileMeta(FileMeta("", s.rowsWritten, s.fileName))
        (s.partitionString, (s.fileName, s.rowsWritten))
      case _ => throw new OapException("Unexpected Oap write result.")
    }.groupBy(_._1)

    if (partitionMeta.nonEmpty && partitionMeta.head._1 != "") {
      partitionMeta.foreach(p => {
        // we should judge if exists old meta files
        // if exists we should load old meta info
        // and write that to new mete files
        val parent = new Path(outputRoot, p._1)
        val partBuilder = DataSourceMeta.newBuilder()

        addOldMetaToBuilder(parent, partBuilder)

        p._2.foreach(m => partBuilder.addFileMeta(FileMeta("", m._2._2, m._2._1)))
        val partMetaPath = new Path(parent, OapFileFormat.OAP_META_FILE)
        DataSourceMeta.write(partMetaPath, conf, partBuilder.build())
      })
    } else if (partitionMeta.nonEmpty) { // normal table file without partitions
      addOldMetaToBuilder(outputRoot, builder)
      DataSourceMeta.write(path, conf, builder.build())
    }

    super.commitJob(taskResults)
  }
}


private[oap] case class OapWriteResult(
    fileName: String, rowsWritten: Int, partitionString: String)

private[oap] class OapOutputWriter(
    path: String,
    dataSchema: StructType,
    context: TaskAttemptContext) extends OutputWriter {
  private var rowCount = 0
  private var partitionString: String = ""
  override def setPartitionString(ps: String): Unit = {
    partitionString = ps
  }
  private val writer: OapDataWriter = {
    val isCompressed = FileOutputFormat.getCompressOutput(context)
    val conf = context.getConfiguration
    val file: Path = new Path(path)
    val fs = file.getFileSystem(conf)
    val fileOut = fs.create(file, false)

    new OapDataWriter(isCompressed, fileOut, dataSchema, conf)
  }

  override def write(row: Row): Unit = throw new NotImplementedError("write(row: Row)")
  override protected[sql] def writeInternal(row: InternalRow): Unit = {
    rowCount += 1
    writer.write(row)
  }

  override def close(): WriteResult = {
    writer.close()
    OapWriteResult(dataFileName, rowCount, partitionString)
  }

  def dataFileName: String = new Path(path).getName
}

private[sql] object OapFileFormat {
  val OAP_DATA_EXTENSION = ".data"
  val OAP_INDEX_EXTENSION = ".index"
  val OAP_META_EXTENSION = ".meta"
  val OAP_META_FILE = ".oap.meta"
  val OAP_META_SCHEMA = "oap.schema"
  val OAP_DATA_SOURCE_META = "oap.meta.datasource"
  val OAP_DATA_FILE_CLASSNAME = classOf[OapDataFile].getCanonicalName
  val PARQUET_DATA_FILE_CLASSNAME = classOf[ParquetDataFile].getCanonicalName

  val COMPRESSION = "oap.compression"
  val DEFAULT_COMPRESSION = SQLConf.OAP_COMPRESSION.defaultValueString
  val ROW_GROUP_SIZE = "oap.rowgroup.size"
  val DEFAULT_ROW_GROUP_SIZE = SQLConf.OAP_ROW_GROUP_SIZE.defaultValueString

  def serializeDataSourceMeta(conf: Configuration, meta: Option[DataSourceMeta]): Unit = {
    SerializationUtil.writeObjectToConfAsBase64(OAP_DATA_SOURCE_META, meta, conf)
  }

  def deserializeDataSourceMeta(conf: Configuration): Option[DataSourceMeta] = {
    SerializationUtil.readObjectFromConfAsBase64(OAP_DATA_SOURCE_META, conf)
  }

  /**
   * Oap Optimization Options.
   */
  val OAP_QUERY_ORDER_OPTION_KEY = "oap.scan.file.order"
  val OAP_QUERY_LIMIT_OPTION_KEY = "oap.scan.file.limit"
  val OAP_INDEX_SCAN_NUM_OPTION_KEY = "oap.scan.index.limit"
  val OAP_INDEX_GROUP_BY_OPTION_KEY = "oap.scan.index.group"

  val oapOptimizationKeySeq : Seq[String] = {
      OAP_QUERY_ORDER_OPTION_KEY ::
      OAP_QUERY_LIMIT_OPTION_KEY ::
      OAP_INDEX_SCAN_NUM_OPTION_KEY ::
      OAP_INDEX_GROUP_BY_OPTION_KEY :: Nil
  }
}<|MERGE_RESOLUTION|>--- conflicted
+++ resolved
@@ -38,12 +38,8 @@
 import org.apache.spark.sql.execution.datasources.oap.filecache.DataFileHandleCacheManager
 import org.apache.spark.sql.execution.datasources.oap.index.{IndexContext, ScannerBuilder}
 import org.apache.spark.sql.execution.datasources.oap.io._
-<<<<<<< HEAD
 import org.apache.spark.sql.execution.datasources.oap.utils.{FilterHelper, OapUtils}
-=======
-import org.apache.spark.sql.execution.datasources.oap.utils.OapUtils
 import org.apache.spark.sql.execution.metric.{SQLMetric, SQLMetrics}
->>>>>>> 27898632
 import org.apache.spark.sql.internal.SQLConf
 import org.apache.spark.sql.sources._
 import org.apache.spark.sql.types.{StructField, StructType}
@@ -299,14 +295,12 @@
               parquet.footer.getBlocks.asScala.foldLeft(0L)((s, b) => s + b.getRowCount)
             case _ => 0L
           }
-<<<<<<< HEAD
+          oapMetrics.updateTotalRows(totalRows)
 
           dataFileHandle match {
-            case fileHandle: OapDataFileHandle if filters.exists(filter =>
-              canSkipFile(fileHandle.columnsMeta.map(
-                _.statistics), filter, m.schema)) =>
-              selectedRows.add(0)
-              skippedRows.add(totalRows)
+            case handle: OapDataFileHandle if filters.exists(filter => canSkipFile(
+                handle.columnsMeta.map(_.statistics), filter, m.schema)) =>
+              oapMetrics.skipForStatistic(totalRows)
               Iterator.empty
             case _ =>
               OapIndexInfo.partitionOapIndex.put(file.filePath, false)
@@ -315,23 +309,7 @@
                 new Path(new URI(file.filePath)), m, filterScanners, requiredIds)
               val iter = reader.initialize(conf, options)
               Option(TaskContext.get()).foreach(_.addTaskCompletionListener(_ => iter.close()))
-              selectedRows.add(reader.selectedRows.getOrElse(totalRows))
-              skippedRows.add(totalRows - reader.selectedRows.getOrElse(totalRows))
-=======
-          oapMetrics.updateTotalRows(totalRows)
-
-          dataFileHandle match {
-            case handle: OapDataFileHandle if filters.exists(filter => canSkipFile(
-                handle.columnsMeta.map(_.statistics), filter, m.schema)) =>
-              oapMetrics.skipForStatistic(totalRows)
-              Iterator.empty
-            case _ =>
-              OapIndexInfo.partitionOapIndex.put(file.filePath, false)
-              val reader = new OapDataReader(
-                new Path(new URI(file.filePath)), m, filterScanners, requiredIds)
-              val iter = reader.initialize(conf, options)
               oapMetrics.updateIndexAndRowRead(reader, totalRows)
->>>>>>> 27898632
 
               val fullSchema = requiredSchema.toAttributes ++ partitionSchema.toAttributes
               val joinedRow = new JoinedRow()
