--- conflicted
+++ resolved
@@ -226,16 +226,10 @@
 
     val scheduler = sparkSession.sparkContext.schedulerBackend
     scheduler match {
-<<<<<<< HEAD
-      case scheduler: CoarseGrainedSchedulerBackend =>
-        SparkEnv.get.oapManager.rpcManager.send(CacheDrop(indexName))
-      case _: LocalSchedulerBackend => FiberCacheManager.releaseIndexCache(indexName)
-=======
       case _: CoarseGrainedSchedulerBackend =>
         OapRuntime.getOrCreate.oapRpcManager.send(CacheDrop(indexName))
       case _: LocalSchedulerBackend =>
-        OapRuntime.getOrCreate.fiberCacheManager.removeIndexCache(indexName)
->>>>>>> 314e879e
+        OapRuntime.getOrCreate.fiberCacheManager.releaseIndexCache(indexName)
     }
 
     relation match {
