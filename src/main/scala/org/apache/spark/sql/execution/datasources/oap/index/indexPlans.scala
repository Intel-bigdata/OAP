--- conflicted
+++ resolved
@@ -63,13 +63,8 @@
       _fsRelation @ HadoopFsRelation(f, _, s, _, _: OapFileFormat, _), _, id) =>
         (f, s, OapFileFormat.OAP_DATA_FILE_CLASSNAME, id, _fsRelation)
       case LogicalRelation(
-<<<<<<< HEAD
       _fsRelation @ HadoopFsRelation(f, _, s, _, format: ParquetFileFormat, _), _, id) =>
-        if (!sparkSession.conf.get(SQLConf.OAP_PARQUET_ENABLED)) {
-=======
-      _fsRelation @ HadoopFsRelation(f, _, s, _, _: ParquetFileFormat, _), _, id) =>
         if (!sparkSession.conf.get(OapConf.OAP_PARQUET_ENABLED)) {
->>>>>>> 40a0f8a2
           throw new OapException(s"turn on ${
             OapConf.OAP_PARQUET_ENABLED.key} to allow index building on parquet files")
         }
