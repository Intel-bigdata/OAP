/*
 * Licensed to the Apache Software Foundation (ASF) under one or more
 * contributor license agreements.  See the NOTICE file distributed with
 * this work for additional information regarding copyright ownership.
 * The ASF licenses this file to You under the Apache License, Version 2.0
 * (the "License"); you may not use this file except in compliance with
 * the License.  You may obtain a copy of the License at
 *
 *    http://www.apache.org/licenses/LICENSE-2.0
 *
 * Unless required by applicable law or agreed to in writing, software
 * distributed under the License is distributed on an "AS IS" BASIS,
 * WITHOUT WARRANTIES OR CONDITIONS OF ANY KIND, either express or implied.
 * See the License for the specific language governing permissions and
 * limitations under the License.
 */

package org.apache.spark.sql.execution.datasources.oap.io

import java.io.Closeable

import org.apache.hadoop.conf.Configuration
import org.apache.hadoop.fs.Path
import org.apache.hadoop.util.StringUtils
import org.apache.parquet.hadoop._
import org.apache.parquet.hadoop.api.RecordReader

import org.apache.spark.sql.catalyst.InternalRow
import org.apache.spark.sql.catalyst.expressions.UnsafeRow
import org.apache.spark.sql.execution.datasources.oap.filecache._
import org.apache.spark.sql.execution.datasources.parquet.ParquetReadSupportWrapper
import org.apache.spark.sql.types.StructType


private[oap] case class ParquetDataFile(
    path: String,
    schema: StructType,
    configuration: Configuration) extends DataFile {

  private var context: Option[VectorizedContext] = None

  def getFiberData(groupId: Int, fiberId: Int): FiberCache = {
    // TODO data cache
    throw new UnsupportedOperationException("Not support getFiberData Operation.")
  }

  def iterator(requiredIds: Array[Int]): OapIterator[InternalRow] = {
    addRequestSchemaToConf(configuration, requiredIds)
    val file = new Path(StringUtils.unEscapeString(path))
    val meta: ParquetDataFileHandle = DataFileHandleCacheManager(this)
<<<<<<< HEAD

    initRecordReader(
      new DefaultRecordReader[UnsafeRow](new ParquetReadSupportWrapper,
        file, configuration, meta.footer))
=======
    context match {
      case Some(c) =>
        initVectorizedReader(c,
          new VectorizedOapRecordReader(file, configuration, meta.footer))
      case _ =>
        initRecordReader(
          new DefaultRecordReader[UnsafeRow](new OapReadSupportImpl,
            file, configuration, meta.footer))
    }
>>>>>>> fde162aa
  }

  def iterator(
      requiredIds: Array[Int],
      rowIds: Array[Int]): OapIterator[InternalRow] = {
    if (rowIds == null || rowIds.length == 0) {
      new OapIterator(Iterator.empty)
    } else {
      addRequestSchemaToConf(configuration, requiredIds)
      val file = new Path(StringUtils.unEscapeString(path))
      val meta: ParquetDataFileHandle = DataFileHandleCacheManager(this)
<<<<<<< HEAD

      initRecordReader(
        new OapRecordReader[UnsafeRow](new ParquetReadSupportWrapper,
          file, configuration, rowIds, meta.footer))
=======
      context match {
        case Some(c) =>
          initVectorizedReader(c,
            new IndexedVectorizedOapRecordReader(file,
              configuration, meta.footer, rowIds))
        case _ =>
          initRecordReader(
            new OapRecordReader[UnsafeRow](new OapReadSupportImpl,
              file, configuration, rowIds, meta.footer))
      }
>>>>>>> fde162aa
    }
  }

  def setVectorizedContext(context: Option[VectorizedContext]): Unit =
    this.context = context

  private def initRecordReader(reader: RecordReader[UnsafeRow]) = {
    reader.initialize()
    val iterator = new FileRecordReaderIterator[UnsafeRow](reader)
    new OapIterator[InternalRow](iterator) {
      override def close(): Unit = iterator.close()
    }
  }

  private def initVectorizedReader(c: VectorizedContext, reader: VectorizedOapRecordReader) = {
    reader.initialize()
    reader.initBatch(c.partitionColumns, c.partitionValues)
    if (c.returningBatch) {
      reader.enableReturningBatches()
    }
    val iterator = new FileRecordReaderIterator(reader)
    new OapIterator[InternalRow](iterator.asInstanceOf[Iterator[InternalRow]]) {
      override def close(): Unit = iterator.close()
    }
  }

  private def addRequestSchemaToConf(conf: Configuration, requiredIds: Array[Int]): Unit = {
    val requestSchemaString = {
      var requestSchema = new StructType
      for (index <- requiredIds) {
        requestSchema = requestSchema.add(schema(index))
      }
      requestSchema.json
    }
    conf.set(ParquetReadSupportWrapper.SPARK_ROW_REQUESTED_SCHEMA, requestSchemaString)
  }

  private class FileRecordReaderIterator[V](private[this] var rowReader: RecordReader[V])
    extends Iterator[V] with Closeable {
    private[this] var havePair = false
    private[this] var finished = false

    override def hasNext: Boolean = {
      if (!finished && !havePair) {
        finished = !rowReader.nextKeyValue
        if (finished) {
          close()
        }
        havePair = !finished
      }
      !finished
    }

    override def next(): V = {
      if (!hasNext) {
        throw new java.util.NoSuchElementException("End of stream")
      }
      havePair = false
      rowReader.getCurrentValue
    }

    override def close(): Unit = {
      if (rowReader != null) {
        try {
          rowReader.close()
        } finally {
          rowReader = null
        }
      }
    }
  }

  override def createDataFileHandle(): ParquetDataFileHandle = {
    new ParquetDataFileHandle().read(configuration, new Path(StringUtils.unEscapeString(path)))
  }
}<|MERGE_RESOLUTION|>--- conflicted
+++ resolved
@@ -48,22 +48,15 @@
     addRequestSchemaToConf(configuration, requiredIds)
     val file = new Path(StringUtils.unEscapeString(path))
     val meta: ParquetDataFileHandle = DataFileHandleCacheManager(this)
-<<<<<<< HEAD
-
-    initRecordReader(
-      new DefaultRecordReader[UnsafeRow](new ParquetReadSupportWrapper,
-        file, configuration, meta.footer))
-=======
     context match {
       case Some(c) =>
         initVectorizedReader(c,
           new VectorizedOapRecordReader(file, configuration, meta.footer))
       case _ =>
         initRecordReader(
-          new DefaultRecordReader[UnsafeRow](new OapReadSupportImpl,
+          new DefaultRecordReader[UnsafeRow](new ParquetReadSupportWrapper,
             file, configuration, meta.footer))
     }
->>>>>>> fde162aa
   }
 
   def iterator(
@@ -75,12 +68,6 @@
       addRequestSchemaToConf(configuration, requiredIds)
       val file = new Path(StringUtils.unEscapeString(path))
       val meta: ParquetDataFileHandle = DataFileHandleCacheManager(this)
-<<<<<<< HEAD
-
-      initRecordReader(
-        new OapRecordReader[UnsafeRow](new ParquetReadSupportWrapper,
-          file, configuration, rowIds, meta.footer))
-=======
       context match {
         case Some(c) =>
           initVectorizedReader(c,
@@ -88,10 +75,9 @@
               configuration, meta.footer, rowIds))
         case _ =>
           initRecordReader(
-            new OapRecordReader[UnsafeRow](new OapReadSupportImpl,
+            new OapRecordReader[UnsafeRow](new ParquetReadSupportWrapper,
               file, configuration, rowIds, meta.footer))
       }
->>>>>>> fde162aa
     }
   }
 
