/*
 * Licensed to the Apache Software Foundation (ASF) under one or more
 * contributor license agreements.  See the NOTICE file distributed with
 * this work for additional information regarding copyright ownership.
 * The ASF licenses this file to You under the Apache License, Version 2.0
 * (the "License"); you may not use this file except in compliance with
 * the License.  You may obtain a copy of the License at
 *
 *    http://www.apache.org/licenses/LICENSE-2.0
 *
 * Unless required by applicable law or agreed to in writing, software
 * distributed under the License is distributed on an "AS IS" BASIS,
 * WITHOUT WARRANTIES OR CONDITIONS OF ANY KIND, either express or implied.
 * See the License for the specific language governing permissions and
 * limitations under the License.
 */

package org.apache.spark.sql.execution.datasources.oap.io

import java.io.Closeable

import org.apache.hadoop.conf.Configuration
import org.apache.hadoop.fs.Path
import org.apache.hadoop.util.StringUtils
<<<<<<< HEAD
import org.apache.parquet.hadoop.RecordReaderBuilder
=======
import org.apache.parquet.column.Dictionary
import org.apache.parquet.hadoop.{DefaultRecordReader, OapRecordReader}
>>>>>>> 5788c804
import org.apache.parquet.hadoop.api.RecordReader

import org.apache.spark.sql.catalyst.InternalRow
import org.apache.spark.sql.catalyst.expressions.UnsafeRow
import org.apache.spark.sql.execution.datasources.oap.filecache._
import org.apache.spark.sql.execution.datasources.parquet.ParquetReadSupportHelper
import org.apache.spark.sql.types.StructType


private[oap] case class ParquetDataFile(
    path: String,
    schema: StructType,
    configuration: Configuration) extends DataFile {

  def getFiberData(groupId: Int, fiberId: Int): FiberCache = {
    // TODO data cache
    throw new UnsupportedOperationException("Not support getFiberData Operation.")
  }

<<<<<<< HEAD
  def iterator(requiredIds: Array[Int]): OapIterator[InternalRow] = {
    val recordReader = recordReaderBuilder(configuration, requiredIds)
      .buildDefault()
    recordReader.initialize()
    val iterator = new FileRecordReaderIterator[InternalRow](
      recordReader.asInstanceOf[RecordReader[InternalRow]])
    new OapIterator[InternalRow](iterator) {
      override def close(): Unit = iterator.close()
    }
=======
  def iterator(conf: Configuration, requiredIds: Array[Int]): OapIterator[InternalRow] = {
    addRequestSchemaToConf(conf, requiredIds)
    val file = new Path(StringUtils.unEscapeString(path))
    val meta: ParquetDataFileHandle = DataFileHandleCacheManager(this)

    initRecordReader(
      new DefaultRecordReader[UnsafeRow](new OapReadSupportImpl,
        file, conf, meta.footer))
>>>>>>> 5788c804
  }

  def iterator(requiredIds: Array[Int], rowIds: Array[Int]): OapIterator[InternalRow] = {
    if (rowIds == null || rowIds.length == 0) {
      new OapIterator(Iterator.empty)
    } else {
<<<<<<< HEAD
      val recordReader = recordReaderBuilder(configuration, requiredIds)
        .withGlobalRowIds(rowIds).buildIndexed()
      recordReader.initialize()
      val iterator = new FileRecordReaderIterator[InternalRow](
        recordReader.asInstanceOf[RecordReader[InternalRow]])
      new OapIterator[InternalRow](iterator) {
        override def close(): Unit = iterator.close()
      }
=======
      addRequestSchemaToConf(conf, requiredIds)
      val file = new Path(StringUtils.unEscapeString(path))
      val meta: ParquetDataFileHandle = DataFileHandleCacheManager(this)

      initRecordReader(
        new OapRecordReader[UnsafeRow](new OapReadSupportImpl,
          file, conf, rowIds, meta.footer))
>>>>>>> 5788c804
    }
  }

  private def initRecordReader(reader: RecordReader[UnsafeRow]) = {
    reader.initialize()
    val iterator = new FileRecordReaderIterator[UnsafeRow](reader)
    new OapIterator[InternalRow](iterator) {
      override def close(): Unit = iterator.close()
    }
  }

  private def addRequestSchemaToConf(conf: Configuration, requiredIds: Array[Int]): Unit = {
    val requestSchemaString = {
      var requestSchema = new StructType
      for (index <- requiredIds) {
        requestSchema = requestSchema.add(schema(index))
      }
      requestSchema.json
    }
    conf.set(ParquetReadSupportHelper.SPARK_ROW_REQUESTED_SCHEMA, requestSchemaString)
  }


  private class FileRecordReaderIterator[V](private[this] var rowReader: RecordReader[V])
    extends Iterator[V] with Closeable {
    private[this] var havePair = false
    private[this] var finished = false

    override def hasNext: Boolean = {
      if (!finished && !havePair) {
        finished = !rowReader.nextKeyValue
        if (finished) {
          close()
        }
        havePair = !finished
      }
      !finished
    }

    override def next(): V = {
      if (!hasNext) {
        throw new java.util.NoSuchElementException("End of stream")
      }
      havePair = false
      rowReader.getCurrentValue
    }

    override def close(): Unit = {
      if (rowReader != null) {
        try {
          rowReader.close()
        } finally {
          rowReader = null
        }
      }
    }
  }

  override def createDataFileHandle(): ParquetDataFileHandle = {
    new ParquetDataFileHandle().read(configuration, new Path(StringUtils.unEscapeString(path)))
  }
}<|MERGE_RESOLUTION|>--- conflicted
+++ resolved
@@ -22,12 +22,7 @@
 import org.apache.hadoop.conf.Configuration
 import org.apache.hadoop.fs.Path
 import org.apache.hadoop.util.StringUtils
-<<<<<<< HEAD
-import org.apache.parquet.hadoop.RecordReaderBuilder
-=======
-import org.apache.parquet.column.Dictionary
 import org.apache.parquet.hadoop.{DefaultRecordReader, OapRecordReader}
->>>>>>> 5788c804
 import org.apache.parquet.hadoop.api.RecordReader
 
 import org.apache.spark.sql.catalyst.InternalRow
@@ -47,50 +42,29 @@
     throw new UnsupportedOperationException("Not support getFiberData Operation.")
   }
 
-<<<<<<< HEAD
   def iterator(requiredIds: Array[Int]): OapIterator[InternalRow] = {
-    val recordReader = recordReaderBuilder(configuration, requiredIds)
-      .buildDefault()
-    recordReader.initialize()
-    val iterator = new FileRecordReaderIterator[InternalRow](
-      recordReader.asInstanceOf[RecordReader[InternalRow]])
-    new OapIterator[InternalRow](iterator) {
-      override def close(): Unit = iterator.close()
-    }
-=======
-  def iterator(conf: Configuration, requiredIds: Array[Int]): OapIterator[InternalRow] = {
-    addRequestSchemaToConf(conf, requiredIds)
+    addRequestSchemaToConf(configuration, requiredIds)
     val file = new Path(StringUtils.unEscapeString(path))
     val meta: ParquetDataFileHandle = DataFileHandleCacheManager(this)
 
     initRecordReader(
       new DefaultRecordReader[UnsafeRow](new OapReadSupportImpl,
-        file, conf, meta.footer))
->>>>>>> 5788c804
+        file, configuration, meta.footer))
   }
 
-  def iterator(requiredIds: Array[Int], rowIds: Array[Int]): OapIterator[InternalRow] = {
+  def iterator(
+      requiredIds: Array[Int],
+      rowIds: Array[Int]): OapIterator[InternalRow] = {
     if (rowIds == null || rowIds.length == 0) {
       new OapIterator(Iterator.empty)
     } else {
-<<<<<<< HEAD
-      val recordReader = recordReaderBuilder(configuration, requiredIds)
-        .withGlobalRowIds(rowIds).buildIndexed()
-      recordReader.initialize()
-      val iterator = new FileRecordReaderIterator[InternalRow](
-        recordReader.asInstanceOf[RecordReader[InternalRow]])
-      new OapIterator[InternalRow](iterator) {
-        override def close(): Unit = iterator.close()
-      }
-=======
-      addRequestSchemaToConf(conf, requiredIds)
+      addRequestSchemaToConf(configuration, requiredIds)
       val file = new Path(StringUtils.unEscapeString(path))
       val meta: ParquetDataFileHandle = DataFileHandleCacheManager(this)
 
       initRecordReader(
         new OapRecordReader[UnsafeRow](new OapReadSupportImpl,
-          file, conf, rowIds, meta.footer))
->>>>>>> 5788c804
+          file, configuration, rowIds, meta.footer))
     }
   }
 
