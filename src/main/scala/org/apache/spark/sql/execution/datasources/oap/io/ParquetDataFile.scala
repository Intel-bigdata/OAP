--- conflicted
+++ resolved
@@ -51,8 +51,6 @@
     configuration.getBoolean(OapConf.OAP_PARQUET_DATA_CACHE_ENABLED.key,
       OapConf.OAP_PARQUET_DATA_CACHE_ENABLED.defaultValue.get)
 
-<<<<<<< HEAD
-=======
   private val inUseFiberCache = new Array[FiberCache](schema.length)
 
   private def release(idx: Int): Unit = synchronized {
@@ -94,7 +92,6 @@
     dataFiberBuilder.build().fiberData
   }
 
->>>>>>> 6b6f547e
   def getFiberData(groupId: Int, fiberId: Int): FiberCache = {
     var reader: SingleGroupOapRecordReader = null
     try {
@@ -182,26 +179,21 @@
         fiberCache
       }
       val rowCount = meta.footer.getBlocks.get(groupId).getRowCount.toInt
-<<<<<<< HEAD
       val columnarBatch = ColumnarBatch.allocate(requestSchema, MemoryMode.OFF_HEAP, rowCount)
       columnarBatch.setNumRows(rowCount)
 
       // populate partitionColumn values
       if (context.partitionColumns != null) {
         val partitionIdx = requiredColumnIds.length
-        for(i <- context.partitionColumns.fields.indices) {
+        for (i <- context.partitionColumns.fields.indices) {
           ColumnVectorUtils.populate(columnarBatch.column(i + partitionIdx),
             context.partitionValues, i)
           columnarBatch.column(i + partitionIdx).setIsConstant()
         }
-=======
-      val columns = fiberCacheGroup.zip(requiredColumnIds).map { case (fiberCache, id) =>
-        new ColumnValues(rowCount, schema(id).dataType, fiberCache)
->>>>>>> 6b6f547e
       }
 
       fiberCacheGroup.zipWithIndex.foreach { case (fiberCache, id) =>
-        columnarBatch.column(id).loadBytes(fiberCache.fc.getBaseOffset)
+        columnarBatch.column(id).loadBytes(fiberCache.getBaseOffset)
       }
 
       val iter = groupIdToRowIds match {
@@ -217,16 +209,8 @@
           columnarBatch.rowIterator().asScala
       }
 
-<<<<<<< HEAD
-      CompletionIterator[InternalRow, Iterator[InternalRow]](iter,
-        fiberCacheGroup.zip(requiredColumnIds).foreach {
-          case (fiberCache, _) => fiberCache.release()
-        }
-      )
-=======
       CompletionIterator[InternalRow, Iterator[InternalRow]](
         iter, requiredColumnIds.foreach(release))
->>>>>>> 6b6f547e
     }
     new OapIterator[InternalRow](iterator) {
       override def close(): Unit = {
