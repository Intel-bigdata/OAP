--- conflicted
+++ resolved
@@ -153,13 +153,9 @@
     .concurrencyLevel(CONCURRENCY_LEVEL)
     .build[Fiber, FiberCache]()
 
-<<<<<<< HEAD
-  override def get(fiber: Fiber, conf: Configuration): FiberCache = {
+
+  override def get(fiber: Fiber): FiberCache = {
     val readLock = OapRuntime.getOrCreate.fiberLockManager.getFiberLock(fiber).readLock()
-=======
-  override def get(fiber: Fiber): FiberCache = {
-    val readLock = FiberLockManager.getFiberLock(fiber).readLock()
->>>>>>> 1e95b06e
     readLock.lock()
     try {
       val fiberCache = cache.get(fiber, cacheLoader(fiber))
