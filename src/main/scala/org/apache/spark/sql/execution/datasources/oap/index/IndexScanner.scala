/*
 * Licensed to the Apache Software Foundation (ASF) under one or more
 * contributor license agreements.  See the NOTICE file distributed with
 * this work for additional information regarding copyright ownership.
 * The ASF licenses this file to You under the Apache License, Version 2.0
 * (the "License"); you may not use this file except in compliance with
 * the License.  You may obtain a copy of the License at
 *
 *    http://www.apache.org/licenses/LICENSE-2.0
 *
 * Unless required by applicable law or agreed to in writing, software
 * distributed under the License is distributed on an "AS IS" BASIS,
 * WITHOUT WARRANTIES OR CONDITIONS OF ANY KIND, either express or implied.
 * See the License for the specific language governing permissions and
 * limitations under the License.
 */

package org.apache.spark.sql.execution.datasources.oap.index

import scala.collection.mutable
import scala.collection.mutable.ArrayBuffer

import org.apache.hadoop.conf.Configuration
import org.apache.hadoop.fs.Path

import org.apache.spark.internal.Logging
import org.apache.spark.sql.catalyst.InternalRow
import org.apache.spark.sql.catalyst.expressions.{SortDirection, UnsafeRow}
import org.apache.spark.sql.execution.datasources.oap._
import org.apache.spark.sql.execution.datasources.oap.io.OapIndexInfo
import org.apache.spark.sql.execution.datasources.oap.statistics.StatsAnalysisResult
import org.apache.spark.sql.internal.oap.OapConf
import org.apache.spark.sql.sources._
import org.apache.spark.sql.types.StructType
import org.apache.spark.unsafe.types.UTF8String

private[oap] object IndexScanner {
  val DUMMY_KEY_START: Key = new UnsafeRow() // we compare the ref not the value
  val DUMMY_KEY_END: Key = new UnsafeRow() // we compare the ref not the value
}

private[oap] abstract class IndexScanner(idxMeta: IndexMeta)
  extends Iterator[Int] with Serializable with Logging {

  def totalRows(): Long

  var intervalArray: ArrayBuffer[RangeInterval] = _

  protected var keySchema: StructType = _

  def keyNames: Seq[String] = keySchema.fieldNames

  /**
   * Scan N items from each index entry.
   */
  private var _internalLimit : Int = 0

  // _internalLimit setter
  def internalLimit_= (scanNum : Int) : Unit = _internalLimit = scanNum

  // _internalLimit getter
  def internalLimit : Int = _internalLimit

  def indexEntryScanIsLimited() : Boolean = _internalLimit > 0

  def meta: IndexMeta = idxMeta

  def getSchema: StructType = keySchema

<<<<<<< HEAD
  def readBehavior(dataPath: Path, conf: Configuration): StatsAnalysisResult = {
    val indexDirectory = conf.get(
      OapConf.OAP_INDEX_DIRECTORY.key, OapConf.OAP_INDEX_DIRECTORY.defaultValueString)
    val indexPath = IndexUtils.indexFileFromDirectory(
      indexDirectory, dataPath, meta.name, meta.time)
=======
  /**
   * Executor's analysis result by policies(include conf & statistics)
   * Process:
   *  1. See OAP_ENABLE_OINDEX
   *  2. See OAP_EXECUTOR_INDEX_SELECTION(allow to check by later policies)
   *  3. Compare Index file size / data file size ratio with OAP_INDEX_FILE_SIZE_MAX_RATIO
   *  4. Statistics(Min_Max, BloomFilter, Sample, Part_By_Value) by calling analysisResByStatistics
   *
   * @return FULL_SCAN / SKIP_INDEX(skip file by index)/ USE_INDEX / StatsAnalysisResult(coverage)
   *         -> letting upper level decide due to it sees the whole pictures of each IndexScanner's
   *         result.
   */
  def analysisResByPolicies(dataPath: Path, conf: Configuration): StatsAnalysisResult = {
    val indexPath = IndexUtils.indexFileFromDataFile(dataPath, meta.name, meta.time)
>>>>>>> c1dd484c
    if (!indexPath.getFileSystem(conf).exists(indexPath)) {
      logDebug("No index file exist for data file: " + dataPath)
      StatsAnalysisResult.FULL_SCAN
    } else {
      val enableIndex = conf.getBoolean(OapConf.OAP_ENABLE_OINDEX.key,
        OapConf.OAP_ENABLE_OINDEX.defaultValue.get)
      if (!enableIndex) {
        StatsAnalysisResult.FULL_SCAN
      } else {
        val enableIndexSelection = conf.getBoolean(OapConf.OAP_ENABLE_EXECUTOR_INDEX_SELECTION.key,
          OapConf.OAP_ENABLE_EXECUTOR_INDEX_SELECTION.defaultValue.get)
        if (!enableIndexSelection) {
          // Index selection is disabled, executor always uses the index
          StatsAnalysisResult.USE_INDEX
        } else {
          // Not blindly use the index, determining by more policies
          val res = analysisResByStatistics(indexPath, dataPath, conf)
          if (res != StatsAnalysisResult.FULL_SCAN) {
            OapIndexInfo.partitionOapIndex.put(dataPath.toString, true)
          }
          res
        }
      }
    }
  }

  // Decide by size ratio(generalized statistics : )) & statistics in index file
  private def analysisResByStatistics(indexPath: Path, dataPath: Path, conf: Configuration)
    : StatsAnalysisResult = {
    val fs = dataPath.getFileSystem(conf)
    require(fs.isFile(indexPath), s"Index file path $indexPath is a directory, it should be a file")

    // Policy 3: index file size < data file size)

    val filePolicyEnable =
      conf.getBoolean(OapConf.OAP_EXECUTOR_INDEX_SELECTION_FILE_POLICY.key,
        OapConf.OAP_EXECUTOR_INDEX_SELECTION_FILE_POLICY.defaultValue.get)

    val indexFileSize = fs.getFileStatus(indexPath).getLen
    val dataFileSize = fs.getFileStatus(dataPath).getLen
    val ratio = conf.getDouble(OapConf.OAP_INDEX_FILE_SIZE_MAX_RATIO.key,
      OapConf.OAP_INDEX_FILE_SIZE_MAX_RATIO.defaultValue.get)

    if (filePolicyEnable && indexFileSize > dataFileSize * ratio) {
      StatsAnalysisResult.FULL_SCAN
    } else {
      val statsPolicyEnable =
        conf.getBoolean(OapConf.OAP_EXECUTOR_INDEX_SELECTION_STATISTICS_POLICY.key,
          OapConf.OAP_EXECUTOR_INDEX_SELECTION_STATISTICS_POLICY.defaultValue.get)

      // Policy 4: statistics tells the scan cost
      if (statsPolicyEnable) {
        if (intervalArray.isEmpty) {
          StatsAnalysisResult.SKIP_INDEX
        } else {
          analyzeStatistics(indexPath, conf)
        }
      } else {
        StatsAnalysisResult.USE_INDEX
      }
      // More Policies
    }
  }

  /**
   * Judging if we should bypass this datafile or full scan or by index through statistics from
   * related index file,
   * return -1 means bypass, close to 1 means full scan and close to 0 means by index.
   */
  protected def analyzeStatistics(indexPath: Path, conf: Configuration): StatsAnalysisResult = {
    StatsAnalysisResult.USE_INDEX
  }

  def withKeySchema(schema: StructType): IndexScanner = {
    this.keySchema = schema
    this
  }

  def initialize(dataPath: Path, conf: Configuration): IndexScanner
}

// The building of Search Scanner according to the filter and indices,
private[oap] object ScannerBuilder extends Logging {

  type IntervalArrayMap = mutable.HashMap[String, ArrayBuffer[RangeInterval]]

  def combineIntervalMaps(
      leftMap: IntervalArrayMap,
      rightMap: IntervalArrayMap,
      ic: IndexContext,
      needMerge: Boolean): IntervalArrayMap = {
    for ((attribute, intervals) <- rightMap) {
      if (leftMap.contains(attribute)) {
        attribute match {
          case ic (filterOptimizer) => // extract the corresponding scannerBuilder
            // combine all intervals of the same attribute of leftMap and rightMap
            if (needMerge) {
              leftMap.put(attribute,
                filterOptimizer.mergeBound(leftMap.getOrElseUpdate(attribute, null), intervals))
            } else {
              // add bound of the same attribute to the left map
              leftMap.put(attribute,
                filterOptimizer.addBound(leftMap.getOrElse(attribute, null), intervals))
            }
          case _ => // this attribute does not exist, do nothing
        }
      } else {
        leftMap.put(attribute, intervals)
      }
    }
    leftMap
  }

  def optimizeFilterBound(filter: Filter, ic: IndexContext): IntervalArrayMap = {
    filter match {
      case And(leftFilter, rightFilter) =>
        val leftMap = optimizeFilterBound(leftFilter, ic)
        val rightMap = optimizeFilterBound(rightFilter, ic)
        combineIntervalMaps(leftMap, rightMap, ic, needMerge = true)
      case Or(leftFilter, rightFilter) =>
        val leftMap = optimizeFilterBound(leftFilter, ic)
        val rightMap = optimizeFilterBound(rightFilter, ic)
        combineIntervalMaps(leftMap, rightMap, ic, needMerge = false)
      case In(attribute, ic(keys)) =>
        val eqBounds = keys.distinct
          .map(key => RangeInterval(key, key, includeStart = true, includeEnd = true))
          .to[ArrayBuffer]
        mutable.HashMap(attribute -> eqBounds)
      case EqualTo(attribute, ic(key)) =>
        val ranger = RangeInterval(key, key, includeStart = true, includeEnd = true)
        mutable.HashMap(attribute -> ArrayBuffer(ranger))
      case GreaterThanOrEqual(attribute, ic(key)) =>
        val ranger =
          RangeInterval(
            key,
            IndexScanner.DUMMY_KEY_END,
            includeStart = true,
            includeEnd = true)
        mutable.HashMap(attribute -> ArrayBuffer(ranger))
      case GreaterThan(attribute, ic(key)) =>
        val ranger =
          RangeInterval(
            key,
            IndexScanner.DUMMY_KEY_END,
            includeStart = false,
            includeEnd = true)
        mutable.HashMap(attribute -> ArrayBuffer(ranger))
      case LessThanOrEqual(attribute, ic(key)) =>
        val ranger =
          RangeInterval(
            IndexScanner.DUMMY_KEY_START,
            key,
            includeStart = true,
            includeEnd = true)
        mutable.HashMap(attribute -> ArrayBuffer(ranger))
      case LessThan(attribute, ic(key)) =>
        val ranger =
          RangeInterval(
            IndexScanner.DUMMY_KEY_START,
            key,
            includeStart = true,
            includeEnd = false)
        mutable.HashMap(attribute -> ArrayBuffer(ranger))
      case IsNotNull(attribute) =>
        val ranger =
          RangeInterval(
            IndexScanner.DUMMY_KEY_START,
            IndexScanner.DUMMY_KEY_END,
            includeStart = true,
            includeEnd = true)
        mutable.HashMap(attribute -> ArrayBuffer(ranger))
      case IsNull(attribute) =>
        val ranger =
          RangeInterval(
            IndexScanner.DUMMY_KEY_START,
            IndexScanner.DUMMY_KEY_END,
            includeStart = true,
            includeEnd = true,
            isNull = true)
        mutable.HashMap(attribute -> ArrayBuffer(ranger))
      case StringStartsWith(attribute, v) =>
        val ranger =
          RangeInterval(
            InternalRow.apply(UTF8String.fromString(v)),
            InternalRow.apply(UTF8String.fromString(v)),
            includeStart = true,
            includeEnd = true,
            ignoreTail = true)
        mutable.HashMap(attribute -> ArrayBuffer(ranger))
      case _ => mutable.HashMap.empty
    }
  }

  // return whether a Filter predicate can be supported by our current work
  def canSupport(filter: Filter, ic: IndexContext): Boolean = {
    filter match {
      case EqualTo(ic(indexer), _) => true
      case GreaterThan(ic(indexer), _) => true
      case GreaterThanOrEqual(ic(indexer), _) => true
      case LessThan(ic(indexer), _) => true
      case LessThanOrEqual(ic(indexer), _) => true
      case Or(ic(indexer), _) => true
      case And(ic(indexer), _) => true
      case In(ic(indexer), _) => true
      case _ => false
    }
  }

  def build(
      filters: Array[Filter],
      ic: IndexContext,
      scannerOptions: Map[String, String] = Map.empty,
      maxChooseSize: Int = 1,
      indexDisableList: String = ""): Array[Filter] = {
    if (filters == null || filters.isEmpty) {
      return filters
    }
    logDebug("Transform filters into Intervals:")
    val intervalMapArray = filters.map(optimizeFilterBound(_, ic))
    // reduce multiple hashMap to one hashMap("AND" operation)
    val intervalMap = intervalMapArray.reduce(
      (leftMap, rightMap) =>
        if (leftMap == null || leftMap.isEmpty) {
          rightMap
        } else if (rightMap == null || rightMap.isEmpty) {
          leftMap
        } else {
          combineIntervalMaps(leftMap, rightMap, ic, needMerge = true)
        }
    )

    if (intervalMap.nonEmpty) {
      intervalMap.foreach(intervals =>
        logDebug("\t" + intervals._1 + ": " + intervals._2.mkString(" - ")))

      ic.buildScanners(intervalMap, scannerOptions, maxChooseSize, indexDisableList)
    }

    filters.filterNot(canSupport(_, ic))
  }

}

private[oap] class IndexScanners(val scanners: Seq[IndexScanner])
  extends Iterator[Int] with Serializable with Logging{

  private var actualUsedScanners: Seq[IndexScanner] = Seq.empty

  private var backendIter: Iterator[Int] = _

  // Either it directs us to skip this file(SKIP_INDEX) or use index(USE_INDEX)
  def isIndexFileBeneficial(dataPath: Path, conf: Configuration): Boolean = {
    val analysisResults = scanners.map(s => (s, s.analysisResByPolicies(dataPath, conf)))
    if (analysisResults.forall(_._2 == StatsAnalysisResult.FULL_SCAN)) {
      false
    } else {
      if (analysisResults.forall(_._2 != StatsAnalysisResult.SKIP_INDEX)) {
        actualUsedScanners = analysisResults.map(_._1)
      }
      true
    }
  }

  def order: SortDirection = actualUsedScanners.head.meta.indexType.indexOrder.head

  def initialize(dataPath: Path, conf: Configuration): IndexScanners = {
    backendIter = actualUsedScanners.length match {
      case 0 => Iterator.empty
      case 1 =>
        actualUsedScanners.head.initialize(dataPath, conf)
      case _ =>
        actualUsedScanners.par.foreach(_.initialize(dataPath, conf))
        actualUsedScanners.map(_.toSet)
          .reduce((left, right) => {
            if (left.isEmpty || right.isEmpty) {
              Set.empty
            } else {
              left.intersect(right)
            }
          }).iterator
    }
    this
  }

  override def hasNext: Boolean = backendIter.hasNext

  override def next(): Int = backendIter.next

  override def toString(): String = scanners.map(_.toString()).mkString("|")

  def totalRows(): Long = scanners.head.totalRows()

}<|MERGE_RESOLUTION|>--- conflicted
+++ resolved
@@ -67,13 +67,6 @@
 
   def getSchema: StructType = keySchema
 
-<<<<<<< HEAD
-  def readBehavior(dataPath: Path, conf: Configuration): StatsAnalysisResult = {
-    val indexDirectory = conf.get(
-      OapConf.OAP_INDEX_DIRECTORY.key, OapConf.OAP_INDEX_DIRECTORY.defaultValueString)
-    val indexPath = IndexUtils.indexFileFromDirectory(
-      indexDirectory, dataPath, meta.name, meta.time)
-=======
   /**
    * Executor's analysis result by policies(include conf & statistics)
    * Process:
@@ -87,8 +80,10 @@
    *         result.
    */
   def analysisResByPolicies(dataPath: Path, conf: Configuration): StatsAnalysisResult = {
-    val indexPath = IndexUtils.indexFileFromDataFile(dataPath, meta.name, meta.time)
->>>>>>> c1dd484c
+    val indexDirectory = conf.get(
+      OapConf.OAP_INDEX_DIRECTORY.key, OapConf.OAP_INDEX_DIRECTORY.defaultValueString)
+    val indexPath = IndexUtils.indexFileFromDirectory(
+      indexDirectory, dataPath, meta.name, meta.time)
     if (!indexPath.getFileSystem(conf).exists(indexPath)) {
       logDebug("No index file exist for data file: " + dataPath)
       StatsAnalysisResult.FULL_SCAN
