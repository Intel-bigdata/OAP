/*
 * Licensed to the Apache Software Foundation (ASF) under one or more
 * contributor license agreements.  See the NOTICE file distributed with
 * this work for additional information regarding copyright ownership.
 * The ASF licenses this file to You under the Apache License, Version 2.0
 * (the "License"); you may not use this file except in compliance with
 * the License.  You may obtain a copy of the License at
 *
 *    http://www.apache.org/licenses/LICENSE-2.0
 *
 * Unless required by applicable law or agreed to in writing, software
 * distributed under the License is distributed on an "AS IS" BASIS,
 * WITHOUT WARRANTIES OR CONDITIONS OF ANY KIND, either express or implied.
 * See the License for the specific language governing permissions and
 * limitations under the License.
 */

package org.apache.spark.sql.execution.datasources.oap.index

import scala.collection.mutable
import scala.collection.mutable.ArrayBuffer

import org.apache.hadoop.conf.Configuration
import org.apache.hadoop.fs.Path

import org.apache.spark.internal.Logging
import org.apache.spark.sql.catalyst.InternalRow
import org.apache.spark.sql.catalyst.expressions.{SortDirection, UnsafeRow}
import org.apache.spark.sql.execution.datasources.oap._
import org.apache.spark.sql.execution.datasources.oap.io.OapIndexInfo
import org.apache.spark.sql.execution.datasources.oap.statistics.StaticsAnalysisResult
import org.apache.spark.sql.internal.oap.OapConf
import org.apache.spark.sql.sources._
import org.apache.spark.sql.types.StructType
import org.apache.spark.unsafe.types.UTF8String

private[oap] object IndexScanner {
  val DUMMY_KEY_START: Key = new UnsafeRow() // we compare the ref not the value
  val DUMMY_KEY_END: Key = new UnsafeRow() // we compare the ref not the value
}

private[oap] abstract class IndexScanner(idxMeta: IndexMeta)
  extends Iterator[Int] with Serializable with Logging{

  // TODO Currently, only B+ tree supports indexs, so this flag is toggled only in
  // BPlusTreeScanner we can add other index-aware stats for other type of index later
  def canBeOptimizedByStatistics: Boolean = false

  var intervalArray: ArrayBuffer[RangeInterval] = _

  protected var keySchema: StructType = _

  def keyNames: Seq[String] = keySchema.fieldNames

  /**
   * Scan N items from each index entry.
   */
  private var _internalLimit : Int = 0

  // _internalLimit setter
  def internalLimit_= (scanNum : Int) : Unit = _internalLimit = scanNum

  // _internalLimit getter
  def internalLimit : Int = _internalLimit

  def indexEntryScanIsLimited() : Boolean = _internalLimit > 0

  def meta: IndexMeta = idxMeta

  def getSchema: StructType = keySchema

  def readBehavior(dataPath: Path, conf: Configuration): Double = {
    val indexPath = IndexUtils.indexFileFromDataFile(dataPath, meta.name, meta.time)
    if (!indexPath.getFileSystem(conf).exists(indexPath)) {
      logDebug("No index file exist for data file: " + dataPath)
      StaticsAnalysisResult.FULL_SCAN
    } else {
      val start = System.currentTimeMillis()
      val enableOIndex = conf.getBoolean(OapConf.OAP_ENABLE_OINDEX.key,
        OapConf.OAP_ENABLE_OINDEX.defaultValue.get)
      var behavior: Double = StaticsAnalysisResult.FULL_SCAN
      val useIndex = enableOIndex && {
        behavior = readBehavior(indexPath, dataPath, conf)
        behavior != StaticsAnalysisResult.FULL_SCAN
      }
      val end = System.currentTimeMillis()
      logDebug("Index Selection Time (Executor): " + (end - start) + "ms")
      if (!useIndex) {
        logWarning("OAP index is skipped. Disable OAP_EXECUTOR_INDEX_SELECTION to use index.")
      } else {
        OapIndexInfo.partitionOapIndex.put(dataPath.toString, true)
        logInfo("Partition File " + dataPath.toString + " will use OAP index.\n")
      }
      behavior
    }
  }

  /**
   * Executor chooses to use index or not according to policies.
   *  1. OAP_EXECUTOR_INDEX_SELECTION is enabled.
   *  2. Statistics info recommends index scan.
   *  3. Considering about file I/O, index file size should be less
   *     than data file.
   *  4. TODO: add more.
   *
   * @param indexPath: index file path.
   * @param conf: configurations
   * @return Double to indicate if executor use index behavior,
    *         like FULL_SCAN, USE_INDEX or SKIP_INDEX
   */
  private def readBehavior(indexPath: Path, dataPath: Path, conf: Configuration): Double = {
    if (conf.getBoolean(OapConf.OAP_ENABLE_EXECUTOR_INDEX_SELECTION.key,
      OapConf.OAP_ENABLE_EXECUTOR_INDEX_SELECTION.defaultValue.get)) {
      // Index selection is enabled, executor chooses index according to policy.

      // Policy 1: index file size < data file size.
      val indexFileSize = indexPath.getFileSystem(conf).getContentSummary(indexPath).getLength
      val dataFileSize = dataPath.getFileSystem(conf).getContentSummary(dataPath).getLength
      val ratio = conf.getDouble(OapConf.OAP_INDEX_FILE_SIZE_MAX_RATIO.key,
        OapConf.OAP_INDEX_FILE_SIZE_MAX_RATIO.defaultValue.get)

      val filePolicyEnable =
        conf.getBoolean(OapConf.OAP_EXECUTOR_INDEX_SELECTION_FILE_POLICY.key,
        OapConf.OAP_EXECUTOR_INDEX_SELECTION_FILE_POLICY.defaultValue.get)
      if (filePolicyEnable && indexFileSize > dataFileSize * ratio) {
        return StaticsAnalysisResult.FULL_SCAN
      }

      val statsPolicyEnable =
        conf.getBoolean(OapConf.OAP_EXECUTOR_INDEX_SELECTION_STATISTICS_POLICY.key,
          OapConf.OAP_EXECUTOR_INDEX_SELECTION_STATISTICS_POLICY.defaultValue.get)

      // Policy 2: statistics tells the scan cost
      if (statsPolicyEnable) {
        tryAnalyzeStatistics(indexPath, conf)
      } else {
        StaticsAnalysisResult.USE_INDEX
      }
      // More Policies
    } else {
      // Index selection is disabled, executor always uses index.
      StaticsAnalysisResult.USE_INDEX
    }
  }

  /**
   * Through getting statistics from related index file,
   * judging if we should bypass this datafile or full scan or by index.
   * return -1 means bypass, close to 1 means full scan and close to 0 means by index.
   * called before invoking [[initialize]].
   */
  private def tryAnalyzeStatistics(indexPath: Path, conf: Configuration): Double = {
    if (!canBeOptimizedByStatistics) {
      StaticsAnalysisResult.USE_INDEX
    } else if (intervalArray.isEmpty) {
      StaticsAnalysisResult.SKIP_INDEX
    } else {
      analyzeStatistics(indexPath, conf)
    }
  }

  protected def analyzeStatistics(indexPath: Path, conf: Configuration): Double = 0

  def withKeySchema(schema: StructType): IndexScanner = {
    this.keySchema = schema
    this
  }

  def initialize(dataPath: Path, conf: Configuration): IndexScanner
}

// A dummy scanner will actually not do any scanning
private[oap] object DUMMY_SCANNER extends IndexScanner(null) {
  override def initialize(path: Path, configuration: Configuration): IndexScanner = { this }
  override def hasNext: Boolean = false
  override def next(): Int = throw new NoSuchElementException("end of iterating.")
  override def meta: IndexMeta = throw new NotImplementedError()
}

// The building of Search Scanner according to the filter and indices,
private[oap] object ScannerBuilder extends Logging {

  type IntervalArrayMap = mutable.HashMap[String, ArrayBuffer[RangeInterval]]

  def combineIntervalMaps(
      leftMap: IntervalArrayMap,
      rightMap: IntervalArrayMap,
      ic: IndexContext,
      needMerge: Boolean): IntervalArrayMap = {
<<<<<<< HEAD

=======
>>>>>>> ea9fe185
    for ((attribute, intervals) <- rightMap) {
      if (leftMap.contains(attribute)) {
        attribute match {
          case ic (filterOptimizer) => // extract the corresponding scannerBuilder
            // combine all intervals of the same attribute of leftMap and rightMap
            if (needMerge) {
              leftMap.put(attribute,
                filterOptimizer.mergeBound(leftMap.getOrElseUpdate(attribute, null), intervals))
            } else {
              // add bound of the same attribute to the left map
              leftMap.put(attribute,
                filterOptimizer.addBound(leftMap.getOrElse(attribute, null), intervals))
            }
          case _ => // this attribute does not exist, do nothing
        }
      } else {
        leftMap.put(attribute, intervals)
      }
    }
    leftMap
  }

  def optimizeFilterBound(filter: Filter, ic: IndexContext): IntervalArrayMap = {
    filter match {
      case And(leftFilter, rightFilter) =>
        val leftMap = optimizeFilterBound(leftFilter, ic)
        val rightMap = optimizeFilterBound(rightFilter, ic)
        combineIntervalMaps(leftMap, rightMap, ic, needMerge = true)
      case Or(leftFilter, rightFilter) =>
        val leftMap = optimizeFilterBound(leftFilter, ic)
        val rightMap = optimizeFilterBound(rightFilter, ic)
        combineIntervalMaps(leftMap, rightMap, ic, needMerge = false)
      case In(attribute, ic(keys)) =>
        val eqBounds = keys.distinct
          .map(key => RangeInterval(key, key, includeStart = true, includeEnd = true))
          .to[ArrayBuffer]
        mutable.HashMap(attribute -> eqBounds)
      case EqualTo(attribute, ic(key)) =>
        val ranger = RangeInterval(key, key, includeStart = true, includeEnd = true)
        mutable.HashMap(attribute -> ArrayBuffer(ranger))
      case GreaterThanOrEqual(attribute, ic(key)) =>
        val ranger =
          RangeInterval(
            key,
            IndexScanner.DUMMY_KEY_END,
            includeStart = true,
            includeEnd = true)
        mutable.HashMap(attribute -> ArrayBuffer(ranger))
      case GreaterThan(attribute, ic(key)) =>
        val ranger =
          RangeInterval(
            key,
            IndexScanner.DUMMY_KEY_END,
            includeStart = false,
            includeEnd = true)
        mutable.HashMap(attribute -> ArrayBuffer(ranger))
      case LessThanOrEqual(attribute, ic(key)) =>
        val ranger =
          RangeInterval(
            IndexScanner.DUMMY_KEY_START,
            key,
            includeStart = true,
            includeEnd = true)
        mutable.HashMap(attribute -> ArrayBuffer(ranger))
      case LessThan(attribute, ic(key)) =>
        val ranger =
          RangeInterval(
            IndexScanner.DUMMY_KEY_START,
            key,
            includeStart = true,
            includeEnd = false)
        mutable.HashMap(attribute -> ArrayBuffer(ranger))
      case IsNotNull(attribute) =>
        val ranger =
          RangeInterval(
            IndexScanner.DUMMY_KEY_START,
            IndexScanner.DUMMY_KEY_END,
            includeStart = true,
            includeEnd = true)
        mutable.HashMap(attribute -> ArrayBuffer(ranger))
      case IsNull(attribute) =>
        val ranger =
          RangeInterval(
            IndexScanner.DUMMY_KEY_START,
            IndexScanner.DUMMY_KEY_END,
            includeStart = true,
            includeEnd = true,
            isNull = true)
        mutable.HashMap(attribute -> ArrayBuffer(ranger))
      case StringStartsWith(attribute, v) =>
        val ranger =
          RangeInterval(
            InternalRow.apply(UTF8String.fromString(v)),
            InternalRow.apply(UTF8String.fromString(v)),
            includeStart = true,
            includeEnd = true,
            ignoreTail = true)
        mutable.HashMap(attribute -> ArrayBuffer(ranger))
      case _ => mutable.HashMap.empty
    }
  }

  // return whether a Filter predicate can be supported by our current work
  def canSupport(filter: Filter, ic: IndexContext): Boolean = {
    filter match {
      case EqualTo(ic(indexer), _) => true
      case GreaterThan(ic(indexer), _) => true
      case GreaterThanOrEqual(ic(indexer), _) => true
      case LessThan(ic(indexer), _) => true
      case LessThanOrEqual(ic(indexer), _) => true
      case Or(ic(indexer), _) => true
      case And(ic(indexer), _) => true
      case In(ic(indexer), _) => true
      case _ => false
    }
  }

  def build(
      filters: Array[Filter],
      ic: IndexContext,
      scannerOptions: Map[String, String] = Map.empty,
      maxChooseSize: Int = 1,
      indexDisableList: String = ""): Array[Filter] = {
    if (filters == null || filters.isEmpty) {
      return filters
    }
    logDebug("Transform filters into Intervals:")
    val intervalMapArray = filters.map(optimizeFilterBound(_, ic))
    // reduce multiple hashMap to one hashMap("AND" operation)
    val intervalMap = intervalMapArray.reduce(
      (leftMap, rightMap) =>
        if (leftMap == null || leftMap.isEmpty) {
          rightMap
        } else if (rightMap == null || rightMap.isEmpty) {
          leftMap
        } else {
          combineIntervalMaps(leftMap, rightMap, ic, needMerge = true)
        }
    )

    if (intervalMap.nonEmpty) {
      intervalMap.foreach(intervals =>
        logDebug("\t" + intervals._1 + ": " + intervals._2.mkString(" - ")))

      ic.buildScanners(intervalMap, scannerOptions, maxChooseSize, indexDisableList)
    }

    filters.filterNot(canSupport(_, ic))
  }

}

private[oap] class IndexScanners(val scanners: Seq[IndexScanner])
  extends Iterator[Int] with Serializable with Logging{

  private var actualUsedScanners: Seq[IndexScanner] = _

  private var backendIter: Iterator[Int] = _

  def indexIsAvailable(dataPath: Path, conf: Configuration): Boolean = {
    val scannersAndStatics = scanners
      .map(scanner => (scanner, scanner.readBehavior(dataPath, conf)))
      // _ is (scanner, StaticsAnalysisResult)
      .filter(_._2 != StaticsAnalysisResult.FULL_SCAN)
    scannersAndStatics.length match {
      case 0 => false
      case _ if scannersAndStatics.exists(_._2 == StaticsAnalysisResult.SKIP_INDEX) =>
        actualUsedScanners = Seq.empty
        true
      case _ => actualUsedScanners = scannersAndStatics.map(_._1)
        true
    }
  }

  def order: SortDirection = actualUsedScanners.head.meta.indexType.indexOrder.head

  def initialize(dataPath: Path, conf: Configuration): IndexScanners = {
    backendIter = actualUsedScanners.length match {
      case 0 => Iterator.empty
      case 1 =>
        actualUsedScanners.head.initialize(dataPath, conf)
      case _ =>
        actualUsedScanners.par.foreach(_.initialize(dataPath, conf))
        actualUsedScanners.map(_.toSet)
          .reduce((left, right) => {
            if (left.isEmpty || right.isEmpty) {
              Set.empty
            } else {
              left.intersect(right)
            }
          }).iterator
    }
    this
  }

  override def hasNext: Boolean = backendIter.hasNext

  override def next(): Int = backendIter.next

  override def toString(): String = scanners.map(_.toString()).mkString("|")

}<|MERGE_RESOLUTION|>--- conflicted
+++ resolved
@@ -187,10 +187,6 @@
       rightMap: IntervalArrayMap,
       ic: IndexContext,
       needMerge: Boolean): IntervalArrayMap = {
-<<<<<<< HEAD
-
-=======
->>>>>>> ea9fe185
     for ((attribute, intervals) <- rightMap) {
       if (leftMap.contains(attribute)) {
         attribute match {
