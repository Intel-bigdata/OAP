/*
 * Licensed to the Apache Software Foundation (ASF) under one or more
 * contributor license agreements.  See the NOTICE file distributed with
 * this work for additional information regarding copyright ownership.
 * The ASF licenses this file to You under the Apache License, Version 2.0
 * (the "License"); you may not use this file except in compliance with
 * the License.  You may obtain a copy of the License at
 *
 *    http://www.apache.org/licenses/LICENSE-2.0
 *
 * Unless required by applicable law or agreed to in writing, software
 * distributed under the License is distributed on an "AS IS" BASIS,
 * WITHOUT WARRANTIES OR CONDITIONS OF ANY KIND, either express or implied.
 * See the License for the specific language governing permissions and
 * limitations under the License.
 */

package org.apache.spark.sql.execution.datasources.oap.filecache

import java.util.concurrent.{ConcurrentHashMap, LinkedBlockingQueue, TimeUnit}
import java.util.concurrent.atomic.AtomicLong
import java.util.concurrent.locks.ReentrantReadWriteLock

import com.google.common.cache._
import org.apache.hadoop.conf.Configuration

import org.apache.spark.{SparkConf, SparkEnv}
import org.apache.spark.executor.custom.CustomManager
import org.apache.spark.internal.Logging
import org.apache.spark.sql.execution.datasources.OapException
import org.apache.spark.sql.execution.datasources.oap.io._
import org.apache.spark.sql.execution.datasources.oap.utils.CacheStatusSerDe
import org.apache.spark.util.Utils
import org.apache.spark.util.collection.BitSet

// TODO need to register within the SparkContext
class OapFiberCacheHeartBeatMessager extends CustomManager with Logging {
  override def status(conf: SparkConf): String = {
    FiberCacheManager.status
  }
}

private[filecache] class CacheGuardian(maxMemory: Long, oapCache: OapCache)
  extends Thread with Logging {

  private val removalPendingQueue = new LinkedBlockingQueue[(Fiber, FiberCache)]()

<<<<<<< HEAD
  def pendingFiberCount: Int = removalPendingQueue.size()
=======
  // Tell if guardian thread is trying to remove one Fiber.
  @volatile private var bRemoving: Boolean = false

  def pendingSize: Int = if (bRemoving) {
    removalPendingQueue.size() + 1
  } else {
    removalPendingQueue.size()
  }
>>>>>>> a3c06af8

  def addRemovalFiber(fiber: Fiber, fiberCache: FiberCache): Unit = {
    oapCache.pendingFiberSize.addAndGet(fiberCache.size())
    removalPendingQueue.offer((fiber, fiberCache))
    if (oapCache.pendingFiberSize.get() > maxMemory) {
      logWarning("Fibers pending on removal use too much memory, " +
          s"current: ${oapCache.pendingFiberSize.get()}, max: $maxMemory")
    }
  }

  override def run(): Unit = {
    // Loop forever, TODO: provide a release function
    while (true) {
      val (fiber, fiberCache) = removalPendingQueue.take()
      bRemoving = true
      logDebug(s"Removing fiber: $fiber")
      // Block if fiber is in use.
      if (!fiberCache.tryDispose(fiber, 3000)) {
        // Check memory usage every 3s while we are waiting fiber release.
        logDebug(s"Waiting fiber to be released timeout. Fiber: $fiber")
<<<<<<< HEAD
        if (oapCache.pendingFiberSize.get() > maxMemory) {
=======
        removalPendingQueue.offer((fiber, fiberCache))
        if (_pendingFiberSize.get() > maxMemory) {
>>>>>>> a3c06af8
          logWarning("Fibers pending on removal use too much memory, " +
              s"current: ${oapCache.pendingFiberSize.get()}, max: $maxMemory")
        }
<<<<<<< HEAD

      }
      // TODO: Make log more readable
      oapCache.addFiber(fiber, -1, -fiberCache.size())
      oapCache.pendingFiberSize.addAndGet(-fiberCache.size())
      logDebug(s"Fiber removed successfully. Fiber: $fiber")
=======
      } else {
        // TODO: Make log more readable
        _pendingFiberSize.addAndGet(-fiberCache.size())
        logDebug(s"Fiber removed successfully. Fiber: $fiber")
      }
      bRemoving = false
>>>>>>> a3c06af8
    }
  }
}

/**
 * Fiber Cache Manager
 *
 * TODO: change object to class for better initialization
 */
class FiberCacheManagerMessager extends CustomManager {
  override def status(conf: SparkConf): String =
    CacheStats.status(FiberCacheManager.cacheStats, conf)
}

object FiberCacheManager extends Logging {

  private val GUAVA_CACHE = "guava"
  private val SIMPLE_CACHE = "simple"
  private val DEFAULT_CACHE_STRATEGY = GUAVA_CACHE

  private val cacheBackend: OapCache = {
    val sparkEnv = SparkEnv.get
    assert(sparkEnv != null, "Oap can't run without SparkContext")
    val cacheName = sparkEnv.conf.get("spark.oap.cache.strategy", DEFAULT_CACHE_STRATEGY)
    if (cacheName.equals(GUAVA_CACHE)) {
      new GuavaOapCache(MemoryManager.cacheMemory, MemoryManager.cacheGuardianMemory)
    } else if (cacheName.equals(SIMPLE_CACHE)) {
      new SimpleOapCache()
    } else {
      throw new OapException("Unsupported cache strategy")
    }
  }

  // NOTE: all members' init should be placed before this line.
  logDebug(s"Initialized FiberCacheManager")

  def get(fiber: Fiber, conf: Configuration): FiberCache = {
    logDebug(s"Getting Fiber: $fiber")
    cacheBackend.get(fiber, conf)
  }

  def removeIndexCache(indexName: String): Unit = {
    logDebug(s"Going to remove all index cache of $indexName")
    val fiberToBeRemoved = cacheBackend.getFibers.filter {
      case BTreeFiber(_, file, _, _) => file.contains(indexName)
      case BitmapFiber(_, file, _, _) => file.contains(indexName)
      case _ => false
    }
    cacheBackend.invalidateAll(fiberToBeRemoved)
    logDebug(s"Removed ${fiberToBeRemoved.size} fibers.")
  }

  // Used by test suite
  private[filecache] def removeFiber(fiber: TestFiber): Unit = {
    if (cacheBackend.getIfPresent(fiber) != null) cacheBackend.invalidate(fiber)
  }

  // TODO: test case, consider data eviction, try not use DataFileHandle which my be costly
  private[filecache] def status: String = {
    logDebug(s"Reporting ${cacheBackend.cacheCount} fibers to the master")
    val dataFibers = cacheBackend.getFibers.collect {
      case fiber: DataFiber => fiber
    }

    val statusRawData = dataFibers.groupBy(_.file).map {
      case (dataFile, fiberSet) =>
        val fileMeta = DataFileHandleCacheManager(dataFile).asInstanceOf[OapDataFileHandle]
        val fiberBitSet = new BitSet(fileMeta.groupCount * fileMeta.fieldCount)
        fiberSet.foreach(fiber =>
          fiberBitSet.set(fiber.columnIndex + fileMeta.fieldCount * fiber.rowGroupId))
        FiberCacheStatus(dataFile.path, fiberBitSet, fileMeta)
    }.toSeq

    CacheStatusSerDe.serialize(statusRawData)
  }

  def cacheStats: CacheStats = cacheBackend.cacheStats

  def cacheSize: Long = cacheBackend.cacheSize

  // Used by test suite
  private[filecache] def pendingCount: Int = cacheBackend.pendingFiberCount

  // A description of this FiberCacheManager for debugging.
  def toDebugString: String = {
    s"FiberCacheManager Statistics: { cacheCount=${cacheBackend.cacheCount}, " +
        s"usedMemory=${Utils.bytesToString(cacheSize)}, ${cacheStats.toDebugString} }"
  }
}

private[oap] object DataFileHandleCacheManager extends Logging {
  type ENTRY = DataFile

  private val _cacheSize: AtomicLong = new AtomicLong(0)

  def cacheSize: Long = _cacheSize.get()

  private val cache =
    CacheBuilder
      .newBuilder()
      .concurrencyLevel(4) // DEFAULT_CONCURRENCY_LEVEL TODO verify that if it works
      .expireAfterAccess(1000, TimeUnit.SECONDS) // auto expire after 1000 seconds.
      .removalListener(new RemovalListener[ENTRY, DataFileHandle]() {
        override def onRemoval(n: RemovalNotification[ENTRY, DataFileHandle])
        : Unit = {
          logDebug(s"Evicting Data File Handle ${n.getKey.path}")
          _cacheSize.addAndGet(-n.getValue.len)
          n.getValue.close
        }
      })
      .build[ENTRY, DataFileHandle](new CacheLoader[ENTRY, DataFileHandle]() {
        override def load(entry: ENTRY)
        : DataFileHandle = {
          logDebug(s"Loading Data File Handle ${entry.path}")
          val handle = entry.createDataFileHandle()
          _cacheSize.addAndGet(handle.len)
          handle
        }
      })

  def apply[T <: DataFileHandle](fiberCache: DataFile): T = {
    cache.get(fiberCache).asInstanceOf[T]
  }
}

private[oap] trait Fiber {
  def fiber2Data(conf: Configuration): FiberCache
}

private[oap]
case class DataFiber(file: DataFile, columnIndex: Int, rowGroupId: Int) extends Fiber {
  override def fiber2Data(conf: Configuration): FiberCache =
    file.getFiberData(rowGroupId, columnIndex, conf)

  override def hashCode(): Int = (file.path + columnIndex + rowGroupId).hashCode

  override def equals(obj: Any): Boolean = obj match {
    case another: DataFiber =>
      another.columnIndex == columnIndex &&
        another.rowGroupId == rowGroupId &&
        another.file.path.equals(file.path)
    case _ => false
  }

  override def toString: String = {
    s"type: DataFiber rowGroup: $rowGroupId column: $columnIndex\n\tfile: ${file.path}"
  }
}

private[oap]
case class BTreeFiber(
    getFiberData: () => FiberCache,
    file: String,
    section: Int,
    idx: Int) extends Fiber {
  override def fiber2Data(conf: Configuration): FiberCache = getFiberData()

  override def hashCode(): Int = (file + section + idx).hashCode

  override def equals(obj: Any): Boolean = obj match {
    case another: BTreeFiber =>
      another.section == section &&
        another.idx == idx &&
        another.file.equals(file)
    case _ => false
  }

  override def toString: String = {
    s"type: BTreeFiber section: $section idx: $idx\n\tfile: $file"
  }
}

private[oap]
case class BitmapFiber(
    getFiberData: () => FiberCache,
    file: String,
    // "0" means no split sections within file.
    sectionIdxOfFile: Int,
    // "0" means no smaller loading units.
    loadUnitIdxOfSection: Int) extends Fiber {
  override def fiber2Data(conf: Configuration): FiberCache = getFiberData()

  override def hashCode(): Int = (file + sectionIdxOfFile + loadUnitIdxOfSection).hashCode

  override def equals(obj: Any): Boolean = obj match {
    case another: BitmapFiber =>
      another.sectionIdxOfFile == sectionIdxOfFile &&
        another.loadUnitIdxOfSection == loadUnitIdxOfSection &&
        another.file.equals(file)
    case _ => false
  }

  override def toString: String = {
    s"type: BitmapFiber section: $sectionIdxOfFile idx: $loadUnitIdxOfSection\n\tfile: $file"
  }
}

private[oap] case class TestFiber(getData: () => FiberCache, name: String) extends Fiber {
  override def fiber2Data(conf: Configuration): FiberCache = getData()

  override def hashCode(): Int = name.hashCode()

  override def equals(obj: Any): Boolean = obj match {
    case another: TestFiber => name.equals(another.name)
    case _ => false
  }

  override def toString: String = {
    s"type: TestFiber name: $name"
  }
}

object FiberLockManager {
  private val lockMap = new ConcurrentHashMap[Fiber, ReentrantReadWriteLock]()
  def getFiberLock(fiber: Fiber): ReentrantReadWriteLock = {
    var lock = lockMap.get(fiber)
    if (lock == null) {
      val newLock = new ReentrantReadWriteLock()
      val prevLock = lockMap.putIfAbsent(fiber, newLock)
      lock = if (prevLock == null) newLock else prevLock
    }
    lock
  }

  def removeFiberLock(fiber: Fiber): Unit = {
    lockMap.remove(fiber)
  }
}<|MERGE_RESOLUTION|>--- conflicted
+++ resolved
@@ -45,18 +45,14 @@
 
   private val removalPendingQueue = new LinkedBlockingQueue[(Fiber, FiberCache)]()
 
-<<<<<<< HEAD
-  def pendingFiberCount: Int = removalPendingQueue.size()
-=======
   // Tell if guardian thread is trying to remove one Fiber.
   @volatile private var bRemoving: Boolean = false
 
-  def pendingSize: Int = if (bRemoving) {
+  def pendingFiberCount: Int = if (bRemoving) {
     removalPendingQueue.size() + 1
   } else {
     removalPendingQueue.size()
   }
->>>>>>> a3c06af8
 
   def addRemovalFiber(fiber: Fiber, fiberCache: FiberCache): Unit = {
     oapCache.pendingFiberSize.addAndGet(fiberCache.size())
@@ -77,30 +73,18 @@
       if (!fiberCache.tryDispose(fiber, 3000)) {
         // Check memory usage every 3s while we are waiting fiber release.
         logDebug(s"Waiting fiber to be released timeout. Fiber: $fiber")
-<<<<<<< HEAD
+        removalPendingQueue.offer((fiber, fiberCache))
         if (oapCache.pendingFiberSize.get() > maxMemory) {
-=======
-        removalPendingQueue.offer((fiber, fiberCache))
-        if (_pendingFiberSize.get() > maxMemory) {
->>>>>>> a3c06af8
           logWarning("Fibers pending on removal use too much memory, " +
               s"current: ${oapCache.pendingFiberSize.get()}, max: $maxMemory")
         }
-<<<<<<< HEAD
-
-      }
-      // TODO: Make log more readable
-      oapCache.addFiber(fiber, -1, -fiberCache.size())
-      oapCache.pendingFiberSize.addAndGet(-fiberCache.size())
-      logDebug(s"Fiber removed successfully. Fiber: $fiber")
-=======
       } else {
         // TODO: Make log more readable
-        _pendingFiberSize.addAndGet(-fiberCache.size())
+        oapCache.addFiber(fiber, -1, -fiberCache.size())
+        oapCache.pendingFiberSize.addAndGet(-fiberCache.size())
         logDebug(s"Fiber removed successfully. Fiber: $fiber")
       }
       bRemoving = false
->>>>>>> a3c06af8
     }
   }
 }
