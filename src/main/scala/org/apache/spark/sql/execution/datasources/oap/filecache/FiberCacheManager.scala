--- conflicted
+++ resolved
@@ -51,7 +51,6 @@
     override def onRemoval(notification: RemovalNotification[Fiber, FiberCache]): Unit = {
       // TODO: Change the log more readable
       logDebug(s"Removing Cache ${notification.getKey}")
-<<<<<<< HEAD
       val fiberCache = notification.getValue
       // Consider this case:
       // Thread A put Fiber #1.1, Fiber #1.2 and Thread B put Fiber #2.1, Fiber #2.2 into cache
@@ -63,6 +62,7 @@
       if (fiberCache.lock.writeLock().tryLock(1000, TimeUnit.MILLISECONDS)) {
         try {
           notification.getValue.dispose()
+          _cacheSize.addAndGet(-notification.getValue.size())
         } finally {
           fiberCache.lock.writeLock().unlock()
         }
@@ -71,11 +71,6 @@
         // TODO: before throw exception, thread A need to release all it's fibers
         throw new OapException("Wait fiber release timeout, please increase off-heap memory")
       }
-=======
-      // TODO: Investigate lock mechanism to secure in-used FiberCache
-      notification.getValue.dispose()
-      _cacheSize.addAndGet(-notification.getValue.size())
->>>>>>> 75aee980
     }
   }
   private val weigher = new Weigher[Fiber, FiberCache] {
@@ -97,14 +92,10 @@
     new Callable[FiberCache] {
       override def call(): FiberCache = {
         logDebug(s"Loading Cache $fiber")
-<<<<<<< HEAD
         // TODO: fiber2Data will use extra off-heap memory if cache is full. So we need a buffer
-        fiber.fiber2Data(configuration)
-=======
         val fiberCache = fiber.fiber2Data(configuration)
         _cacheSize.addAndGet(fiberCache.size())
         fiberCache
->>>>>>> 75aee980
       }
     }
 
