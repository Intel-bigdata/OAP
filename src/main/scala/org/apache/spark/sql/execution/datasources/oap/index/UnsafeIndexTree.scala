--- conflicted
+++ resolved
@@ -234,13 +234,8 @@
       e: Key,
       includeStart: Boolean,
       includeEnd: Boolean,
-<<<<<<< HEAD
       ignoreTail: Boolean = false,
-      isNull: Boolean = false): RangeInterval =
+      isNull: Boolean = false): RangeInterval = {
     new RangeInterval(s, e, includeStart, includeEnd, ignoreTail, isNull)
-=======
-      isNull: Boolean = false): RangeInterval = {
-    new RangeInterval(s, e, includeStart, includeEnd, isNull)
-  }
->>>>>>> ea9fe185
+  }
 }