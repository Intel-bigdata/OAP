/*
 * Licensed to the Apache Software Foundation (ASF) under one or more
 * contributor license agreements.  See the NOTICE file distributed with
 * this work for additional information regarding copyright ownership.
 * The ASF licenses this file to You under the Apache License, Version 2.0
 * (the "License"); you may not use this file except in compliance with
 * the License.  You may obtain a copy of the License at
 *
 *    http://www.apache.org/licenses/LICENSE-2.0
 *
 * Unless required by applicable law or agreed to in writing, software
 * distributed under the License is distributed on an "AS IS" BASIS,
 * WITHOUT WARRANTIES OR CONDITIONS OF ANY KIND, either express or implied.
 * See the License for the specific language governing permissions and
 * limitations under the License.
 */

package org.apache.spark.sql.execution.datasources.oap.index

import org.apache.hadoop.conf.Configuration
import org.apache.hadoop.fs.Path

import org.apache.spark.sql.execution.datasources.OapException
import org.apache.spark.sql.execution.datasources.oap.filecache.{FiberCache, MemoryManager}
import org.apache.spark.sql.execution.datasources.oap.io.IndexFile
import org.apache.spark.sql.internal.SQLConf
import org.apache.spark.unsafe.Platform

private[oap] case class BTreeIndexFileReader(
    configuration: Configuration,
    file: Path) {

  private val VERSION_SIZE = IndexFile.VERSION_LENGTH
  private val FOOTER_LENGTH_SIZE = IndexUtils.INT_SIZE
  private val ROW_ID_LIST_LENGTH_SIZE = IndexUtils.LONG_SIZE

  // Section ID for fiber cache reading.
  val footerSectionId: Int = 0
  val rowIdListSectionId: Int = 1
  val nodeSectionId: Int = 2

  val rowIdListSizePerSection: Int =
    configuration.getInt(SQLConf.OAP_BTREE_ROW_LIST_PART_SIZE.key, 1024 * 1024)

  private val (reader, fileLength) = {
    val fs = file.getFileSystem(configuration)
    (fs.open(file), fs.getFileStatus(file).getLen)
  }

  private val (footerLength, rowIdListLength) = {
    val sectionLengthIndex = fileLength - FOOTER_LENGTH_SIZE - ROW_ID_LIST_LENGTH_SIZE
    val sectionLengthBuffer = new Array[Byte](FOOTER_LENGTH_SIZE + ROW_ID_LIST_LENGTH_SIZE)
    reader.readFully(sectionLengthIndex, sectionLengthBuffer)
    val rowIdListSize = getLongFromBuffer(sectionLengthBuffer, 0)
    val footerSize = getIntFromBuffer(sectionLengthBuffer, ROW_ID_LIST_LENGTH_SIZE)
    (footerSize, rowIdListSize)
  }

  private def footerIndex = fileLength - FOOTER_LENGTH_SIZE - ROW_ID_LIST_LENGTH_SIZE - footerLength
  private def rowIdListIndex = footerIndex - rowIdListLength
  private def nodesIndex = VERSION_SIZE

  private def getLongFromBuffer(buffer: Array[Byte], offset: Int) =
    Platform.getLong(buffer, Platform.BYTE_ARRAY_OFFSET + offset)

  private def getIntFromBuffer(buffer: Array[Byte], offset: Int) =
    Platform.getInt(buffer, Platform.BYTE_ARRAY_OFFSET + offset)

  def checkVersionNum(versionNum: Int): Unit = {
    if (IndexFile.VERSION_NUM != versionNum) {
      reader.close()
      throw new OapException("Btree Index File version is not compatible!")
    }
  }

  def readFooter(): FiberCache =
    MemoryManager.putToIndexFiberCache(reader, footerIndex, footerLength)

  def readRowIdList(partIdx: Int): FiberCache = {
<<<<<<< HEAD
    val partSize = (rowIdListSizePerSection * IndexUtils.INT_SIZE).toLong
=======
    val partSize = rowIdListSizePerSection.toLong * IndexUtils.INT_SIZE
>>>>>>> 9bdb593b
    val readLength = if (partIdx * partSize + partSize > rowIdListLength) {
      rowIdListLength % partSize
    } else {
      partSize
    }
    assert(readLength <= Int.MaxValue, "Size of each row id list partition is too large!")
    MemoryManager.putToIndexFiberCache(reader, rowIdListIndex + partIdx * partSize,
      readLength.toInt)
  }

  @deprecated("no need to read the whole row id list", "v0.3")
  def readRowIdList(): FiberCache =
    MemoryManager.putToIndexFiberCache(reader, rowIdListIndex, rowIdListLength.toInt)

  def readNode(offset: Int, size: Int): FiberCache =
    MemoryManager.putToIndexFiberCache(reader, nodesIndex + offset, size)

  def close(): Unit = reader.close()
}<|MERGE_RESOLUTION|>--- conflicted
+++ resolved
@@ -77,11 +77,7 @@
     MemoryManager.putToIndexFiberCache(reader, footerIndex, footerLength)
 
   def readRowIdList(partIdx: Int): FiberCache = {
-<<<<<<< HEAD
-    val partSize = (rowIdListSizePerSection * IndexUtils.INT_SIZE).toLong
-=======
     val partSize = rowIdListSizePerSection.toLong * IndexUtils.INT_SIZE
->>>>>>> 9bdb593b
     val readLength = if (partIdx * partSize + partSize > rowIdListLength) {
       rowIdListLength % partSize
     } else {
