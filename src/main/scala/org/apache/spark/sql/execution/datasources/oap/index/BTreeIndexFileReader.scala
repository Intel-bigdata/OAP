--- conflicted
+++ resolved
@@ -22,11 +22,8 @@
 
 import org.apache.spark.sql.execution.datasources.OapException
 import org.apache.spark.sql.execution.datasources.oap.filecache.{FiberCache, MemoryManager}
-<<<<<<< HEAD
 import org.apache.spark.sql.execution.datasources.oap.io.IndexFile
-=======
 import org.apache.spark.sql.internal.SQLConf
->>>>>>> 2e85256c
 import org.apache.spark.unsafe.Platform
 
 private[oap] case class BTreeIndexFileReader(
@@ -66,7 +63,7 @@
   private def getIntFromBuffer(buffer: Array[Byte], offset: Int) =
     Platform.getInt(buffer, Platform.BYTE_ARRAY_OFFSET + offset)
 
-  def checkVersion: Unit = {
+  def checkVersion(): Unit = {
     val fileVersion = new Array[Byte](VERSION_SIZE - IndexFile.HEADER_PREFIX.length)
     reader.readFully(IndexFile.HEADER_PREFIX.length, fileVersion)
     val versionData =
