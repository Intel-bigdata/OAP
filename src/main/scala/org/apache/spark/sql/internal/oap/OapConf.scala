--- conflicted
+++ resolved
@@ -197,21 +197,12 @@
       .longConf
       .createWithDefault(10L)
 
-<<<<<<< HEAD
-  val OAP_ENABLE_EXECUTOR_COMMIT_JOB =
-    SQLConfigBuilder("spark.sql.oap.executor.commit.job.enabled")
-      .internal()
-      .doc("To indicate if enable/disable oap use executor side commit job")
-      .booleanConf
-      .createWithDefault(false)
-=======
   val OAP_INDEX_BTREE_WRITER_VERSION =
     SQLConfigBuilder("spark.sql.oap.index.btree.writer.version")
       .internal()
       .doc("The writer version of BTree index")
       .stringConf
       .createWithDefault("v1")
->>>>>>> 08970016
 
   val OAP_PARQUET_DATA_CACHE_ENABLED =
     SQLConfigBuilder("spark.sql.oap.parquet.data.cache.enable")
@@ -219,4 +210,11 @@
       .doc("To indicate if enable parquet data cache, default false")
       .booleanConf
       .createWithDefault(false)
+
+  val OAP_ENABLE_EXECUTOR_COMMIT_JOB =
+    SQLConfigBuilder("spark.sql.oap.executor.commit.job.enabled")
+      .internal()
+      .doc("To indicate if enable/disable oap use executor side commit job")
+      .booleanConf
+      .createWithDefault(false)
 }