/*
 * Licensed to the Apache Software Foundation (ASF) under one or more
 * contributor license agreements.  See the NOTICE file distributed with
 * this work for additional information regarding copyright ownership.
 * The ASF licenses this file to You under the Apache License, Version 2.0
 * (the "License"); you may not use this file except in compliance with
 * the License.  You may obtain a copy of the License at
 *
 *    http://www.apache.org/licenses/LICENSE-2.0
 *
 * Unless required by applicable law or agreed to in writing, software
 * distributed under the License is distributed on an "AS IS" BASIS,
 * WITHOUT WARRANTIES OR CONDITIONS OF ANY KIND, either express or implied.
 * See the License for the specific language governing permissions and
 * limitations under the License.
 */

package org.apache.spark.sql.internal.oap

////////////////////////////////////////////////////////////////////////////////////////////////////
// This file defines the configuration options for OAP.
////////////////////////////////////////////////////////////////////////////////////////////////////


object OapConf {
  import org.apache.spark.sql.internal.SQLConf.SQLConfigBuilder

  val OAP_PARQUET_ENABLED =
    SQLConfigBuilder("spark.sql.oap.parquet.enable")
      .internal()
      .doc("Whether enable oap file format when encounter parquet files")
      .booleanConf
      .createWithDefault(true)

  val OAP_FULL_SCAN_THRESHOLD =
    SQLConfigBuilder("spark.sql.oap.statistics.fullScanThreshold")
      .internal()
      .doc("Define the full scan threshold based on oap statistics in index file. " +
        "If the analysis result is above this threshold, it will full scan data file, " +
        "otherwise, follow index way.")
      .doubleConf
      .createWithDefault(0.2)

  val OAP_STATISTICS_TYPES =
    SQLConfigBuilder("spark.sql.oap.statistics.type")
      .internal()
      .doc("Which types of pre-defined statistics are added in index file. " +
        "And here you should just write the statistics name. " +
        "Now, three types statistics are supported. " +
        "\"MINMAX\" MinMaxStatistics, " +
        "\"SAMPLE\" for SampleBasedStatistics, " +
        "\"PARTBYVALUE\" for PartedByValueStatistics. " +
        "If you want to add more than one type, just use comma " +
        "to separate, eg. \"MINMAX, SAMPLE, PARTBYVALUE, BLOOM\"")
      .stringConf
      .transform(_.toUpperCase)
      .toSequence
      .transform(_.sorted)
      .checkValues(
        Set("MINMAX", "SAMPLE", "PARTBYVALUE", "BLOOM").subsets().map(_.toSeq.sorted).toSet)
      .createWithDefault(Seq("BLOOM", "MINMAX", "PARTBYVALUE", "SAMPLE"))

  val OAP_STATISTICS_PART_NUM =
    SQLConfigBuilder("spark.sql.oap.statistics.partNum")
      .internal()
      .doc("PartedByValueStatistics gives statistics with the value interval, default 5")
      .intConf
      .createWithDefault(5)

  val OAP_STATISTICS_SAMPLE_RATE =
    SQLConfigBuilder("spark.sql.oap.statistics.sampleRate")
      .internal()
      .doc("Sample rate for sample based statistics, default value 0.05")
      .doubleConf
      .createWithDefault(0.05)

  val OAP_BLOOMFILTER_MAXBITS =
    SQLConfigBuilder("spark.sql.oap.statistics.bloom.maxBits")
      .internal()
      .doc("Define the max bit count parameter used in bloom " +
        "filter, default 33554432")
      .intConf
      .createWithDefault(1 << 20)

  val OAP_BLOOMFILTER_NUMHASHFUNC =
    SQLConfigBuilder("spark.sql.oap.statistics.bloom.numHashFunc")
      .internal()
      .doc("Define the number of hash functions used in bloom filter, default 3")
      .intConf
      .createWithDefault(3)

  val OAP_FIBERCACHE_SIZE =
    SQLConfigBuilder("spark.sql.oap.fiberCache.size")
      .internal()
      .doc("Define the size of fiber cache in KB, default 300 * 1024 KB")
      .longConf
      .createWithDefault(307200)

  val OAP_FIBERCACHE_STATS =
    SQLConfigBuilder("spark.sql.oap.fiberCache.stats")
      .internal()
      .doc("Whether enable cach stats record, default false")
      .booleanConf
      .createWithDefault(false)

  val OAP_COMPRESSION = SQLConfigBuilder("spark.sql.oap.compression.codec")
    .internal()
    .doc("Sets the compression codec use when writing Parquet files. Acceptable values include: " +
      "uncompressed, snappy, gzip, lzo.")
    .stringConf
    .transform(_.toUpperCase())
    .checkValues(Set("UNCOMPRESSED", "SNAPPY", "GZIP", "LZO"))
    .createWithDefault("GZIP")

  val OAP_ROW_GROUP_SIZE =
    SQLConfigBuilder("spark.sql.oap.rowgroup.size")
      .internal()
      .doc("Define the row number for each row group")
      .intConf
      .createWithDefault(1024 * 1024)

  val OAP_ENABLE_OINDEX =
    SQLConfigBuilder("spark.sql.oap.oindex.enabled")
      .internal()
      .doc("To indicate to enable/disable oindex for developers even if the index file is there")
      .booleanConf
      .createWithDefault(true)

  val OAP_ENABLE_EXECUTOR_INDEX_SELECTION =
    SQLConfigBuilder("spark.sql.oap.oindex.eis.enabled")
      .internal()
      .doc("To indicate if enable/disable index cbo which helps to choose a fast query path")
      .booleanConf
      .createWithDefault(true)

  val OAP_EXECUTOR_INDEX_SELECTION_FILE_POLICY =
    SQLConfigBuilder("spark.sql.oap.oindex.file.policy")
      .internal()
      .doc("To indicate if enable/disable file based index selection")
      .booleanConf
      .createWithDefault(true)

  val OAP_EXECUTOR_INDEX_SELECTION_STATISTICS_POLICY =
    SQLConfigBuilder("spark.sql.oap.oindex.statistics.policy")
      .internal()
      .doc("To indicate if enable/disable statistics based index selection")
      .booleanConf
      .createWithDefault(true)

  val OAP_ENABLE_OPTIMIZATION_STRATEGIES =
    SQLConfigBuilder("spark.sql.oap.strategies.enabled")
      .internal()
      .doc("To indicate if enable/disable oap strategies")
      .booleanConf
      .createWithDefault(false)

  val OAP_INDEX_FILE_SIZE_MAX_RATIO =
    SQLConfigBuilder("spark.sql.oap.oindex.size.ratio")
      .internal()
      .doc("To indicate if enable/disable index cbo which helps to choose a fast query path")
      .doubleConf
      .createWithDefault(0.7)

  val OAP_INDEXER_CHOICE_MAX_SIZE =
    SQLConfigBuilder("spark.sql.oap.indexer.max.use.size")
      .internal()
      .doc("The max availabe indexer choose size.")
      .intConf
      .createWithDefault(1)

  val OAP_BTREE_ROW_LIST_PART_SIZE =
    SQLConfigBuilder("spark.sql.oap.btree.rowList.part.size")
      .internal()
      .doc("The row count of each part of row list in btree index")
      .intConf
      .createWithDefault(1024 * 1024)

  val OAP_INDEX_DISABLE_LIST =
    SQLConfigBuilder("spark.sql.oap.oindex.disable.list")
    .internal()
    .doc("To disable specific index by index names for test purpose, this is supposed to be in " +
      "the format of indexA,indexB,indexC")
    .stringConf
    .createWithDefault("")

  val OAP_HEARTBEAT_INTERVAL =
    SQLConfigBuilder("spark.sql.oap.heartbeatInterval")
    .internal()
    .doc("To Configure the OAP status update interval, for example OAP metrics")
    .stringConf
    .createWithDefault("2s")

  val OAP_UPDATE_FIBER_CACHE_METRICS_INTERVAL_SEC =
    SQLConfigBuilder("spark.sql.oap.update.fiber.cache.metrics.interval.sec")
      .internal()
      .doc("The interval of fiber cache metrics update")
      .longConf
      .createWithDefault(10L)

<<<<<<< HEAD
  val OAP_ENABLE_EXECUTOR_COMMIT_JOB =
    SQLConfigBuilder("spark.sql.oap.executor.commit.job.enabled")
      .internal()
      .doc("To indicate if enable/disable oap use executor side commit job")
=======
  val OAP_PARQUET_DATA_CACHE_ENABLED =
    SQLConfigBuilder("spark.sql.oap.parquet.data.cache.enable")
      .internal()
      .doc("To indicate if enable parquet data cache, default false")
>>>>>>> 95726711
      .booleanConf
      .createWithDefault(false)
}<|MERGE_RESOLUTION|>--- conflicted
+++ resolved
@@ -197,17 +197,17 @@
       .longConf
       .createWithDefault(10L)
 
-<<<<<<< HEAD
   val OAP_ENABLE_EXECUTOR_COMMIT_JOB =
     SQLConfigBuilder("spark.sql.oap.executor.commit.job.enabled")
       .internal()
       .doc("To indicate if enable/disable oap use executor side commit job")
-=======
+      .booleanConf
+      .createWithDefault(false)
+
   val OAP_PARQUET_DATA_CACHE_ENABLED =
     SQLConfigBuilder("spark.sql.oap.parquet.data.cache.enable")
       .internal()
       .doc("To indicate if enable parquet data cache, default false")
->>>>>>> 95726711
       .booleanConf
       .createWithDefault(false)
 }