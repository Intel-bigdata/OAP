--- conflicted
+++ resolved
@@ -90,17 +90,12 @@
       heartbeatTask, initialDelay, intervalMs, TimeUnit.MILLISECONDS)
   }
 
-<<<<<<< HEAD
   private[spark] def stopOapHeartbeater(): Unit = {
     oapHeartbeater.shutdown()
   }
 
-  private[spark] def registerHeartbeat(getMaterials: Seq[() => Heartbeat]): Unit = {
-    getMaterials.foreach(oapHeartbeatMaterials +=)
-=======
   private[spark] def registerHearbeat(getMaterials: Seq[() => Heartbeat]): Unit = {
     getMaterials.foreach(oapHeartbeatMaterials += _)
->>>>>>> 55a85372
   }
 }
 
