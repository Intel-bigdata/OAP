/*
 * Licensed to the Apache Software Foundation (ASF) under one or more
 * contributor license agreements.  See the NOTICE file distributed with
 * this work for additional information regarding copyright ownership.
 * The ASF licenses this file to You under the Apache License, Version 2.0
 * (the "License"); you may not use this file except in compliance with
 * the License.  You may obtain a copy of the License at
 *
 *    http://www.apache.org/licenses/LICENSE-2.0
 *
 * Unless required by applicable law or agreed to in writing, software
 * distributed under the License is distributed on an "AS IS" BASIS,
 * WITHOUT WARRANTIES OR CONDITIONS OF ANY KIND, either express or implied.
 * See the License for the specific language governing permissions and
 * limitations under the License.
 */

package org.apache.spark.executor

import java.io.{File, NotSerializableException}
import java.lang.management.ManagementFactory
import java.net.URL
import java.nio.ByteBuffer
import java.util.Properties
import java.util.concurrent.{ConcurrentHashMap, TimeUnit}
import javax.annotation.concurrent.GuardedBy

import scala.collection.JavaConverters._
import scala.collection.mutable.{ArrayBuffer, HashMap}
import scala.util.control.NonFatal

import org.apache.spark._
import org.apache.spark.deploy.SparkHadoopUtil
import org.apache.spark.executor.custom.CustomManager
import org.apache.spark.internal.Logging
import org.apache.spark.memory.TaskMemoryManager
import org.apache.spark.rpc.RpcTimeout
import org.apache.spark.scheduler.{AccumulableInfo, DirectTaskResult, IndirectTaskResult, Task}
import org.apache.spark.shuffle.FetchFailedException
import org.apache.spark.storage.{StorageLevel, TaskResultBlockId}
import org.apache.spark.util._
import org.apache.spark.util.io.ChunkedByteBuffer

/**
 * Spark executor, backed by a threadpool to run tasks.
 *
 * This can be used with Mesos, YARN, and the standalone scheduler.
 * An internal RPC interface is used for communication with the driver,
 * except in the case of Mesos fine-grained mode.
 */
private[spark] class Executor(
    executorId: String,
    executorHostname: String,
    env: SparkEnv,
    userClassPath: Seq[URL] = Nil,
    isLocal: Boolean = false)
  extends Logging {

  logInfo(s"Starting executor ID $executorId on host $executorHostname")

  // Application dependencies (added through SparkContext) that we've fetched so far on this node.
  // Each map holds the master's timestamp for the version of that file or JAR we got.
  private val currentFiles: HashMap[String, Long] = new HashMap[String, Long]()
  private val currentJars: HashMap[String, Long] = new HashMap[String, Long]()

  private val EMPTY_BYTE_BUFFER = ByteBuffer.wrap(new Array[Byte](0))

  private val conf = env.conf

  // No ip or host:port - just hostname
  Utils.checkHost(executorHostname, "Expected executed slave to be a hostname")
  // must not have port specified.
  assert (0 == Utils.parseHostPort(executorHostname)._2)

  // Make sure the local hostname we report matches the cluster scheduler's name for this host
  Utils.setCustomHostname(executorHostname)

  if (!isLocal) {
    // Setup an uncaught exception handler for non-local mode.
    // Make any thread terminations due to uncaught exceptions kill the entire
    // executor process to avoid surprising stalls.
    Thread.setDefaultUncaughtExceptionHandler(SparkUncaughtExceptionHandler)
  }

  // Start worker thread pool
  private val threadPool = ThreadUtils.newDaemonCachedThreadPool("Executor task launch worker")
  private val executorSource = new ExecutorSource(threadPool, executorId)

  if (!isLocal) {
    env.metricsSystem.registerSource(executorSource)
    env.blockManager.initialize(conf.getAppId)
  }

  // Whether to load classes in user jars before those in Spark jars
  private val userClassPathFirst = conf.getBoolean("spark.executor.userClassPathFirst", false)

  // Create our ClassLoader
  // do this after SparkEnv creation so can access the SecurityManager
  private val urlClassLoader = createClassLoader()
  private val replClassLoader = addReplClassLoaderIfNeeded(urlClassLoader)

  // Set the classloader for serializer
  env.serializer.setDefaultClassLoader(replClassLoader)

  // Max size of direct result. If task result is bigger than this, we use the block manager
  // to send the result back.
  private val maxDirectResultSize = Math.min(
    conf.getSizeAsBytes("spark.task.maxDirectResultSize", 1L << 20),
    RpcUtils.maxMessageSizeBytes(conf))

  // Limit of bytes for total size of results (default is 1GB)
  private val maxResultSize = Utils.getMaxResultSize(conf)

  // Maintains the list of running tasks.
  private val runningTasks = new ConcurrentHashMap[Long, TaskRunner]

  // Executor for the heartbeat task.
  private val heartbeater = ThreadUtils.newDaemonSingleThreadScheduledExecutor("driver-heartbeater")

  // must be initialized before running startDriverHeartbeat()
  private val heartbeatReceiverRef =
    RpcUtils.makeDriverRef(HeartbeatReceiver.ENDPOINT_NAME, conf, env.rpcEnv)

  /**
   * When an executor is unable to send heartbeats to the driver more than `HEARTBEAT_MAX_FAILURES`
   * times, it should kill itself. The default value is 60. It means we will retry to send
   * heartbeats about 10 minutes because the heartbeat interval is 10s.
   */
  private val HEARTBEAT_MAX_FAILURES = conf.getInt("spark.executor.heartbeat.maxFailures", 60)

  /**
   * Count the failure times of heartbeat. It should only be accessed in the heartbeat thread. Each
   * successful heartbeat will reset it to 0.
   */
  private var heartbeatFailures = 0

<<<<<<< HEAD
  /**
   * get the singleton instance that user configured
   * private val customInfoClassName = conf.getOption("spark.executor.customInfoClass")
   * TODO: make it configurable
   */
  private val customInfoClassName = Some(
  "org.apache.spark.sql.execution.datasources.oap.filecache.OapHeartBeatMessager")
  private val customManager: Option[CustomManager] = customInfoClassName
    .map(cIC => Utils.classForName(cIC).newInstance().asInstanceOf[CustomManager])
=======
  private val customInfoClassNameSeq = Seq(
    "org.apache.spark.sql.execution.datasources.oap.filecache.OapFiberCacheHeartBeatMessager",
    "org.apache.spark.sql.execution.datasources.oap.io.OapIndexHeartBeatMessager")
  private val customManagerSeq: Seq[CustomManager] = customInfoClassNameSeq.map(cIC =>
    Utils.classForName(cIC).newInstance().asInstanceOf[CustomManager])
>>>>>>> 534d47be

  startDriverHeartbeater()

  def launchTask(
      context: ExecutorBackend,
      taskId: Long,
      attemptNumber: Int,
      taskName: String,
      serializedTask: ByteBuffer): Unit = {
    val tr = new TaskRunner(context, taskId = taskId, attemptNumber = attemptNumber, taskName,
      serializedTask)
    runningTasks.put(taskId, tr)
    threadPool.execute(tr)
  }

  def killTask(taskId: Long, interruptThread: Boolean): Unit = {
    val tr = runningTasks.get(taskId)
    if (tr != null) {
      tr.kill(interruptThread)
    }
  }

  /**
   * Function to kill the running tasks in an executor.
   * This can be called by executor back-ends to kill the
   * tasks instead of taking the JVM down.
   * @param interruptThread whether to interrupt the task thread
   */
  def killAllTasks(interruptThread: Boolean) : Unit = {
    // kill all the running tasks
    for (taskRunner <- runningTasks.values().asScala) {
      if (taskRunner != null) {
        taskRunner.kill(interruptThread)
      }
    }
  }

  def stop(): Unit = {
    env.metricsSystem.report()
    heartbeater.shutdown()
    heartbeater.awaitTermination(10, TimeUnit.SECONDS)
    threadPool.shutdown()
    if (!isLocal) {
      env.stop()
    }
  }

  /** Returns the total amount of time this JVM process has spent in garbage collection. */
  private def computeTotalGcTime(): Long = {
    ManagementFactory.getGarbageCollectorMXBeans.asScala.map(_.getCollectionTime).sum
  }

  class TaskRunner(
      execBackend: ExecutorBackend,
      val taskId: Long,
      val attemptNumber: Int,
      taskName: String,
      serializedTask: ByteBuffer)
    extends Runnable {

    /** Whether this task has been killed. */
    @volatile private var killed = false

    /** Whether this task has been finished. */
    @GuardedBy("TaskRunner.this")
    private var finished = false

    /** How much the JVM process has spent in GC when the task starts to run. */
    @volatile var startGCTime: Long = _

    /**
     * The task to run. This will be set in run() by deserializing the task binary coming
     * from the driver. Once it is set, it will never be changed.
     */
    @volatile var task: Task[Any] = _

    def kill(interruptThread: Boolean): Unit = {
      logInfo(s"Executor is trying to kill $taskName (TID $taskId)")
      killed = true
      if (task != null) {
        synchronized {
          if (!finished) {
            task.kill(interruptThread)
          }
        }
      }
    }

    /**
     * Set the finished flag to true and clear the current thread's interrupt status
     */
    private def setTaskFinishedAndClearInterruptStatus(): Unit = synchronized {
      this.finished = true
      // SPARK-14234 - Reset the interrupted status of the thread to avoid the
      // ClosedByInterruptException during execBackend.statusUpdate which causes
      // Executor to crash
      Thread.interrupted()
    }

    override def run(): Unit = {
      val threadMXBean = ManagementFactory.getThreadMXBean
      val taskMemoryManager = new TaskMemoryManager(env.memoryManager, taskId)
      val deserializeStartTime = System.currentTimeMillis()
      val deserializeStartCpuTime = if (threadMXBean.isCurrentThreadCpuTimeSupported) {
        threadMXBean.getCurrentThreadCpuTime
      } else 0L
      Thread.currentThread.setContextClassLoader(replClassLoader)
      val ser = env.closureSerializer.newInstance()
      logInfo(s"Running $taskName (TID $taskId)")
      execBackend.statusUpdate(taskId, TaskState.RUNNING, EMPTY_BYTE_BUFFER)
      var taskStart: Long = 0
      var taskStartCpu: Long = 0
      startGCTime = computeTotalGcTime()

      try {
        val (taskFiles, taskJars, taskProps, taskBytes) =
          Task.deserializeWithDependencies(serializedTask)

        // Must be set before updateDependencies() is called, in case fetching dependencies
        // requires access to properties contained within (e.g. for access control).
        Executor.taskDeserializationProps.set(taskProps)

        updateDependencies(taskFiles, taskJars)
        task = ser.deserialize[Task[Any]](taskBytes, Thread.currentThread.getContextClassLoader)
        task.localProperties = taskProps
        task.setTaskMemoryManager(taskMemoryManager)

        // If this task has been killed before we deserialized it, let's quit now. Otherwise,
        // continue executing the task.
        if (killed) {
          // Throw an exception rather than returning, because returning within a try{} block
          // causes a NonLocalReturnControl exception to be thrown. The NonLocalReturnControl
          // exception will be caught by the catch block, leading to an incorrect ExceptionFailure
          // for the task.
          throw new TaskKilledException
        }

        logDebug("Task " + taskId + "'s epoch is " + task.epoch)
        env.mapOutputTracker.updateEpoch(task.epoch)

        // Run the actual task and measure its runtime.
        taskStart = System.currentTimeMillis()
        taskStartCpu = if (threadMXBean.isCurrentThreadCpuTimeSupported) {
          threadMXBean.getCurrentThreadCpuTime
        } else 0L
        var threwException = true
        val value = try {
          val res = task.run(
            taskAttemptId = taskId,
            attemptNumber = attemptNumber,
            metricsSystem = env.metricsSystem)
          threwException = false
          res
        } finally {
          val releasedLocks = env.blockManager.releaseAllLocksForTask(taskId)
          val freedMemory = taskMemoryManager.cleanUpAllAllocatedMemory()

          if (freedMemory > 0 && !threwException) {
            val errMsg = s"Managed memory leak detected; size = $freedMemory bytes, TID = $taskId"
            if (conf.getBoolean("spark.unsafe.exceptionOnMemoryLeak", false)) {
              throw new SparkException(errMsg)
            } else {
              logWarning(errMsg)
            }
          }

          if (releasedLocks.nonEmpty && !threwException) {
            val errMsg =
              s"${releasedLocks.size} block locks were not released by TID = $taskId:\n" +
                releasedLocks.mkString("[", ", ", "]")
            if (conf.getBoolean("spark.storage.exceptionOnPinLeak", false)) {
              throw new SparkException(errMsg)
            } else {
              logWarning(errMsg)
            }
          }
        }
        val taskFinish = System.currentTimeMillis()
        val taskFinishCpu = if (threadMXBean.isCurrentThreadCpuTimeSupported) {
          threadMXBean.getCurrentThreadCpuTime
        } else 0L

        // If the task has been killed, let's fail it.
        if (task.killed) {
          throw new TaskKilledException
        }

        val resultSer = env.serializer.newInstance()
        val beforeSerialization = System.currentTimeMillis()
        val valueBytes = resultSer.serialize(value)
        val afterSerialization = System.currentTimeMillis()

        // Deserialization happens in two parts: first, we deserialize a Task object, which
        // includes the Partition. Second, Task.run() deserializes the RDD and function to be run.
        task.metrics.setExecutorDeserializeTime(
          (taskStart - deserializeStartTime) + task.executorDeserializeTime)
        task.metrics.setExecutorDeserializeCpuTime(
          (taskStartCpu - deserializeStartCpuTime) + task.executorDeserializeCpuTime)
        // We need to subtract Task.run()'s deserialization time to avoid double-counting
        task.metrics.setExecutorRunTime((taskFinish - taskStart) - task.executorDeserializeTime)
        task.metrics.setExecutorCpuTime(
          (taskFinishCpu - taskStartCpu) - task.executorDeserializeCpuTime)
        task.metrics.setJvmGCTime(computeTotalGcTime() - startGCTime)
        task.metrics.setResultSerializationTime(afterSerialization - beforeSerialization)

        // Note: accumulator updates must be collected after TaskMetrics is updated
        val accumUpdates = task.collectAccumulatorUpdates()
        // TODO: do not serialize value twice
        val directResult = new DirectTaskResult(valueBytes, accumUpdates)
        val serializedDirectResult = ser.serialize(directResult)
        val resultSize = serializedDirectResult.limit

        // directSend = sending directly back to the driver
        val serializedResult: ByteBuffer = {
          if (maxResultSize > 0 && resultSize > maxResultSize) {
            logWarning(s"Finished $taskName (TID $taskId). Result is larger than maxResultSize " +
              s"(${Utils.bytesToString(resultSize)} > ${Utils.bytesToString(maxResultSize)}), " +
              s"dropping it.")
            ser.serialize(new IndirectTaskResult[Any](TaskResultBlockId(taskId), resultSize))
          } else if (resultSize > maxDirectResultSize) {
            val blockId = TaskResultBlockId(taskId)
            env.blockManager.putBytes(
              blockId,
              new ChunkedByteBuffer(serializedDirectResult.duplicate()),
              StorageLevel.MEMORY_AND_DISK_SER)
            logInfo(
              s"Finished $taskName (TID $taskId). $resultSize bytes result sent via BlockManager)")
            ser.serialize(new IndirectTaskResult[Any](blockId, resultSize))
          } else {
            logInfo(s"Finished $taskName (TID $taskId). $resultSize bytes result sent to driver")
            serializedDirectResult
          }
        }

        execBackend.statusUpdate(taskId, TaskState.FINISHED, serializedResult)

      } catch {
        case ffe: FetchFailedException =>
          val reason = ffe.toTaskFailedReason
          setTaskFinishedAndClearInterruptStatus()
          execBackend.statusUpdate(taskId, TaskState.FAILED, ser.serialize(reason))

        case _: TaskKilledException =>
          logInfo(s"Executor killed $taskName (TID $taskId)")
          setTaskFinishedAndClearInterruptStatus()
          execBackend.statusUpdate(taskId, TaskState.KILLED, ser.serialize(TaskKilled))

        case _: InterruptedException if task.killed =>
          logInfo(s"Executor interrupted and killed $taskName (TID $taskId)")
          setTaskFinishedAndClearInterruptStatus()
          execBackend.statusUpdate(taskId, TaskState.KILLED, ser.serialize(TaskKilled))

        case CausedBy(cDE: CommitDeniedException) =>
          val reason = cDE.toTaskFailedReason
          setTaskFinishedAndClearInterruptStatus()
          execBackend.statusUpdate(taskId, TaskState.FAILED, ser.serialize(reason))

        case t: Throwable =>
          // Attempt to exit cleanly by informing the driver of our failure.
          // If anything goes wrong (or this was a fatal exception), we will delegate to
          // the default uncaught exception handler, which will terminate the Executor.
          logError(s"Exception in $taskName (TID $taskId)", t)

          // Collect latest accumulator values to report back to the driver
          val accums: Seq[AccumulatorV2[_, _]] =
            if (task != null) {
              task.metrics.setExecutorRunTime(System.currentTimeMillis() - taskStart)
              task.metrics.setJvmGCTime(computeTotalGcTime() - startGCTime)
              task.collectAccumulatorUpdates(taskFailed = true)
            } else {
              Seq.empty
            }

          val accUpdates = accums.map(acc => acc.toInfo(Some(acc.value), None))

          val serializedTaskEndReason = {
            try {
              ser.serialize(new ExceptionFailure(t, accUpdates).withAccums(accums))
            } catch {
              case _: NotSerializableException =>
                // t is not serializable so just send the stacktrace
                ser.serialize(new ExceptionFailure(t, accUpdates, false).withAccums(accums))
            }
          }
          setTaskFinishedAndClearInterruptStatus()
          execBackend.statusUpdate(taskId, TaskState.FAILED, serializedTaskEndReason)

          // Don't forcibly exit unless the exception was inherently fatal, to avoid
          // stopping other tasks unnecessarily.
          if (Utils.isFatalError(t)) {
            SparkUncaughtExceptionHandler.uncaughtException(t)
          }

      } finally {
        runningTasks.remove(taskId)
      }
    }
  }

  /**
   * Create a ClassLoader for use in tasks, adding any JARs specified by the user or any classes
   * created by the interpreter to the search path
   */
  private def createClassLoader(): MutableURLClassLoader = {
    // Bootstrap the list of jars with the user class path.
    val now = System.currentTimeMillis()
    userClassPath.foreach { url =>
      currentJars(url.getPath().split("/").last) = now
    }

    val currentLoader = Utils.getContextOrSparkClassLoader

    // For each of the jars in the jarSet, add them to the class loader.
    // We assume each of the files has already been fetched.
    val urls = userClassPath.toArray ++ currentJars.keySet.map { uri =>
      new File(uri.split("/").last).toURI.toURL
    }
    if (userClassPathFirst) {
      new ChildFirstURLClassLoader(urls, currentLoader)
    } else {
      new MutableURLClassLoader(urls, currentLoader)
    }
  }

  /**
   * If the REPL is in use, add another ClassLoader that will read
   * new classes defined by the REPL as the user types code
   */
  private def addReplClassLoaderIfNeeded(parent: ClassLoader): ClassLoader = {
    val classUri = conf.get("spark.repl.class.uri", null)
    if (classUri != null) {
      logInfo("Using REPL class URI: " + classUri)
      try {
        val _userClassPathFirst: java.lang.Boolean = userClassPathFirst
        val klass = Utils.classForName("org.apache.spark.repl.ExecutorClassLoader")
          .asInstanceOf[Class[_ <: ClassLoader]]
        val constructor = klass.getConstructor(classOf[SparkConf], classOf[SparkEnv],
          classOf[String], classOf[ClassLoader], classOf[Boolean])
        constructor.newInstance(conf, env, classUri, parent, _userClassPathFirst)
      } catch {
        case _: ClassNotFoundException =>
          logError("Could not find org.apache.spark.repl.ExecutorClassLoader on classpath!")
          System.exit(1)
          null
      }
    } else {
      parent
    }
  }

  /**
   * Download any missing dependencies if we receive a new set of files and JARs from the
   * SparkContext. Also adds any new JARs we fetched to the class loader.
   */
  private def updateDependencies(newFiles: HashMap[String, Long], newJars: HashMap[String, Long]) {
    lazy val hadoopConf = SparkHadoopUtil.get.newConfiguration(conf)
    synchronized {
      // Fetch missing dependencies
      for ((name, timestamp) <- newFiles if currentFiles.getOrElse(name, -1L) < timestamp) {
        logInfo("Fetching " + name + " with timestamp " + timestamp)
        // Fetch file with useCache mode, close cache for local mode.
        Utils.fetchFile(name, new File(SparkFiles.getRootDirectory()), conf,
          env.securityManager, hadoopConf, timestamp, useCache = !isLocal)
        currentFiles(name) = timestamp
      }
      for ((name, timestamp) <- newJars) {
        val localName = name.split("/").last
        val currentTimeStamp = currentJars.get(name)
          .orElse(currentJars.get(localName))
          .getOrElse(-1L)
        if (currentTimeStamp < timestamp) {
          logInfo("Fetching " + name + " with timestamp " + timestamp)
          // Fetch file with useCache mode, close cache for local mode.
          Utils.fetchFile(name, new File(SparkFiles.getRootDirectory()), conf,
            env.securityManager, hadoopConf, timestamp, useCache = !isLocal)
          currentJars(name) = timestamp
          // Add it to our class loader
          val url = new File(SparkFiles.getRootDirectory(), localName).toURI.toURL
          if (!urlClassLoader.getURLs().contains(url)) {
            logInfo("Adding " + url + " to class loader")
            urlClassLoader.addURL(url)
          }
        }
      }
    }
  }

  /** Reports heartbeat and metrics for active tasks to the driver. */
  private def reportHeartBeat(): Unit = {
    // list of (task id, accumUpdates) to send back to the driver
    val accumUpdates = new ArrayBuffer[(Long, Seq[AccumulatorV2[_, _]])]()
    val curGCTime = computeTotalGcTime()

    for (taskRunner <- runningTasks.values().asScala) {
      if (taskRunner.task != null) {
        taskRunner.task.metrics.mergeShuffleReadMetrics()
        taskRunner.task.metrics.setJvmGCTime(curGCTime - taskRunner.startGCTime)
        accumUpdates += ((taskRunner.taskId, taskRunner.task.metrics.accumulators()))
      }
    }

    val message = Heartbeat(
      executorId,
      accumUpdates.toArray,
      env.blockManager.blockManagerId,
      customManagerSeq.map(_.status(conf)))

    try {
      val response = heartbeatReceiverRef.askWithRetry[HeartbeatResponse](
          message, RpcTimeout(conf, "spark.executor.heartbeatInterval", "10s"))
      if (response.reregisterBlockManager) {
        logInfo("Told to re-register on heartbeat")
        env.blockManager.reregister()
      }
      heartbeatFailures = 0
    } catch {
      case NonFatal(e) =>
        logWarning("Issue communicating with driver in heartbeater", e)
        heartbeatFailures += 1
        if (heartbeatFailures >= HEARTBEAT_MAX_FAILURES) {
          logError(s"Exit as unable to send heartbeats to driver " +
            s"more than $HEARTBEAT_MAX_FAILURES times")
          System.exit(ExecutorExitCode.HEARTBEAT_FAILURE)
        }
    }
  }

  /**
   * Schedules a task to report heartbeat and partial metrics for active tasks to driver.
   */
  private def startDriverHeartbeater(): Unit = {
    val intervalMs = conf.getTimeAsMs("spark.executor.heartbeatInterval", "10s")

    // Wait a random interval so the heartbeats don't end up in sync
    val initialDelay = intervalMs + (math.random * intervalMs).asInstanceOf[Int]

    val heartbeatTask = new Runnable() {
      override def run(): Unit = Utils.logUncaughtExceptions(reportHeartBeat())
    }
    heartbeater.scheduleAtFixedRate(heartbeatTask, initialDelay, intervalMs, TimeUnit.MILLISECONDS)
  }
}

private[spark] object Executor {
  // This is reserved for internal use by components that need to read task properties before a
  // task is fully deserialized. When possible, the TaskContext.getLocalProperty call should be
  // used instead.
  val taskDeserializationProps: ThreadLocal[Properties] = new ThreadLocal[Properties]
}<|MERGE_RESOLUTION|>--- conflicted
+++ resolved
@@ -134,23 +134,11 @@
    */
   private var heartbeatFailures = 0
 
-<<<<<<< HEAD
-  /**
-   * get the singleton instance that user configured
-   * private val customInfoClassName = conf.getOption("spark.executor.customInfoClass")
-   * TODO: make it configurable
-   */
-  private val customInfoClassName = Some(
-  "org.apache.spark.sql.execution.datasources.oap.filecache.OapHeartBeatMessager")
-  private val customManager: Option[CustomManager] = customInfoClassName
-    .map(cIC => Utils.classForName(cIC).newInstance().asInstanceOf[CustomManager])
-=======
   private val customInfoClassNameSeq = Seq(
     "org.apache.spark.sql.execution.datasources.oap.filecache.OapFiberCacheHeartBeatMessager",
     "org.apache.spark.sql.execution.datasources.oap.io.OapIndexHeartBeatMessager")
   private val customManagerSeq: Seq[CustomManager] = customInfoClassNameSeq.map(cIC =>
     Utils.classForName(cIC).newInstance().asInstanceOf[CustomManager])
->>>>>>> 534d47be
 
   startDriverHeartbeater()
 
