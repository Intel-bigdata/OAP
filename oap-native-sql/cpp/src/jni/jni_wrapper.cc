--- conflicted
+++ resolved
@@ -173,49 +173,6 @@
 extern "C" {
 #endif
 
-<<<<<<< HEAD
-class ReserveMemory : public arrow::ReservationListener {
- public:
-  ReserveMemory(JavaVM* vm, jobject memory_reservation)
-      : vm_(vm), memory_reservation_(memory_reservation) {}
-
-  arrow::Status OnReservation(int64_t size) override {
-    JNIEnv* env;
-    if (vm_->GetEnv(reinterpret_cast<void**>(&env), JNI_VERSION) != JNI_OK) {
-      return arrow::Status::Invalid("JNIEnv was not attached to current thread");
-    }
-    env->CallObjectMethod(memory_reservation_, reserve_memory_method, size);
-    if (env->ExceptionCheck()) {
-      env->ExceptionDescribe();
-      env->ExceptionClear();
-      return arrow::Status::Invalid("Memory reservation failed in Java");
-    }
-    return arrow::Status::OK();
-  }
-
-  arrow::Status OnRelease(int64_t size) override {
-    JNIEnv* env;
-    if (vm_->GetEnv(reinterpret_cast<void**>(&env), JNI_VERSION) != JNI_OK) {
-      return arrow::Status::Invalid("JNIEnv was not attached to current thread");
-    }
-    env->CallObjectMethod(memory_reservation_, unreserve_memory_method, size);
-    if (env->ExceptionCheck()) {
-      env->ExceptionDescribe();
-      env->ExceptionClear();
-      return arrow::Status::Invalid("Memory unreservation failed in Java");
-    }
-    return arrow::Status::OK();
-  }
-
-  jobject GetMemoryReservation() { return memory_reservation_; }
-
- private:
-  JavaVM* vm_;
-  jobject memory_reservation_;
-};
-
-=======
->>>>>>> 572673d0
 jint JNI_OnLoad(JavaVM* vm, void* reserved) {
   JNIEnv* env;
   if (vm->GetEnv(reinterpret_cast<void**>(&env), JNI_VERSION) != JNI_OK) {
@@ -254,28 +211,7 @@
 
   split_result_class =
       CreateGlobalClassReference(env, "Lcom/intel/oap/vectorized/SplitResult;");
-<<<<<<< HEAD
-  split_result_constructor =
-      GetMethodID(env, split_result_class, "<init>", "(JJJJJJ[J)V");
-
-  native_memory_reservation_class =
-      CreateGlobalClassReference(env,
-                                 "Lorg/apache/arrow/"
-                                 "memory/ReservationListener;");
-  native_direct_memory_reservation_class =
-      CreateGlobalClassReference(env,
-                                 "Lorg/apache/arrow/"
-                                 "memory/DirectReservationListener;");
-
-  reserve_memory_method =
-      GetMethodID(env, native_memory_reservation_class, "reserve", "(J)V");
-  unreserve_memory_method =
-      GetMethodID(env, native_memory_reservation_class, "unreserve", "(J)V");
-
-  default_memory_pool_id = memory_pool_holder.Insert(arrow::default_memory_pool());
-=======
   split_result_constructor = GetMethodID(env, split_result_class, "<init>", "(JJJJJJ[J)V");
->>>>>>> 572673d0
 
   return JNI_VERSION;
 }
@@ -301,51 +237,6 @@
   batch_iterator_holder_.Clear();
   shuffle_splitter_holder_.Clear();
   decompression_schema_holder_.Clear();
-<<<<<<< HEAD
-  memory_pool_holder.Clear();
-
-  default_memory_pool_id = -1L;
-}
-
-JNIEXPORT jlong JNICALL
-Java_com_intel_oap_vectorized_ExpressionMemoryPool_getDefaultMemoryPool(JNIEnv*, jclass) {
-  return default_memory_pool_id;
-}
-
-JNIEXPORT jlong JNICALL
-Java_com_intel_oap_vectorized_ExpressionMemoryPool_createListenableMemoryPool(
-    JNIEnv* env, jclass, jobject jlistener) {
-  jobject jlistener_ref = env->NewGlobalRef(jlistener);
-  JavaVM* vm;
-  if (env->GetJavaVM(&vm) != JNI_OK) {
-    env->ThrowNew(illegal_access_exception_class, "Unable to get JavaVM instance");
-    return -1;
-  }
-  std::shared_ptr<arrow::ReservationListener> listener =
-      std::make_shared<ReserveMemory>(vm, jlistener_ref);
-  auto memory_pool =
-      new arrow::ReservationListenableMemoryPool(arrow::default_memory_pool(), listener);
-  return memory_pool_holder.Insert(memory_pool);
-}
-
-JNIEXPORT void JNICALL
-Java_com_intel_oap_vectorized_ExpressionMemoryPool_releaseMemoryPool(
-    JNIEnv* env, jclass, jlong memory_pool_id) {
-  arrow::ReservationListenableMemoryPool* pool =
-      dynamic_cast<arrow::ReservationListenableMemoryPool*>(
-          memory_pool_holder.Lookup(memory_pool_id));
-  if (pool == nullptr) {
-    return;
-  }
-  std::shared_ptr<ReserveMemory> rm =
-      std::dynamic_pointer_cast<ReserveMemory>(pool->get_listener());
-  if (rm == nullptr) {
-    return;
-  }
-  env->DeleteGlobalRef(rm->GetMemoryReservation());
-  memory_pool_holder.Erase(memory_pool_id);
-=======
->>>>>>> 572673d0
 }
 
 JNIEXPORT void JNICALL
