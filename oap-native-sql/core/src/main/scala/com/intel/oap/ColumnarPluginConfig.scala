/*
 * Licensed to the Apache Software Foundation (ASF) under one or more
 * contributor license agreements.  See the NOTICE file distributed with
 * this work for additional information regarding copyright ownership.
 * The ASF licenses this file to You under the Apache License, Version 2.0
 * (the "License"); you may not use this file except in compliance with
 * the License.  You may obtain a copy of the License at
 *
 *    http://www.apache.org/licenses/LICENSE-2.0
 *
 * Unless required by applicable law or agreed to in writing, software
 * distributed under the License is distributed on an "AS IS" BASIS,
 * WITHOUT WARRANTIES OR CONDITIONS OF ANY KIND, either express or implied.
 * See the License for the specific language governing permissions and
 * limitations under the License.
 */

package com.intel.oap

import org.apache.spark.SparkConf

case class ColumnarNumaBindingInfo(
    enableNumaBinding: Boolean,
    totalCoreRange: Array[String] = null,
    numCoresPerExecutor: Int = -1) {}

class ColumnarPluginConfig(conf: SparkConf) {
  val enableColumnarSort: Boolean =
    conf.getBoolean("spark.sql.columnar.sort", defaultValue = false)
  val enableColumnarSortNaNCheck: Boolean =
    conf.getBoolean("spark.sql.columnar.sort.NaNCheck", defaultValue = false)
  val enableCodegenHashAggregate: Boolean =
    conf.getBoolean("spark.sql.columnar.codegen.hashAggregate", defaultValue = false)
  val enableColumnarBroadcastJoin: Boolean =
    conf.getBoolean("spark.sql.columnar.sort.broadcastJoin", defaultValue = true)
  val enableColumnarWindow: Boolean =
    conf.getBoolean("spark.sql.columnar.window", defaultValue = true)
  val enableColumnarSortMergeJoin: Boolean =
    conf.getBoolean("spark.oap.sql.columnar.sortmergejoin", defaultValue = false)
  val enablePreferColumnar: Boolean =
    conf.getBoolean("spark.oap.sql.columnar.preferColumnar", defaultValue = false)
  val enableJoinOptimizationReplace: Boolean =
    conf.getBoolean("spark.oap.sql.columnar.joinOptimizationReplace", defaultValue = false)
  val joinOptimizationThrottle: Integer =
    conf.getInt("spark.oap.sql.columnar.joinOptimizationLevel", defaultValue = 6)
  val enableColumnarWholeStageCodegen: Boolean =
    conf.getBoolean("spark.oap.sql.columnar.wholestagecodegen", defaultValue = true)
  val enableColumnarShuffle: Boolean = conf
    .get("spark.shuffle.manager", "sort")
    .equals("org.apache.spark.shuffle.sort.ColumnarShuffleManager")
  val batchSize: Int =
    conf.getInt("spark.sql.execution.arrow.maxRecordsPerBatch", defaultValue = 10000)
  val tmpFile: String =
    conf.getOption("spark.sql.columnar.tmp_dir").getOrElse(null)
  val broadcastCacheTimeout: Int =
    conf.getInt("spark.sql.columnar.sort.broadcast.cache.timeout", defaultValue = -1)
  val hashCompare: Boolean =
    conf.getBoolean("spark.oap.sql.columnar.hashCompare", defaultValue = false)
<<<<<<< HEAD
  // Whether to spill the partition buffers when buffers are full.
  // If false, the partition buffers will be cached in memory first,
  // and the cached buffers will be spilled when reach maximum memory.
  val columnarShufflePreferSpill: Boolean =
    conf.getBoolean("spark.oap.sql.columnar.shuffle.preferSpill", defaultValue = true)
=======
  val numaBindingInfo: ColumnarNumaBindingInfo = {
    val enableNumaBinding: Boolean =
      conf.getBoolean("spark.oap.sql.columnar.numaBinding", defaultValue = false)
    if (enableNumaBinding == false) {
      ColumnarNumaBindingInfo(false)
    } else {
      val tmp = conf.getOption("spark.oap.sql.columnar.coreRange").getOrElse(null)
      if (tmp == null) {
        ColumnarNumaBindingInfo(false)
      } else {
        val numCores = conf.getInt("spark.executor.cores", defaultValue = 1)
        val coreRangeList: Array[String] = tmp.split('|').map(_.trim)
            /*val res = range.trim.split("-")
            res match {
              case Array(start, end, _*) => (start.toInt, end.toInt)
              case _ => (-1, -1)
            }
          }).filter(_ != (-1, -1))*/
        ColumnarNumaBindingInfo(true, coreRangeList, numCores)
      }

    }
  }
>>>>>>> c1edd2c7
}

object ColumnarPluginConfig {
  var ins: ColumnarPluginConfig = null
  var random_temp_dir_path: String = null
  def getConf(conf: SparkConf): ColumnarPluginConfig = synchronized {
    if (ins == null) {
      ins = new ColumnarPluginConfig(conf)
      ins
    } else {
      ins
    }
  }
  def getConf: ColumnarPluginConfig = synchronized {
    if (ins == null) {
      throw new IllegalStateException("ColumnarPluginConfig is not initialized yet")
    } else {
      ins
    }
  }
  def getBatchSize: Int = synchronized {
    if (ins == null) {
      10000
    } else {
      ins.batchSize
    }
  }
  def getTempFile: String = synchronized {
    if (ins != null && ins.tmpFile != null) {
      ins.tmpFile
    } else {
      System.getProperty("java.io.tmpdir")
    }
  }
  def setRandomTempDir(path: String) = synchronized {
    random_temp_dir_path = path
  }
  def getRandomTempDir = synchronized {
    random_temp_dir_path
  }
}<|MERGE_RESOLUTION|>--- conflicted
+++ resolved
@@ -56,13 +56,11 @@
     conf.getInt("spark.sql.columnar.sort.broadcast.cache.timeout", defaultValue = -1)
   val hashCompare: Boolean =
     conf.getBoolean("spark.oap.sql.columnar.hashCompare", defaultValue = false)
-<<<<<<< HEAD
   // Whether to spill the partition buffers when buffers are full.
   // If false, the partition buffers will be cached in memory first,
   // and the cached buffers will be spilled when reach maximum memory.
   val columnarShufflePreferSpill: Boolean =
     conf.getBoolean("spark.oap.sql.columnar.shuffle.preferSpill", defaultValue = true)
-=======
   val numaBindingInfo: ColumnarNumaBindingInfo = {
     val enableNumaBinding: Boolean =
       conf.getBoolean("spark.oap.sql.columnar.numaBinding", defaultValue = false)
@@ -86,7 +84,6 @@
 
     }
   }
->>>>>>> c1edd2c7
 }
 
 object ColumnarPluginConfig {
