# OAP Installation Guide
This document introduces how to install OAP and its dependencies on your cluster nodes by **Conda**. 
Follow steps below on ***every node*** of your cluster to set right environment for each machine.

## Contents
  - [Prerequisites](#prerequisites)
  - [Installing OAP](#installing-oap)
  - [Configuration](#configuration)

## Prerequisites 

- **OS Requirements**  
We have tested OAP on Fedora 29 and CentOS 7.6 (kernel-4.18.16). We recommend you use **Fedora 29 CentOS 7.6 or above**. Besides, for [Memkind](https://github.com/memkind/memkind/tree/v1.10.1-rc2) we recommend you use **kernel above 3.10**.

- **Conda Requirements**   
Install Conda on your cluster nodes with below commands and follow the prompts on the installer screens.:
```bash
$ wget -c https://repo.continuum.io/miniconda/Miniconda2-latest-Linux-x86_64.sh
$ chmod +x Miniconda2-latest-Linux-x86_64.sh 
$ bash Miniconda2-latest-Linux-x86_64.sh 
```
For changes to take effect, close and re-open your current shell. To test your installation,  run the command `conda list` in your terminal window. A list of installed packages appears if it has been installed correctly.

## Installing OAP

Dependencies below are required by OAP and all of them are included in OAP Conda package, they will be automatically installed in your cluster when you Conda install OAP. Ensure you have activated environment which you created in the previous steps.

- [Memkind](https://anaconda.org/intel/memkind)
- [Vmemcache](https://anaconda.org/intel/vmemcache)
- [HPNL](https://anaconda.org/intel/hpnl)

Create a conda environment and install OAP Conda package.
```bash
$ conda create -n oapenv -y python=3.7
$ conda activate oapenv
$ conda install -c conda-forge -c intel -y oap=0.9.0
```
<<<<<<< HEAD
Once finished steps above, you have completed OAP dependencies installation and OAP building, and will find built OAP jars in `$HOME/miniconda2/envs/oapenv/oap_jars/`
=======
Once finished steps above, you have completed OAP dependencies installation and OAP building, and will find built OAP jars under `$HOME/miniconda2/envs/oapenv/oap_jars`

#### Extra Steps for Shuffle Remote PMem Extension
>>>>>>> e0d15e2e

If you use one of OAP features -- [Shuffle Remote PMem Extension](../oap-shuffle/RPMem-shuffle/README.md), there are 2 points to note.
 
1. Shuffle Remote PMem Extension needs to install library [PMDK](https://github.com/pmem/pmdk) which we haven't provided in OAP Conda package, so you can run commands below to enable PMDK (Certain libraries need to be compiled and installed on your system using ***root*** account, so you need change to `root` account to run the following commands).

```
# git clone -b <tag-version> https://github.com/Intel-bigdata/OAP.git
# cd OAP/
# sh dev/install-runtime-dependencies.sh 
```
2. If you also want to use Shuffle Remote PMem Extension with **RDMA**, you need to configure and validate RDMA, please refer to [Shuffle Remote PMem Extension Guide](../oap-shuffle/RPMem-shuffle/README.md#4-configure-and-validate-rdma) for the details.


##  Configuration
Once finished steps above, make sure libraries installed by Conda can be linked by Spark, please add the following configuration settings to `$SPARK_HOME/conf/spark-defaults` on the working node.

```
spark.executorEnv.LD_LIBRARY_PATH   $HOME/miniconda2/envs/oapenv/lib
spark.executor.extraLibraryPath     $HOME/miniconda2/envs/oapenv/lib
spark.driver.extraLibraryPath       $HOME/miniconda2/envs/oapenv/lib
spark.executor.extraClassPath       $HOME/miniconda2/envs/oapenv/oap_jars/$OAP_FEATURE.jar
spark.driver.extraClassPath         $HOME/miniconda2/envs/oapenv/oap_jars/$OAP_FEATURE.jar
```

And then you can follow the corresponding feature documents for more details to use them.

* [OAP User Guide](../README.md#user-guide)



<|MERGE_RESOLUTION|>--- conflicted
+++ resolved
@@ -35,13 +35,10 @@
 $ conda activate oapenv
 $ conda install -c conda-forge -c intel -y oap=0.9.0
 ```
-<<<<<<< HEAD
-Once finished steps above, you have completed OAP dependencies installation and OAP building, and will find built OAP jars in `$HOME/miniconda2/envs/oapenv/oap_jars/`
-=======
+
 Once finished steps above, you have completed OAP dependencies installation and OAP building, and will find built OAP jars under `$HOME/miniconda2/envs/oapenv/oap_jars`
 
 #### Extra Steps for Shuffle Remote PMem Extension
->>>>>>> e0d15e2e
 
 If you use one of OAP features -- [Shuffle Remote PMem Extension](../oap-shuffle/RPMem-shuffle/README.md), there are 2 points to note.
  
