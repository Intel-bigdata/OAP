--- conflicted
+++ resolved
@@ -61,16 +61,13 @@
 ```shell script
 sh ./dev/make-distribution.sh
 ``````
-<<<<<<< HEAD
-If you only want to build specified module of OAP, you can use the command like the following, and then you should find the jar under the dictionary of the module.If you use "prepare_oap_env.sh" to install GCC, or your GCC is not installed in the default path, please export CC (and CXX) before calling maven.
+If you use "prepare_oap_env.sh" to install GCC, or your GCC is not installed in the default path, please export CC (and CXX) before calling maven.
 ```shell script
 export CXX=$OAPHOME/dev/thirdparty/gcc7/bin/g++
 export CC=$OAPHOME/dev/thirdparty/gcc7/bin/gcc
 ```
 
-=======
 If you only want to build specified OAP module, you can use the command like the following, and then you will find the jars under the module's `target` directory.
->>>>>>> f0a5df92
 ```shell script
 # build SQL Index & Data Source Cache module
 mvn clean -pl com.intel.oap:oap-cache -am package 
