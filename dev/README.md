--- conflicted
+++ resolved
@@ -3,8 +3,7 @@
 
 ## Building OAP
 
-<<<<<<< HEAD
-#### Prerequisites for building
+### Prerequisites for building
 Install the required packages on the build system:
 
 - Maven
@@ -20,13 +19,10 @@
 prepare_all
 ```
 
-Build the project using the following command. All JARs will generate in path `dev/target/`.
+Build the project using the following command. All JARs will generate in `dev/target/`.
 
 ```
 sh make-distribution.sh
 ```
-=======
-Please refer the below documents for more information.
 
-* [Developer-Guide](../docs/Developer-Guide.md)
->>>>>>> ac39b21f
+Please refer to the [Developer-Guide](../docs/Developer-Guide.md) for more information.