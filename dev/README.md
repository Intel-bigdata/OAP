# OAP Developer Scripts
<<<<<<< HEAD
This directory contains scripts useful to developers when packaging and testing.

## Build OAP

Build the project using the following command and choose the build type according to your needs. All JARs will generate in ``dev/target/``.

=======
This directory contains scripts useful to developers when building, testing, packaging.

## Build OAP

#### Prerequisites for building
You need to install the required packages on the build system listed below.
- Maven
- [cmake](https://help.directadmin.com/item.php?id=494)
- [Memkind](https://github.com/memkind/memkind)
- [vmemcache](https://github.com/pmem/vmemcache)
- [Intel-arrow](https://github.com/Intel-bigdata/arrow/tree/oap-master)

You can use the following command  under the folder dev to automatically install these dependencies

```$xslt
source prepare_oap_env.sh
prepare_all
```

Build the project using the following command. All jars will generate in path dev/target/
>>>>>>> ff1616ed
```
sh make-distribution.sh
```<|MERGE_RESOLUTION|>--- conflicted
+++ resolved
@@ -1,33 +1,26 @@
 # OAP Developer Scripts
-<<<<<<< HEAD
-This directory contains scripts useful to developers when packaging and testing.
-
-## Build OAP
-
-Build the project using the following command and choose the build type according to your needs. All JARs will generate in ``dev/target/``.
-
-=======
-This directory contains scripts useful to developers when building, testing, packaging.
+This directory contains scripts useful to developers when building, testing, and packaging.
 
 ## Build OAP
 
 #### Prerequisites for building
-You need to install the required packages on the build system listed below.
+Install the required packages on the build system:
+
 - Maven
 - [cmake](https://help.directadmin.com/item.php?id=494)
 - [Memkind](https://github.com/memkind/memkind)
 - [vmemcache](https://github.com/pmem/vmemcache)
 - [Intel-arrow](https://github.com/Intel-bigdata/arrow/tree/oap-master)
 
-You can use the following command  under the folder dev to automatically install these dependencies
+Use the following command in the `dev` folder  to automatically install these dependencies:
 
 ```$xslt
 source prepare_oap_env.sh
 prepare_all
 ```
 
-Build the project using the following command. All jars will generate in path dev/target/
->>>>>>> ff1616ed
+Build the project using the following command. All JARs will generate in path `dev/target/`.
+
 ```
 sh make-distribution.sh
 ```