--- conflicted
+++ resolved
@@ -151,7 +151,7 @@
         }
 
         val ic = new IndexContext(m)
-<<<<<<< HEAD
+
         if (m.indexMetas.nonEmpty) { // check and use index
           // filter out the "filters" on which we can use the B+ tree index
           val supportFilters = filters.toArray.filter(canTriggerIndex)
@@ -165,11 +165,7 @@
         }
 //        val filterScanner = ic.getScannerBuilder.map(_.build)
         val filterScanner = ic.getScanner
-=======
-        BPlusTreeSearch.build(filters.toArray, ic)
-
-        val filterScanner = ic.getScannerBuilder.map(_.build)
->>>>>>> 9932aa90
+
         val requiredIds = requiredSchema.map(dataSchema.fields.indexOf(_)).toArray
 
         val broadcastedHadoopConf =
