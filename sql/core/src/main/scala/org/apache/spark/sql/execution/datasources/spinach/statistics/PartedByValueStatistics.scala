/*
 * Licensed to the Apache Software Foundation (ASF) under one or more
 * contributor license agreements.  See the NOTICE file distributed with
 * this work for additional information regarding copyright ownership.
 * The ASF licenses this file to You under the Apache License, Version 2.0
 * (the "License"); you may not use this file except in compliance with
 * the License.  You may obtain a copy of the License at
 *
 *    http://www.apache.org/licenses/LICENSE-2.0
 *
 * Unless required by applicable law or agreed to in writing, software
 * distributed under the License is distributed on an "AS IS" BASIS,
 * WITHOUT WARRANTIES OR CONDITIONS OF ANY KIND, either express or implied.
 * See the License for the specific language governing permissions and
 * limitations under the License.
 */

package org.apache.spark.sql.execution.datasources.spinach.statistics

import scala.collection.mutable.ArrayBuffer

import org.apache.spark.sql.catalyst.InternalRow
import org.apache.spark.sql.catalyst.expressions.UnsafeProjection
import org.apache.spark.sql.catalyst.expressions.codegen.GenerateOrdering
import org.apache.spark.sql.execution.datasources.spinach.Key
import org.apache.spark.sql.execution.datasources.spinach.index._
import org.apache.spark.sql.types.StructType
import org.apache.spark.unsafe.Platform

// PartedByValueStatistics gives statistics with the value interval.
// for example, in an array where all internal rows appear only once
// 1, 2, 3, ..., 300
// `partNum` = 5, then the file content should be
//    RowContent      curMaxIdx   curAccumulatorCount
// (  1,  "test#1")       0              1
// ( 61,  "test#61")     60             61
// (121,  "test#121")   120            121
// (181,  "test#181")   180            181
// (241,  "test#241")   240            241
// (300,  "test#300")   299            300

class PartedByValueStatistics extends Statistics {
  override val id: Int = PartByValueStatisticsType.id
  private var keySchema: StructType = _ // delete
  @transient private lazy val converter = UnsafeProjection.create(schema)
  var arrayOffset = 0L

  private lazy val maxPartNum: Int = StatisticsManager.partNumber
  @transient private lazy val ordering = GenerateOrdering.create(schema)
  case class PartedByValueMeta(idx: Int, row: InternalRow, curMaxId: Int, accumulatorCnt: Int)
  private lazy val metas: ArrayBuffer[PartedByValueMeta] = new ArrayBuffer[PartedByValueMeta]()

  override def write(writer: IndexOutputWriter, sortedKeys: ArrayBuffer[Key]): Long = {
    var offset = super.write(writer, sortedKeys)
    val hashMap = new java.util.HashMap[Key, Int]()
    val uniqueKeys: ArrayBuffer[Key] = new ArrayBuffer[Key]()

    var prev: Key = null
    var prevCnt: Int = 0

    for (key <- sortedKeys) {
      if (prev == null) {
        prev = key
        prevCnt += 1
      } else {
        if (ordering.compare(prev, key) == 0) prevCnt += 1
        else {
          hashMap.put(prev, prevCnt)
          uniqueKeys.append(prev)
          prevCnt = 1
          prev = key
        }
      }
    }
    if (prev != null) {
      hashMap.put(prev, prevCnt)
      uniqueKeys.append(prev)
    }

    buildPartMeta(uniqueKeys, hashMap)

    // start writing
    IndexUtils.writeInt(writer, metas.length)
    metas.foreach(meta => {
      offset += Statistics.writeInternalRow(converter, meta.row, writer)
      IndexUtils.writeInt(writer, meta.curMaxId)
      IndexUtils.writeInt(writer, meta.accumulatorCnt)
      offset += 8
    })
    offset
  }

  override def read(bytes: Array[Byte], baseOffset: Long): Long = {
    var offset = super.read(bytes, baseOffset) + baseOffset

    val size = Platform.getInt(bytes, Platform.BYTE_ARRAY_OFFSET + offset)
    offset += 4

    for (i <- 0 until size) {
      val rowSize = Platform.getInt(bytes, Platform.BYTE_ARRAY_OFFSET + offset)
      val row = Statistics.getUnsafeRow(schema.length, bytes, offset, rowSize).copy()
      offset += rowSize + 4
      val index = Platform.getInt(bytes, Platform.BYTE_ARRAY_OFFSET + offset)
      val count = Platform.getInt(bytes, Platform.BYTE_ARRAY_OFFSET + offset + 4)
      offset += 8
      metas.append(PartedByValueMeta(i, row, index, count))
    }
    offset - baseOffset
  }

  //  meta id:             0       1       2       3       4       5
  //                       |_______|_______|_______|_______|_______|
  // interval id:        0     1       2       3       4       5      6
  // value array:(-inf, r0) [r0,r1) [r1,r2) [r2,r3) [r3,r4) [r4,r5]  (r6, +inf)
  protected def getIntervalIdx(row: Key, include: Boolean): Int = {
    var i = 0
    if (row == IndexScanner.DUMMY_KEY_START) 0 // -inf
    else if (row == IndexScanner.DUMMY_KEY_END) metas.length + 1 // +inf
    else {
      while (i < metas.length && (include && ordering.gteq(row, metas(i).row)
        || !include && ordering.gt(row, metas(i).row))) i += 1
      if (include && ordering.compare(metas.last.row, row) == 0) metas.last.idx // for row == r5
      else i
    }
<<<<<<< HEAD
  }

  override def analyse(intervalArray: ArrayBuffer[RangeInterval]): Double = {
    val wholeCount = metas.last.accumulatorCnt
    val partNum = metas.length - 1

    val start = intervalArray.head
    val end = intervalArray.last
    val left = getIntervalIdx(start.start, start.startInclude)
    val right = getIntervalIdx(end.end, end.endInclude)
=======
    val left = i
    while (i <= partNum &&
      Statistics.rowInIntervalArray(stats(i)._2, intervalArray, ordering)) {
      i += 1
    }
    val right = i
    if (left == partNum + 1 || right == 0) {
      // interval.min > partition.max || interval.max < partition.min
      StaticsAnalysisResult.SKIP_INDEX
    } else {
      var cover: Double = if (right <= partNum) stats(right)._4 else stats.last._4
>>>>>>> bbe69119

    if (left == partNum + 1 || right == 0) {
      // interval.min > partition.max || interval.max < partition.min
      StaticsAnalysisResult.SKIP_INDEX
    } else {
      var cover: Double =
        if (right <= partNum) metas(right).accumulatorCnt else metas.last.accumulatorCnt
      if (start.start != IndexScanner.DUMMY_KEY_START && left > 0 &&
        ordering.lteq(start.start, metas(left).row)) {
        cover -= metas(left - 1).accumulatorCnt
        cover += 0.5 * (metas(left).accumulatorCnt - metas(left - 1).accumulatorCnt)
      }

      if (end.end != IndexScanner.DUMMY_KEY_END && right <= partNum &&
        ordering.gteq(end.end, metas(right - 1).row)) {
        cover -= 0.5 * (metas(right).accumulatorCnt - metas(right - 1).accumulatorCnt)
      }

      cover / wholeCount
    }
  }

  // TODO needs refactor, kept for easy debug
  private def buildPartMeta(uniqueKeys: ArrayBuffer[Key], hashMap: java.util.HashMap[Key, Int]) = {
    val size = hashMap.size()
    if (size > 0) {
      val partNum = if (size > maxPartNum) maxPartNum else size
      val perSize = size / partNum

      var i = 0
      var count = 0
      var index = 0
      while (i < partNum) {
        index = i * perSize
        var begin = Math.max(index - perSize + 1, 0)
        while (begin <= index) {
          count += hashMap.get(uniqueKeys(begin))
          begin += 1
        }
        metas.append(PartedByValueMeta(i, uniqueKeys(Math.max(begin - 1, 0)), index, count))
        i += 1
      }

      index += 1
      while (index < uniqueKeys.size) {
        count += hashMap.get(uniqueKeys(index))
        index += 1
      }
      metas.append(PartedByValueMeta(partNum, uniqueKeys.last, size - 1, count))
    }
  }
}<|MERGE_RESOLUTION|>--- conflicted
+++ resolved
@@ -122,7 +122,6 @@
       if (include && ordering.compare(metas.last.row, row) == 0) metas.last.idx // for row == r5
       else i
     }
-<<<<<<< HEAD
   }
 
   override def analyse(intervalArray: ArrayBuffer[RangeInterval]): Double = {
@@ -133,19 +132,7 @@
     val end = intervalArray.last
     val left = getIntervalIdx(start.start, start.startInclude)
     val right = getIntervalIdx(end.end, end.endInclude)
-=======
-    val left = i
-    while (i <= partNum &&
-      Statistics.rowInIntervalArray(stats(i)._2, intervalArray, ordering)) {
-      i += 1
-    }
-    val right = i
-    if (left == partNum + 1 || right == 0) {
-      // interval.min > partition.max || interval.max < partition.min
-      StaticsAnalysisResult.SKIP_INDEX
-    } else {
-      var cover: Double = if (right <= partNum) stats(right)._4 else stats.last._4
->>>>>>> bbe69119
+
 
     if (left == partNum + 1 || right == 0) {
       // interval.min > partition.max || interval.max < partition.min
