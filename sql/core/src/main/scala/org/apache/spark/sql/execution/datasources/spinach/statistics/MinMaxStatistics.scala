--- conflicted
+++ resolved
@@ -27,15 +27,9 @@
 import org.apache.spark.unsafe.Platform
 
 class MinMaxStatistics extends Statistics {
-<<<<<<< HEAD
-  override val id: Int = 0
+  override val id: Int = MinMaxStatisticsType.id
   @transient private lazy val converter = UnsafeProjection.create(schema)
   @transient private lazy val ordering = GenerateOrdering.create(schema)
-=======
-  override val id: Int = MinMaxStatisticsType.id
-  private var keySchema: StructType = _
-  @transient private lazy val converter = UnsafeProjection.create(keySchema)
->>>>>>> b699b4d0
   var arrayOffset = 0L
 
   protected var min: Key = _
