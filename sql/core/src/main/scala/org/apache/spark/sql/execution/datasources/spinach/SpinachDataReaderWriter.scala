/*
 * Licensed to the Apache Software Foundation (ASF) under one or more
 * contributor license agreements.  See the NOTICE file distributed with
 * this work for additional information regarding copyright ownership.
 * The ASF licenses this file to You under the Apache License, Version 2.0
 * (the "License"); you may not use this file except in compliance with
 * the License.  You may obtain a copy of the License at
 *
 *    http://www.apache.org/licenses/LICENSE-2.0
 *
 * Unless required by applicable law or agreed to in writing, software
 * distributed under the License is distributed on an "AS IS" BASIS,
 * WITHOUT WARRANTIES OR CONDITIONS OF ANY KIND, either express or implied.
 * See the License for the specific language governing permissions and
 * limitations under the License.
 */

package org.apache.spark.sql.execution.datasources.spinach

import scala.collection.mutable.ArrayBuffer

import org.apache.hadoop.conf.Configuration
import org.apache.hadoop.fs.{FSDataOutputStream, Path}

import org.apache.spark.internal.Logging
import org.apache.spark.sql.catalyst.InternalRow
import org.apache.spark.sql.execution.datasources.spinach.utils.IndexUtils
import org.apache.spark.sql.types.StructType
import org.apache.spark.unsafe.Platform

private[spinach] class SpinachDataWriter(
    isCompressed: Boolean,
    out: FSDataOutputStream,
    schema: StructType) extends Logging {
  // Using java options to config
  // NOTE: java options should not start with spark (e.g. "spark.xxx.xxx"), or it cannot pass
  // the config validation of SparkConf
  // TODO make it configuration via SparkContext / Table Properties
  private def DEFAULT_ROW_GROUP_SIZE = System.getProperty("spinach.rowgroup.size",
    "1024").toInt
  logDebug(s"spinach.rowgroup.size setting to ${DEFAULT_ROW_GROUP_SIZE}")
  private var rowCount: Int = 0
  private var rowGroupCount: Int = 0

  private val rowGroup: Array[DataFiberBuilder] =
    DataFiberBuilder.initializeFromSchema(schema, DEFAULT_ROW_GROUP_SIZE)

  private val fiberMeta = new SpinachDataFileHandle(
    rowCountInEachGroup = DEFAULT_ROW_GROUP_SIZE, fieldCount = schema.length)

  def write(row: InternalRow) {
    var idx = 0
    while (idx < rowGroup.length) {
      rowGroup(idx).append(row)
      idx += 1
    }
    rowCount += 1
    if (rowCount % DEFAULT_ROW_GROUP_SIZE == 0) {
      writeRowGroup()
    }
  }

  private def writeRowGroup(): Unit = {
    rowGroupCount += 1
    val fiberLens = new Array[Int](rowGroup.length)
    var idx: Int = 0
    var totalDataSize = 0L
    val rowGroupMeta = new RowGroupMeta()

    rowGroupMeta.withNewStart(out.getPos).withNewFiberLens(fiberLens)
    while (idx < rowGroup.length) {
      val fiberByteData = rowGroup(idx).build()
      val newFiberData = fiberByteData.fiberData
      totalDataSize += newFiberData.length
      fiberLens(idx) = newFiberData.length
      out.write(newFiberData)
      rowGroup(idx).clear()
      idx += 1
    }

    fiberMeta.appendRowGroupMeta(rowGroupMeta.withNewEnd(out.getPos))
  }

  def close() {
    val remainingRowCount = rowCount % DEFAULT_ROW_GROUP_SIZE
    if (remainingRowCount != 0) {
      // should be end of the insertion, put the row groups into the last row group
      writeRowGroup()
    }

    // and update the group count and row count in the last group
    fiberMeta
      .withGroupCount(rowGroupCount)
      .withRowCountInLastGroup(
        if (remainingRowCount != 0 || rowCount == 0) remainingRowCount else DEFAULT_ROW_GROUP_SIZE)

    fiberMeta.write(out)
    out.close()
  }
}

private[spinach] class SpinachDataReader(
  path: Path,
  meta: DataSourceMeta,
  filterScanner: Option[RangeScanner],
  requiredIds: Array[Int]) {

  var arrayOffset = 0L

  def initialize(conf: Configuration): Iterator[InternalRow] = {
    // TODO how to save the additional FS operation to get the Split size
    val fileScanner = DataFile(path.toString, meta.schema, meta.dataReaderClassName)

    filterScanner match {
      case Some(fs) if fs.exist(path, conf) => fs.initialize(path, conf)
        val indexPath = IndexUtils.indexFileFromDataFile(path, fs.meta.name)

        val analysis =
          if (fs.canBeOptimizedByStatistics) {
            readStatistics(fs.intervalArray, indexPath, conf)
          } else 1 // for index without Statistics, use the index
        if (analysis == 0) {
          fileScanner.iterator(conf, requiredIds)
        } else if (analysis == 1) {
          // total Row count can be get from the filter scanner
          val rowIDs = fs.toArray.sorted
          fileScanner.iterator(conf, requiredIds, rowIDs)
        } else {
          Iterator.empty
        }
      case _ =>
        fileScanner.iterator(conf, requiredIds)
    }
  }

  /**
   * Through getting statistics from related index file,
   * judging if we should bypass this datafile or full scan or by index.
<<<<<<< HEAD
   * return -1 means bypass, 0 means index and 1 means full scan.
=======
   * return -1 means bypass, close to 1 means full scan and close to 0 means by index.
>>>>>>> 25864fab
   */
  private def readStatistics(intervalArray: ArrayBuffer[RangeInterval],
                             indexPath: Path, conf: Configuration): Double = {
    if (intervalArray.length == 0) {
      -1
    } else {
      val fs = indexPath.getFileSystem(conf)
      val fin = fs.open(indexPath)

      // read stats size
      val fileLength = fs.getContentSummary(indexPath).getLength.toInt
      val startPosArray = new Array[Byte](8)

      fin.readFully(fileLength - 24, startPosArray)
      val stBase = Platform.getLong(startPosArray, Platform.BYTE_ARRAY_OFFSET).toInt

      val stsArray = new Array[Byte](fileLength - stBase)
      fin.readFully(stBase, stsArray)
      fin.close()

      arrayOffset = 0L

      val minmax = new PartedByValueStatistics()
      val res = minmax.read(filterScanner.get.keySchema,
<<<<<<< HEAD
        filterScanner.get.intervalArray, stsArray, arrayOffset) // revert here
      arrayOffset = minmax.arrayOffset

      if (res == -1) -1
      else {
        val sampleBased = new SampleBasedStatistics()
        val coverage = sampleBased.read(filterScanner.get.keySchema,
          filterScanner.get.intervalArray, stsArray, arrayOffset)
        if (coverage >= 0.8) 1
        else 0
      }
=======
        filterScanner.get.intervalArray, stsArray, arrayOffset)

      arrayOffset = minmax.arrayOffset

      if (res <= 0) -1
      else if (res >= 0.8) 1
      else 0
>>>>>>> 25864fab
    }
  }
}<|MERGE_RESOLUTION|>--- conflicted
+++ resolved
@@ -136,11 +136,7 @@
   /**
    * Through getting statistics from related index file,
    * judging if we should bypass this datafile or full scan or by index.
-<<<<<<< HEAD
-   * return -1 means bypass, 0 means index and 1 means full scan.
-=======
    * return -1 means bypass, close to 1 means full scan and close to 0 means by index.
->>>>>>> 25864fab
    */
   private def readStatistics(intervalArray: ArrayBuffer[RangeInterval],
                              indexPath: Path, conf: Configuration): Double = {
@@ -165,27 +161,23 @@
 
       val minmax = new PartedByValueStatistics()
       val res = minmax.read(filterScanner.get.keySchema,
-<<<<<<< HEAD
-        filterScanner.get.intervalArray, stsArray, arrayOffset) // revert here
+        filterScanner.get.intervalArray, stsArray, arrayOffset)
       arrayOffset = minmax.arrayOffset
 
       if (res == -1) -1
-      else {
+      else { // for Statstics not certainly by-pass
+        var coverage_acc = res
+        var stats_count = 1
+        
         val sampleBased = new SampleBasedStatistics()
-        val coverage = sampleBased.read(filterScanner.get.keySchema,
+        coverage_acc += sampleBased.read(filterScanner.get.keySchema,
           filterScanner.get.intervalArray, stsArray, arrayOffset)
-        if (coverage >= 0.8) 1
+        stats_count += 1
+        
+        // use average method to process multiple Statistic information
+        if (coverage_acc / (1.0 * stats_count)  >= 0.8) 1
         else 0
       }
-=======
-        filterScanner.get.intervalArray, stsArray, arrayOffset)
-
-      arrayOffset = minmax.arrayOffset
-
-      if (res <= 0) -1
-      else if (res >= 0.8) 1
-      else 0
->>>>>>> 25864fab
     }
   }
 }