--- conflicted
+++ resolved
@@ -116,11 +116,7 @@
     bAndP.foreach(bp =>
       retMap.getOrElse(bp._2.toString, Nil).foreach(r =>
         if (!bp._3) bp._1.addFileMeta(
-<<<<<<< HEAD
-            FileMeta(r.fingerprint, r.rowCount, r.dataFile.drop(bp._2.toString.length + 1)))
-=======
             FileMeta(r.fingerprint, r.rowCount, r.dataFile))
->>>>>>> c25f7896
     ))
     // write updated metas down
     bAndP.foreach(bp => DataSourceMeta.write(
@@ -288,14 +284,8 @@
       val filteredBAndP = bAndP.filter(x => retMap.contains(x._2.toString))
       filteredBAndP.foreach(bp =>
         retMap.getOrElse(bp._2.toString, Nil).foreach(r => {
-<<<<<<< HEAD
-          val fileName = r.dataFile.drop(bp._2.toString.length + 1)
-          if (!bp._1.containsFileMeta(fileName)) {
-            bp._1.addFileMeta(FileMeta(r.fingerprint, r.rowCount, fileName))
-=======
           if (!bp._1.containsFileMeta(r.dataFile)) {
             bp._1.addFileMeta(FileMeta(r.fingerprint, r.rowCount, r.dataFile))
->>>>>>> c25f7896
           }
         }
       ))
