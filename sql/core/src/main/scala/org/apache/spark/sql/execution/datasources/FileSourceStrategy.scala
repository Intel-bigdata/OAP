/*
 * Licensed to the Apache Software Foundation (ASF) under one or more
 * contributor license agreements.  See the NOTICE file distributed with
 * this work for additional information regarding copyright ownership.
 * The ASF licenses this file to You under the Apache License, Version 2.0
 * (the "License"); you may not use this file except in compliance with
 * the License.  You may obtain a copy of the License at
 *
 *    http://www.apache.org/licenses/LICENSE-2.0
 *
 * Unless required by applicable law or agreed to in writing, software
 * distributed under the License is distributed on an "AS IS" BASIS,
 * WITHOUT WARRANTIES OR CONDITIONS OF ANY KIND, either express or implied.
 * See the License for the specific language governing permissions and
 * limitations under the License.
 */

package org.apache.spark.sql.execution.datasources

import scala.collection.mutable.ArrayBuffer

import org.apache.hadoop.fs.{BlockLocation, FileStatus, LocatedFileStatus, Path}

import org.apache.spark.internal.Logging
import org.apache.spark.sql._
import org.apache.spark.sql.catalyst.expressions
import org.apache.spark.sql.catalyst.expressions._
import org.apache.spark.sql.catalyst.planning.PhysicalOperation
import org.apache.spark.sql.catalyst.plans.logical.LogicalPlan
import org.apache.spark.sql.execution.DataSourceScanExec
import org.apache.spark.sql.execution.DataSourceScanExec.{INPUT_PATHS, PUSHED_FILTERS}
import org.apache.spark.sql.execution.SparkPlan
import org.apache.spark.sql.execution.datasources.parquet.ParquetFileFormat
import org.apache.spark.sql.execution.datasources.spinach.SpinachFileFormat
import org.apache.spark.sql.internal.SQLConf

/**
 * A strategy for planning scans over collections of files that might be partitioned or bucketed
 * by user specified columns.
 *
 * At a high level planning occurs in several phases:
 *  - Split filters by when they need to be evaluated.
 *  - Prune the schema of the data requested based on any projections present. Today this pruning
 *    is only done on top level columns, but formats should support pruning of nested columns as
 *    well.
 *  - Construct a reader function by passing filters and the schema into the FileFormat.
 *  - Using a partition pruning predicates, enumerate the list of files that should be read.
 *  - Split the files into tasks and construct a FileScanRDD.
 *  - Add any projection or filters that must be evaluated after the scan.
 *
 * Files are assigned into tasks using the following algorithm:
 *  - If the table is bucketed, group files by bucket id into the correct number of partitions.
 *  - If the table is not bucketed or bucketing is turned off:
 *   - If any file is larger than the threshold, split it into pieces based on that threshold
 *   - Sort the files by decreasing file size.
 *   - Assign the ordered files to buckets using the following algorithm.  If the current partition
 *     is under the threshold with the addition of the next file, add it.  If not, open a new bucket
 *     and add it.  Proceed to the next file.
 */
private[sql] object FileSourceStrategy extends Strategy with Logging {
  def apply(plan: LogicalPlan): Seq[SparkPlan] = plan match {
    case PhysicalOperation(projects, filters,
      l @ LogicalRelation(_files: HadoopFsRelation, _, table)) =>
      // Filters on this relation fall into four categories based on where we can use them to avoid
      // reading unneeded data:
      //  - partition keys only - used to prune directories to read
      //  - bucket keys only - optionally used to prune files to read
      //  - keys stored in the data only - optionally used to skip groups of data in files
      //  - filters that need to be evaluated again after the scan
      val filterSet = ExpressionSet(filters)

      // The attribute name of predicate could be different than the one in schema in case of
      // case insensitive, we should change them to match the one in schema, so we donot need to
      // worry about case sensitivity anymore.
      val normalizedFilters = filters.map { e =>
        e transform {
          case a: AttributeReference =>
            a.withName(l.output.find(_.semanticEquals(a)).get.name)
        }
      }

      def fileExists(r: HadoopFsRelation): Boolean = {
        val path = r.location.paths.headOption.getOrElse(new Path(""))
        val fs = path.getFileSystem(r.sparkSession.sparkContext.hadoopConfiguration)
        val meta = new Path(path, SpinachFileFormat.SPINACH_META_FILE)
        fs.exists(meta)
      }
      val files: HadoopFsRelation = _files.fileFormat match {
<<<<<<< HEAD
        case a: ParquetFileFormat if fileExists(_files) =>
          // TODO a better rule to check if we need to substitute the ParquetFileFormat
          // as SpinachFileFormat
          // add spark.sql.spinach.parquet.enable config
          // if config true turn to SpinachFileFormat
          // else turn to ParquetFileFormat
          val OPTION = "spark.sql.spinach.parquet.enable"
          val enableParquetOption = _files.sparkSession.conf.getOption(OPTION)
          val enableParquet = enableParquetOption match {
            case Some(opt) => opt.equalsIgnoreCase("true")
            case None => false
          }

          if (enableParquet) {
            _files.copy(fileFormat = new SpinachFileFormat)
          } else {
            _files
          }
=======
        // TODO a better rule to check if we need to substitute the ParquetFileFormat
        // as SpinachFileFormat
        // add spark.sql.spinach.parquet.enable config
        // if config true turn to SpinachFileFormat
        // else turn to ParquetFileFormat
        case a: ParquetFileFormat
          if fileExists(_files) &&  _files.sparkSession.conf.get(SQLConf.SPINACH_PARQUET_ENABLED) =>
            _files.copy(fileFormat = new SpinachFileFormat)
>>>>>>> 539aecfc
        case other: FileFormat => _files
      }

      val partitionColumns =
        l.resolve(files.partitionSchema, files.sparkSession.sessionState.analyzer.resolver)
      val partitionSet = AttributeSet(partitionColumns)
      val partitionKeyFilters =
        ExpressionSet(normalizedFilters.filter(_.references.subsetOf(partitionSet)))
      logInfo(s"Pruning directories with: ${partitionKeyFilters.mkString(",")}")

      val dataColumns =
        l.resolve(files.dataSchema, files.sparkSession.sessionState.analyzer.resolver)

      // Partition keys are not available in the statistics of the files.
      val dataFilters = normalizedFilters.filter(_.references.intersect(partitionSet).isEmpty)

      // Predicates with both partition keys and attributes need to be evaluated after the scan.
      val afterScanFilters = filterSet -- partitionKeyFilters
      logInfo(s"Post-Scan Filters: ${afterScanFilters.mkString(",")}")

      val selectedPartitions = files.location.listFiles(partitionKeyFilters.toSeq)

      val filterAttributes = AttributeSet(afterScanFilters)
      val requiredExpressions: Seq[NamedExpression] = filterAttributes.toSeq ++ projects
      val requiredAttributes = AttributeSet(requiredExpressions)

      val readDataColumns =
        dataColumns
          .filter(requiredAttributes.contains)
          .filterNot(partitionColumns.contains)
      val prunedDataSchema = readDataColumns.toStructType
      logInfo(s"Pruned Data Schema: ${prunedDataSchema.simpleString(5)}")

      val pushedDownFilters = dataFilters.flatMap(DataSourceStrategy.translateFilter)
      logInfo(s"Pushed Filters: ${pushedDownFilters.mkString(",")}")

      files.fileFormat.initialize(files.sparkSession, files.options, files.location)
      val readFile = files.fileFormat.buildReaderWithPartitionValues(
        sparkSession = files.sparkSession,
        dataSchema = files.dataSchema,
        partitionSchema = files.partitionSchema,
        requiredSchema = prunedDataSchema,
        filters = pushedDownFilters,
        options = files.options,
        hadoopConf = files.sparkSession.sessionState.newHadoopConfWithOptions(files.options))

      val plannedPartitions = files.bucketSpec match {
        case Some(bucketing) if files.sparkSession.sessionState.conf.bucketingEnabled =>
          logInfo(s"Planning with ${bucketing.numBuckets} buckets")
          val bucketed =
            selectedPartitions.flatMap { p =>
              p.files.map { f =>
                val hosts = getBlockHosts(getBlockLocations(f), 0, f.getLen)
                PartitionedFile(p.values, f.getPath.toUri.toString, 0, f.getLen, hosts)
              }
            }.groupBy { f =>
              BucketingUtils
                .getBucketId(new Path(f.filePath).getName)
                .getOrElse(sys.error(s"Invalid bucket file ${f.filePath}"))
            }

          (0 until bucketing.numBuckets).map { bucketId =>
            FilePartition(bucketId, bucketed.getOrElse(bucketId, Nil))
          }

        case _ =>
          val defaultMaxSplitBytes = files.sparkSession.sessionState.conf.filesMaxPartitionBytes
          val openCostInBytes = files.sparkSession.sessionState.conf.filesOpenCostInBytes
          val defaultParallelism = files.sparkSession.sparkContext.defaultParallelism
          val totalBytes = selectedPartitions.flatMap(_.files.map(_.getLen + openCostInBytes)).sum
          val bytesPerCore = totalBytes / defaultParallelism
          val maxSplitBytes = Math.min(defaultMaxSplitBytes,
            Math.max(openCostInBytes, bytesPerCore))
          logInfo(s"Planning scan with bin packing, max size: $maxSplitBytes bytes, " +
            s"open cost is considered as scanning $openCostInBytes bytes.")

          val splitFiles = selectedPartitions.flatMap { partition =>
            partition.files.flatMap { file =>
              val blockLocations = getBlockLocations(file)
              if (files.fileFormat.isSplitable(files.sparkSession, files.options, file.getPath)) {
                (0L until file.getLen by maxSplitBytes).map { offset =>
                  val remaining = file.getLen - offset
                  val size = if (remaining > maxSplitBytes) maxSplitBytes else remaining
                  val hosts = getBlockHosts(blockLocations, offset, size)
                  PartitionedFile(
                    partition.values, file.getPath.toUri.toString, offset, size, hosts)
                }
              } else {
                val hosts = getBlockHosts(blockLocations, 0, file.getLen)
                Seq(PartitionedFile(
                  partition.values, file.getPath.toUri.toString, 0, file.getLen, hosts))
              }
            }
          }.toArray.sortBy(_.length)(implicitly[Ordering[Long]].reverse)

          val partitions = new ArrayBuffer[FilePartition]
          val currentFiles = new ArrayBuffer[PartitionedFile]
          var currentSize = 0L

          /** Add the given file to the current partition. */
          def addFile(file: PartitionedFile): Unit = {
            currentSize += file.length + openCostInBytes
            currentFiles.append(file)
          }

          /** Close the current partition and move to the next. */
          def closePartition(): Unit = {
            if (currentFiles.nonEmpty) {
              val newPartition =
                FilePartition(
                  partitions.size,
                  currentFiles.toArray.toSeq) // Copy to a new Array.
              partitions.append(newPartition)
            }
            currentFiles.clear()
            currentSize = 0
          }

          // Assign files to partitions using "First Fit Decreasing" (FFD)
          // TODO: consider adding a slop factor here?
          splitFiles.foreach { file =>
            if (currentSize + file.length > maxSplitBytes) {
              closePartition()
            }
            addFile(file)
          }
          closePartition()
          partitions
      }

      val meta = Map(
        "Format" -> files.fileFormat.toString,
        "ReadSchema" -> prunedDataSchema.simpleString,
        PUSHED_FILTERS -> pushedDownFilters.mkString("[", ", ", "]"),
        INPUT_PATHS -> files.location.paths.mkString(", "))

      val scan =
        DataSourceScanExec.create(
          readDataColumns ++ partitionColumns,
          new FileScanRDD(
            files.sparkSession,
            readFile,
            plannedPartitions),
          files,
          meta,
          table)

      val afterScanFilter = afterScanFilters.toSeq.reduceOption(expressions.And)
      val withFilter = afterScanFilter.map(execution.FilterExec(_, scan)).getOrElse(scan)
      val withProjections = if (projects == withFilter.output) {
        withFilter
      } else {
        execution.ProjectExec(projects, withFilter)
      }

      withProjections :: Nil

    case _ => Nil
  }

  private def getBlockLocations(file: FileStatus): Array[BlockLocation] = file match {
    case f: LocatedFileStatus => f.getBlockLocations
    case f => Array.empty[BlockLocation]
  }

  // Given locations of all blocks of a single file, `blockLocations`, and an `(offset, length)`
  // pair that represents a segment of the same file, find out the block that contains the largest
  // fraction the segment, and returns location hosts of that block. If no such block can be found,
  // returns an empty array.
  private def getBlockHosts(
      blockLocations: Array[BlockLocation], offset: Long, length: Long): Array[String] = {
    val candidates = blockLocations.map {
      // The fragment starts from a position within this block
      case b if b.getOffset <= offset && offset < b.getOffset + b.getLength =>
        b.getHosts -> (b.getOffset + b.getLength - offset).min(length)

      // The fragment ends at a position within this block
      case b if offset <= b.getOffset && offset + length < b.getLength =>
        b.getHosts -> (offset + length - b.getOffset).min(length)

      // The fragment fully contains this block
      case b if offset <= b.getOffset && b.getOffset + b.getLength <= offset + length =>
        b.getHosts -> b.getLength

      // The fragment doesn't intersect with this block
      case b =>
        b.getHosts -> 0L
    }.filter { case (hosts, size) =>
      size > 0L
    }

    if (candidates.isEmpty) {
      Array.empty[String]
    } else {
      val (hosts, _) = candidates.maxBy { case (_, size) => size }
      hosts
    }
  }
}<|MERGE_RESOLUTION|>--- conflicted
+++ resolved
@@ -86,26 +86,6 @@
         fs.exists(meta)
       }
       val files: HadoopFsRelation = _files.fileFormat match {
-<<<<<<< HEAD
-        case a: ParquetFileFormat if fileExists(_files) =>
-          // TODO a better rule to check if we need to substitute the ParquetFileFormat
-          // as SpinachFileFormat
-          // add spark.sql.spinach.parquet.enable config
-          // if config true turn to SpinachFileFormat
-          // else turn to ParquetFileFormat
-          val OPTION = "spark.sql.spinach.parquet.enable"
-          val enableParquetOption = _files.sparkSession.conf.getOption(OPTION)
-          val enableParquet = enableParquetOption match {
-            case Some(opt) => opt.equalsIgnoreCase("true")
-            case None => false
-          }
-
-          if (enableParquet) {
-            _files.copy(fileFormat = new SpinachFileFormat)
-          } else {
-            _files
-          }
-=======
         // TODO a better rule to check if we need to substitute the ParquetFileFormat
         // as SpinachFileFormat
         // add spark.sql.spinach.parquet.enable config
@@ -114,7 +94,6 @@
         case a: ParquetFileFormat
           if fileExists(_files) &&  _files.sparkSession.conf.get(SQLConf.SPINACH_PARQUET_ENABLED) =>
             _files.copy(fileFormat = new SpinachFileFormat)
->>>>>>> 539aecfc
         case other: FileFormat => _files
       }
 
