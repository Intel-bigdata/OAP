/*
 * Licensed to the Apache Software Foundation (ASF) under one or more
 * contributor license agreements.  See the NOTICE file distributed with
 * this work for additional information regarding copyright ownership.
 * The ASF licenses this file to You under the Apache License, Version 2.0
 * (the "License"); you may not use this file except in compliance with
 * the License.  You may obtain a copy of the License at
 *
 *    http://www.apache.org/licenses/LICENSE-2.0
 *
 * Unless required by applicable law or agreed to in writing, software
 * distributed under the License is distributed on an "AS IS" BASIS,
 * WITHOUT WARRANTIES OR CONDITIONS OF ANY KIND, either express or implied.
 * See the License for the specific language governing permissions and
 * limitations under the License.
 */

package org.apache.spark.sql.execution.datasources.spinach

import java.io.ByteArrayOutputStream
import java.util.Comparator

import scala.collection.JavaConverters._

import org.apache.hadoop.fs.{FSDataOutputStream, Path}

import org.apache.spark.internal.Logging
import org.apache.spark.rdd.RDD
import org.apache.spark.sql.SparkSession
import org.apache.spark.sql.catalyst.InternalRow
import org.apache.spark.sql.catalyst.expressions._
import org.apache.spark.sql.catalyst.expressions.codegen.GenerateOrdering
import org.apache.spark.sql.execution.datasources.spinach.utils.{IndexUtils, SpinachUtils}
import org.apache.spark.sql.types._
import org.apache.spark.util.SerializableConfiguration

private[spinach] case class SpinachIndexBuild(
    @transient sparkSession: SparkSession,
    indexName: String,
    indexColumns: Array[IndexColumn],
    schema: StructType,
    @transient paths: Seq[Path],
    readerClass: String,
    indexType: AnyIndexType = BTreeIndexType,
    overwrite: Boolean = true) extends Logging {
  private lazy val ids =
    indexColumns.map(c => schema.map(_.name).toIndexedSeq.indexOf(c.columnName))
  private lazy val keySchema = StructType(ids.map(schema.toIndexedSeq(_)))
  def execute(): Seq[IndexBuildResult] = {
    if (paths.isEmpty) {
      // the input path probably be pruned, do nothing
      Nil
    } else {
      // TODO use internal scan
      val hadoopConf = sparkSession.sparkContext.hadoopConfiguration
      val fs = paths.head.getFileSystem(hadoopConf)
      val fileIters = paths.map(fs.listFiles(_, false))
      val dataPaths = fileIters.flatMap(fileIter => new Iterator[Path] {
        override def hasNext: Boolean = fileIter.hasNext
        override def next(): Path = fileIter.next().getPath
      }.toSeq)
      val data = (if (overwrite) {
        dataPaths.filterNot(dp =>
          dp.getName.startsWith(".") || dp.getName.startsWith("_"))
      } else {
        dataPaths.filterNot(dp =>
          dp.getName.startsWith(".") || dp.getName.startsWith("_")).filterNot(
          dp => fs.exists(IndexUtils.indexFileFromDataFile(dp, indexName)))
      }).map(_.toString)
      assert(!ids.exists(id => id < 0), "Index column not exists in schema.")
      lazy val ordering = buildOrdering(keySchema)
      val serializableConfiguration =
        new SerializableConfiguration(hadoopConf)
      val confBroadcast = sparkSession.sparkContext.broadcast(serializableConfiguration)
      if (data.length > 0) {
        sparkSession.sparkContext.parallelize(data, data.length).map(dataString => {
          val d = new Path(dataString)
          // TODO many task will use the same meta, so optimize here
          val meta = SpinachUtils.getMeta(confBroadcast.value.value, d.getParent) match {
            case Some(m) => m
            case None => (new DataSourceMetaBuilder).withNewDataReaderClassName(
              readerClass).withNewSchema(schema).build()
          }
          // scan every data file
          // TODO we need to set the Data Reader File class name here.
          val reader = new SpinachDataReader(d, meta, None, ids)
          val hadoopConf = confBroadcast.value.value
          val it = reader.initialize(confBroadcast.value.value)

          indexType match {
            case BTreeIndexType =>
              // key -> RowIDs list
              val hashMap = new java.util.HashMap[InternalRow, java.util.ArrayList[Long]]()
              var cnt = 0L
              while (it.hasNext) {
                val v = it.next().copy()
                if (!hashMap.containsKey(v)) {
                  val list = new java.util.ArrayList[Long]()
                  list.add(cnt)
                  hashMap.put(v, list)
                } else {
                  hashMap.get(v).add(cnt)
                }
                cnt = cnt + 1
              }
              val partitionUniqueSize = hashMap.size()
              val uniqueKeys = hashMap.keySet().toArray(new Array[InternalRow](partitionUniqueSize))
              assert(uniqueKeys.size == partitionUniqueSize)
              lazy val comparator: Comparator[InternalRow] = new Comparator[InternalRow]() {
                override def compare(o1: InternalRow, o2: InternalRow): Int = {
                  if (o1 == null && o2 == null) {
                    0
                  } else if (o1 == null) {
                    -1
                  } else if (o2 == null) {
                    1
                  } else {
                    ordering.compare(o1, o2)
                  }
                }
              }
              // sort keys
              java.util.Arrays.sort(uniqueKeys, comparator)
              // build index file
              val indexFile = IndexUtils.indexFileFromDataFile(d, indexName)
              val fs = indexFile.getFileSystem(hadoopConf)
              // we are overwriting index files
              val fileOut = fs.create(indexFile, true)
              var i = 0
              var fileOffset = 0L
              val offsetMap = new java.util.HashMap[InternalRow, Long]()
              // write data segment.
              while (i < partitionUniqueSize) {
                offsetMap.put(uniqueKeys(i), fileOffset)
                val rowIds = hashMap.get(uniqueKeys(i))
                // row count for same key
                IndexUtils.writeInt(fileOut, rowIds.size())
                // 4 -> value1, stores rowIds count.
                fileOffset = fileOffset + 4
                var idIter = 0
                while (idIter < rowIds.size()) {
                  IndexUtils.writeLong(fileOut, rowIds.get(idIter))
                  // 8 -> value2, stores a row id
                  fileOffset = fileOffset + 8
                  idIter = idIter + 1
                }
                i = i + 1
              }
              val dataEnd = fileOffset
              // write index segment.
              val treeShape = BTreeUtils.generate2(partitionUniqueSize)
              val uniqueKeysList = new java.util.LinkedList[InternalRow]()
              import scala.collection.JavaConverters._
              uniqueKeysList.addAll(uniqueKeys.toSeq.asJava)
              writeTreeToOut(treeShape, fileOut, offsetMap,
                fileOffset, uniqueKeysList, keySchema, 0, -1L)
              assert(uniqueKeysList.size == 1)
              IndexUtils.writeLong(fileOut, dataEnd)
              IndexUtils.writeLong(fileOut, offsetMap.get(uniqueKeysList.getFirst))
              fileOut.close()
              indexFile.toString
              IndexBuildResult(d.getName, cnt, "", d.getParent.toString)
            case BloomFilterIndexType =>
              val bf_index = new BloomFilter()
              // collect index oridinals from indexColumns and schema
              // index_oridinals: (indexName, Datatype, oridinal)
              val index_oridinals = indexColumns
                .flatMap(col => schema.fields.map(f => (f.name, f.dataType))
                  .zipWithIndex.filter(item => item._1._1.equals(col.columnName)))
                .map(tuple => (tuple._1._1, tuple._1._2, tuple._2))
              var elemCnt = 0 // element count
              def rowsToInsert(cols: Seq[String]): Seq[String] = {
                // for multi-column index, add all subsets into bloom filter
                // For example, a column with a = 1, b = 2, a and b are index columns
                // then three records: a = 1, b = 2, a = 1 b = 2, are inserted to bf
                cols.toSet.subsets().filter(_.nonEmpty).map(_.reduce(_ + _)).toSeq
              }
              while (it.hasNext) {
                val row = it.next()
                elemCnt += 1
                val cols = keySchema.fields.indices.map(i =>
                  row.get(i, keySchema(i).dataType).toString)
                val indexKeys = rowsToInsert(cols)
                indexKeys.foreach(bf_index.addValue)
              }
<<<<<<< HEAD
              val indexFile = IndexUtils.indexFileFromDataFile(d, indexName)
              val fs = indexFile.getFileSystem(hadoopConf)
              // Bloom filter index file format:
              // numOfLong            4 Bytes, Int, record the total number of Longs in bit array
              // numOfHashFunction    4 Bytes, Int, record the total number of Hash Functions
              // elementCount         4 Bytes, Int,
              //                      number of elements stored in the related DataFile
              //
              // long 1               8 Bytes, Long, the first element in bit array
              // long 2               8 Bytes, Long, the second element in bit array
              // ...
              // long $numOfLong      8 Bytes, Long, the $numOfLong -th element in bit array
              //
              // dataEndOffset        8 Bytes, Long, data end offset
              // rootOffset           8 Bytes, Long, root Offset
              val fileOut = fs.create(indexFile, true) // overwrite index file
              val bitArray = bf_index.getBitMapLongArray
              val numHashFunc = bf_index.getNumOfHashFunc
              IndexUtils.writeInt(fileOut, bitArray.length)
              IndexUtils.writeInt(fileOut, numHashFunc)
              IndexUtils.writeInt(fileOut, elemCnt)
              var offset = 12L
              bitArray.foreach(l => {
                IndexUtils.writeLong(fileOut, l)
                offset += 8
              })
              IndexUtils.writeLong(fileOut, offset) // dataEnd
              IndexUtils.writeLong(fileOut, offset) // rootOffset
              fileOut.close()
              IndexBuildResult(d.getName, elemCnt, "", d.getParent.toString)
            case _ => throw new Exception("unsupported index type")
          }
        }).collect().toSeq
      } else {
        Seq.empty
      }
=======
              i = i + 1
            }
            val dataEnd = fileOffset
            // write index segment.
            val treeShape = BTreeUtils.generate2(partitionUniqueSize)
            val uniqueKeysList = new java.util.LinkedList[InternalRow]()
            import scala.collection.JavaConverters._
            uniqueKeysList.addAll(uniqueKeys.toSeq.asJava)
            writeTreeToOut(treeShape, fileOut, offsetMap,
              fileOffset, uniqueKeysList, keySchema, 0, -1L)
            assert(uniqueKeysList.size == 1)
            IndexUtils.writeLong(fileOut, dataEnd)
            IndexUtils.writeLong(fileOut, offsetMap.get(uniqueKeysList.getFirst))
            fileOut.close()
            indexFile.toString
            IndexBuildResult(d.getName, cnt, "", d.getParent.toString)
          case BloomFilterIndexType =>
            val bf_index = new BloomFilter()
            // collect index oridinals from indexColumns and schema
            // index_oridinals: (indexName, Datatype, oridinal)
            val index_oridinals = indexColumns
              .flatMap(col => schema.fields.map(f => (f.name, f.dataType))
                .zipWithIndex.filter(item => item._1._1.equals(col.columnName)))
              .map(tuple => (tuple._1._1, tuple._1._2, tuple._2))
            var elemCnt = 0 // element count
            def rowsToInsert(cols: Seq[String]): Seq[String] = {
              // for multi-column index, add all subsets into bloom filter
              // For example, a column with a = 1, b = 2, a and b are index columns
              // then three records: a = 1, b = 2, a = 1 b = 2, are inserted to bf
              cols.toSet.subsets().filter(_.nonEmpty).map(_.reduce(_ + _)).toSeq
            }
            while (it.hasNext) {
              val row = it.next()
              elemCnt += 1
              val cols = keySchema.fields.indices.map{i =>
                val value = row.get(i, keySchema(i).dataType)
                if (value != null) value.toString else ""
              }
              val indexKeys = rowsToInsert(cols)
              indexKeys.foreach(bf_index.addValue)
            }
            val indexFile = IndexUtils.indexFileFromDataFile(d, indexName)
            val fs = indexFile.getFileSystem(hadoopConf)
            // Bloom filter index file format:
            // numOfLong            4 Bytes, Int, record the total number of Longs in bit array
            // numOfHashFunction    4 Bytes, Int, record the total number of Hash Functions
            // elementCount         4 Bytes, Int, number of elements stored in the related DataFile
            //
            // long 1               8 Bytes, Long, the first element in bit array
            // long 2               8 Bytes, Long, the second element in bit array
            // ...
            // long $numOfLong      8 Bytes, Long, the $numOfLong -th element in bit array
            //
            // dataEndOffset        8 Bytes, Long, data end offset
            // rootOffset           8 Bytes, Long, root Offset
            val fileOut = fs.create(indexFile, true) // overwrite index file
            val bitArray = bf_index.getBitMapLongArray
            val numHashFunc = bf_index.getNumOfHashFunc
            IndexUtils.writeInt(fileOut, bitArray.length)
            IndexUtils.writeInt(fileOut, numHashFunc)
            IndexUtils.writeInt(fileOut, elemCnt)
            var offset = 12L
            bitArray.foreach(l => {
              IndexUtils.writeLong(fileOut, l)
              offset += 8
            })
            IndexUtils.writeLong(fileOut, offset) // dataEnd
            IndexUtils.writeLong(fileOut, offset) // rootOffset
            fileOut.close()
            IndexBuildResult(d.getName, elemCnt, "", d.getParent.toString)
          case _ => throw new Exception("unsupported index type")
        }
      }).collect().toSeq
>>>>>>> aecaa971
    }
  }

  private def buildOrdering(keySchema: StructType): Ordering[InternalRow] = {
    // here i change to use param id to index_id to get datatype in keySchema
    val order = keySchema.zipWithIndex.map {
      case (field, index) => SortOrder(
        BoundReference(index, field.dataType, nullable = true),
        if (indexColumns(index).isAscending) Ascending else Descending)
    }

    GenerateOrdering.generate(order, keySchema.toAttributes)
  }

  /**
   * Write tree to output, return bytes written and updated nextPos
   */
  private def writeTreeToOut(
      tree: BTreeNode,
      out: FSDataOutputStream,
      map: java.util.HashMap[InternalRow, Long],
      fileOffset: Long,
      keysList: java.util.LinkedList[InternalRow],
      keySchema: StructType,
      listOffsetFromEnd: Int,
      nextP: Long): (Long, Long) = {
    if (tree.children.nonEmpty) {
      var subOffset = 0L
      // this is a non-leaf node
      // Need to write down all subtrees
      val childrenCount = tree.children.size
      assert(childrenCount == tree.root)
      var iter = childrenCount
      var currentNextPos = nextP
      // write down all subtrees reversely
      while (iter > 0) {
        iter -= 1
        val subTree = tree.children(iter)
        val subListOffsetFromEnd = listOffsetFromEnd + childrenCount - 1 - iter
        val (writeOffset, newNext) = writeTreeToOut(
          subTree, out, map, fileOffset + subOffset,
          keysList, keySchema, subListOffsetFromEnd, currentNextPos)
        currentNextPos = newNext
        subOffset += writeOffset
      }
      (subOffset + writeIndexNode(
        tree, out, map, keysList, listOffsetFromEnd, subOffset + fileOffset, -1L), currentNextPos)
    } else {
      (writeIndexNode(tree, out, map, keysList, listOffsetFromEnd, fileOffset, nextP), fileOffset)
    }
  }

  @transient private lazy val converter = UnsafeProjection.create(keySchema)

  /**
   * write file correspond to [[UnsafeIndexNode]]
   */
  private def writeIndexNode(
      tree: BTreeNode,
      out: FSDataOutputStream,
      map: java.util.HashMap[InternalRow, Long],
      keysList: java.util.LinkedList[InternalRow],
      listOffsetFromEnd: Int,
      updateOffset: Long,
      nextPointer: Long): Long = {
    var subOffset = 0
    // write road sign count on every node first
    IndexUtils.writeInt(out, tree.root)
    // 4 -> value3, stores tree branch count
    subOffset = subOffset + 4
    IndexUtils.writeLong(out, nextPointer)
    // 8 -> value4, stores next offset
    subOffset = subOffset + 8
    // For all IndexNode, write down all road sign, each pointing to specific data segment
    val start = keysList.size - listOffsetFromEnd - tree.root
    val end = keysList.size - listOffsetFromEnd
    val writeList = keysList.subList(start, end).asScala
    val keyBuf = new ByteArrayOutputStream()
    // offset0 pointer0, offset1 pointer1, ..., offset(n-1) pointer(n-1),
    // len0 key0, len1 key1, ..., len(n-1) key(n-1)
    // 16 <- value5
    val baseOffset = updateOffset + subOffset + tree.root * 16
    var i = 0
    while (i < tree.root) {
      val writeKey = writeList(i)
      IndexUtils.writeLong(out, baseOffset + keyBuf.size)
      // assert(map.containsKey(writeList(i)))
      IndexUtils.writeLong(out, map.get(writeKey))
      // 16 -> value5, stores 2 long values, key offset and child offset
      subOffset += 16
      val writeRow = converter.apply(writeKey)
      IndexUtils.writeInt(keyBuf, writeRow.getSizeInBytes)
      writeRow.writeToStream(keyBuf, null)
      i += 1
    }
    keyBuf.writeTo(out)
    subOffset += keyBuf.size
    map.put(writeList.head, updateOffset)
    var rmCount = tree.root
    while (rmCount > 1) {
      rmCount -= 1
      keysList.remove(keysList.size - listOffsetFromEnd - rmCount)
    }
    subOffset
  }
}

case class IndexBuildResult(dataFile: String, rowCount: Long, fingerprint: String, parent: String)<|MERGE_RESOLUTION|>--- conflicted
+++ resolved
@@ -72,6 +72,9 @@
       val serializableConfiguration =
         new SerializableConfiguration(hadoopConf)
       val confBroadcast = sparkSession.sparkContext.broadcast(serializableConfiguration)
+
+      // data with no element means that there are no data files lacking related index files
+      // so in that case we just return empty seq to avoid duplicate refresh
       if (data.length > 0) {
         sparkSession.sparkContext.parallelize(data, data.length).map(dataString => {
           val d = new Path(dataString)
@@ -183,7 +186,6 @@
                 val indexKeys = rowsToInsert(cols)
                 indexKeys.foreach(bf_index.addValue)
               }
-<<<<<<< HEAD
               val indexFile = IndexUtils.indexFileFromDataFile(d, indexName)
               val fs = indexFile.getFileSystem(hadoopConf)
               // Bloom filter index file format:
@@ -220,81 +222,6 @@
       } else {
         Seq.empty
       }
-=======
-              i = i + 1
-            }
-            val dataEnd = fileOffset
-            // write index segment.
-            val treeShape = BTreeUtils.generate2(partitionUniqueSize)
-            val uniqueKeysList = new java.util.LinkedList[InternalRow]()
-            import scala.collection.JavaConverters._
-            uniqueKeysList.addAll(uniqueKeys.toSeq.asJava)
-            writeTreeToOut(treeShape, fileOut, offsetMap,
-              fileOffset, uniqueKeysList, keySchema, 0, -1L)
-            assert(uniqueKeysList.size == 1)
-            IndexUtils.writeLong(fileOut, dataEnd)
-            IndexUtils.writeLong(fileOut, offsetMap.get(uniqueKeysList.getFirst))
-            fileOut.close()
-            indexFile.toString
-            IndexBuildResult(d.getName, cnt, "", d.getParent.toString)
-          case BloomFilterIndexType =>
-            val bf_index = new BloomFilter()
-            // collect index oridinals from indexColumns and schema
-            // index_oridinals: (indexName, Datatype, oridinal)
-            val index_oridinals = indexColumns
-              .flatMap(col => schema.fields.map(f => (f.name, f.dataType))
-                .zipWithIndex.filter(item => item._1._1.equals(col.columnName)))
-              .map(tuple => (tuple._1._1, tuple._1._2, tuple._2))
-            var elemCnt = 0 // element count
-            def rowsToInsert(cols: Seq[String]): Seq[String] = {
-              // for multi-column index, add all subsets into bloom filter
-              // For example, a column with a = 1, b = 2, a and b are index columns
-              // then three records: a = 1, b = 2, a = 1 b = 2, are inserted to bf
-              cols.toSet.subsets().filter(_.nonEmpty).map(_.reduce(_ + _)).toSeq
-            }
-            while (it.hasNext) {
-              val row = it.next()
-              elemCnt += 1
-              val cols = keySchema.fields.indices.map{i =>
-                val value = row.get(i, keySchema(i).dataType)
-                if (value != null) value.toString else ""
-              }
-              val indexKeys = rowsToInsert(cols)
-              indexKeys.foreach(bf_index.addValue)
-            }
-            val indexFile = IndexUtils.indexFileFromDataFile(d, indexName)
-            val fs = indexFile.getFileSystem(hadoopConf)
-            // Bloom filter index file format:
-            // numOfLong            4 Bytes, Int, record the total number of Longs in bit array
-            // numOfHashFunction    4 Bytes, Int, record the total number of Hash Functions
-            // elementCount         4 Bytes, Int, number of elements stored in the related DataFile
-            //
-            // long 1               8 Bytes, Long, the first element in bit array
-            // long 2               8 Bytes, Long, the second element in bit array
-            // ...
-            // long $numOfLong      8 Bytes, Long, the $numOfLong -th element in bit array
-            //
-            // dataEndOffset        8 Bytes, Long, data end offset
-            // rootOffset           8 Bytes, Long, root Offset
-            val fileOut = fs.create(indexFile, true) // overwrite index file
-            val bitArray = bf_index.getBitMapLongArray
-            val numHashFunc = bf_index.getNumOfHashFunc
-            IndexUtils.writeInt(fileOut, bitArray.length)
-            IndexUtils.writeInt(fileOut, numHashFunc)
-            IndexUtils.writeInt(fileOut, elemCnt)
-            var offset = 12L
-            bitArray.foreach(l => {
-              IndexUtils.writeLong(fileOut, l)
-              offset += 8
-            })
-            IndexUtils.writeLong(fileOut, offset) // dataEnd
-            IndexUtils.writeLong(fileOut, offset) // rootOffset
-            fileOut.close()
-            IndexBuildResult(d.getName, elemCnt, "", d.getParent.toString)
-          case _ => throw new Exception("unsupported index type")
-        }
-      }).collect().toSeq
->>>>>>> aecaa971
     }
   }
 
