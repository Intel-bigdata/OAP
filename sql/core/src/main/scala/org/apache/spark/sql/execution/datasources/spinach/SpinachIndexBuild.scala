/*
 * Licensed to the Apache Software Foundation (ASF) under one or more
 * contributor license agreements.  See the NOTICE file distributed with
 * this work for additional information regarding copyright ownership.
 * The ASF licenses this file to You under the Apache License, Version 2.0
 * (the "License"); you may not use this file except in compliance with
 * the License.  You may obtain a copy of the License at
 *
 *    http://www.apache.org/licenses/LICENSE-2.0
 *
 * Unless required by applicable law or agreed to in writing, software
 * distributed under the License is distributed on an "AS IS" BASIS,
 * WITHOUT WARRANTIES OR CONDITIONS OF ANY KIND, either express or implied.
 * See the License for the specific language governing permissions and
 * limitations under the License.
 */

package org.apache.spark.sql.execution.datasources.spinach

import java.io.ByteArrayOutputStream
import java.util.Comparator

import scala.collection.JavaConverters._

import org.apache.hadoop.fs.{FSDataOutputStream, Path}

import org.apache.spark.internal.Logging
import org.apache.spark.sql.SparkSession
import org.apache.spark.sql.catalyst.InternalRow
import org.apache.spark.sql.catalyst.expressions._
import org.apache.spark.sql.catalyst.expressions.codegen.GenerateOrdering
import org.apache.spark.sql.execution.datasources.spinach.utils.{IndexUtils, SpinachUtils}
import org.apache.spark.sql.types._
import org.apache.spark.util.SerializableConfiguration

private[spinach] case class SpinachIndexBuild(
    @transient sparkSession: SparkSession,
    indexName: String,
    indexColumns: Array[IndexColumn],
    schema: StructType,
    @transient paths: Seq[Path],
    readerClass: String,
    indexType: AnyIndexType = BTreeIndexType,
    overwrite: Boolean = true) extends Logging {
  private lazy val ids =
    indexColumns.map(c => schema.map(_.name).toIndexedSeq.indexOf(c.columnName))
  private lazy val keySchema = StructType(ids.map(schema.toIndexedSeq(_)))
  def execute(): Seq[IndexBuildResult] = {
    if (paths.isEmpty) {
      // the input path probably be pruned, do nothing
      Nil
    } else {
      // TODO use internal scan
      val hadoopConf = sparkSession.sparkContext.hadoopConfiguration
      val fs = paths.head.getFileSystem(hadoopConf)
      val fileIters = paths.map(fs.listFiles(_, false))
      val dataPaths = fileIters.flatMap(fileIter => new Iterator[Path] {
        override def hasNext: Boolean = fileIter.hasNext
        override def next(): Path = fileIter.next().getPath
      }.toSeq)
      val data = (if (overwrite) {
        dataPaths.filterNot(dp =>
          dp.getName.startsWith(".") || dp.getName.startsWith("_"))
      } else {
        dataPaths.filterNot(dp =>
          dp.getName.startsWith(".") || dp.getName.startsWith("_")).filterNot(
          dp => fs.exists(IndexUtils.indexFileFromDataFile(dp, indexName)))
      }).map(_.toString)
      assert(!ids.exists(id => id < 0), "Index column not exists in schema.")
      lazy val ordering = buildOrdering(keySchema)
      val serializableConfiguration =
        new SerializableConfiguration(hadoopConf)
      val confBroadcast = sparkSession.sparkContext.broadcast(serializableConfiguration)
      sparkSession.sparkContext.parallelize(data, data.length).map(dataString => {
        val d = new Path(dataString)
        // TODO many task will use the same meta, so optimize here
        val meta = SpinachUtils.getMeta(confBroadcast.value.value, d.getParent) match {
          case Some(m) => m
          case None => (new DataSourceMetaBuilder).withNewDataReaderClassName(
            readerClass).withNewSchema(schema).build()
        }
        // scan every data file
        // TODO we need to set the Data Reader File class name here.
        val reader = new SpinachDataReader(d, meta, None, ids)
        val hadoopConf = confBroadcast.value.value
        val it = reader.initialize(confBroadcast.value.value)

        indexType match {
          case BTreeIndexType =>
            // key -> RowIDs list
            val hashMap = new java.util.HashMap[InternalRow, java.util.ArrayList[Long]]()
            var cnt = 0L
            while (it.hasNext) {
              val v = it.next().copy()
              if (!hashMap.containsKey(v)) {
                val list = new java.util.ArrayList[Long]()
                list.add(cnt)
                hashMap.put(v, list)
              } else {
                hashMap.get(v).add(cnt)
              }
              cnt = cnt + 1
            }
            val partitionUniqueSize = hashMap.size()
            val uniqueKeys = hashMap.keySet().toArray(new Array[InternalRow](partitionUniqueSize))
            assert(uniqueKeys.size == partitionUniqueSize)
            lazy val comparator: Comparator[InternalRow] = new Comparator[InternalRow]() {
              override def compare(o1: InternalRow, o2: InternalRow): Int = {
                if (o1 == null && o2 == null) {
                  0
                } else if (o1 == null) {
                  -1
                } else if (o2 == null) {
                  1
                } else {
                  ordering.compare(o1, o2)
                }
              }
            }
            // sort keys
            java.util.Arrays.sort(uniqueKeys, comparator)
            // build index file
            val indexFile = IndexUtils.indexFileFromDataFile(d, indexName)
            val fs = indexFile.getFileSystem(hadoopConf)
            // we are overwriting index files
            val fileOut = fs.create(indexFile, true)
            var i = 0
            var fileOffset = 0L
            val offsetMap = new java.util.HashMap[InternalRow, Long]()
            // write data segment.
            while (i < partitionUniqueSize) {
              offsetMap.put(uniqueKeys(i), fileOffset)
              val rowIds = hashMap.get(uniqueKeys(i))
              // row count for same key
              IndexUtils.writeInt(fileOut, rowIds.size())
              // 4 -> value1, stores rowIds count.
              fileOffset = fileOffset + 4
              var idIter = 0
              while (idIter < rowIds.size()) {
                IndexUtils.writeLong(fileOut, rowIds.get(idIter))
                // 8 -> value2, stores a row id
                fileOffset = fileOffset + 8
                idIter = idIter + 1
              }
              i = i + 1
            }
            val dataEnd = fileOffset
            // write index segment.
            val treeShape = BTreeUtils.generate2(partitionUniqueSize)
            val uniqueKeysList = new java.util.LinkedList[InternalRow]()
            import scala.collection.JavaConverters._
            uniqueKeysList.addAll(uniqueKeys.toSeq.asJava)
            val treeOffset = writeTreeToOut(treeShape, fileOut, offsetMap,
              fileOffset, uniqueKeysList, keySchema, 0, -1L)

            // TODO add `StatisticsManager` to manage Statistics information
<<<<<<< HEAD
            new MinMaxStatistics().write(keySchema, fileOut, uniqueKeys, offsetMap)
            new SampleBasedStatistics().write(keySchema, fileOut, uniqueKeys, offsetMap)
=======
            new PartedByValueStatistics().write(keySchema, fileOut, uniqueKeys, hashMap, offsetMap)
>>>>>>> 25864fab

            assert(uniqueKeysList.size == 1)
            IndexUtils.writeLong(fileOut, dataEnd + treeOffset._1)
            IndexUtils.writeLong(fileOut, dataEnd)
            IndexUtils.writeLong(fileOut, offsetMap.get(uniqueKeysList.getFirst))

            fileOut.close()
            IndexBuildResult(dataString, cnt, "", d.getParent.toString)
          case BloomFilterIndexType =>
            val bf_index = new BloomFilter()
            // collect index oridinals from indexColumns and schema
            // index_oridinals: (indexName, Datatype, oridinal)
            val index_oridinals = indexColumns
              .flatMap(col => schema.fields.map(f => (f.name, f.dataType))
                .zipWithIndex.filter(item => item._1._1.equals(col.columnName)))
              .map(tuple => (tuple._1._1, tuple._1._2, tuple._2))
            var elemCnt = 0 // element count
            def rowsToInsert(cols: Seq[String]): Seq[String] = {
              // for multi-column index, add all subsets into bloom filter
              // For example, a column with a = 1, b = 2, a and b are index columns
              // then three records: a = 1, b = 2, a = 1 b = 2, are inserted to bf
              cols.toSet.subsets().filter(_.nonEmpty).map(_.reduce(_ + _)).toSeq
            }
            while (it.hasNext) {
              val row = it.next()
              elemCnt += 1
              val cols = keySchema.fields.indices.map(i =>
                row.get(i, keySchema(i).dataType).toString)
              val indexKeys = rowsToInsert(cols)
              indexKeys.foreach(bf_index.addValue)
            }
            val indexFile = IndexUtils.indexFileFromDataFile(d, indexName)
            val fs = indexFile.getFileSystem(hadoopConf)
            // Bloom filter index file format:
            // numOfLong            4 Bytes, Int, record the total number of Longs in bit array
            // numOfHashFunction    4 Bytes, Int, record the total number of Hash Functions
            // elementCount         4 Bytes, Int, number of elements stored in the related DataFile
            //
            // long 1               8 Bytes, Long, the first element in bit array
            // long 2               8 Bytes, Long, the second element in bit array
            // ...
            // long $numOfLong      8 Bytes, Long, the $numOfLong -th element in bit array
            //
            // dataEndOffset        8 Bytes, Long, data end offset
            // rootOffset           8 Bytes, Long, root Offset
            val fileOut = fs.create(indexFile, true) // overwrite index file
            val bitArray = bf_index.getBitMapLongArray
            val numHashFunc = bf_index.getNumOfHashFunc
            IndexUtils.writeInt(fileOut, bitArray.length)
            IndexUtils.writeInt(fileOut, numHashFunc)
            IndexUtils.writeInt(fileOut, elemCnt)
            var offset = 12L
            bitArray.foreach(l => {
              IndexUtils.writeLong(fileOut, l)
              offset += 8
            })
            IndexUtils.writeLong(fileOut, offset) // dataEnd
            IndexUtils.writeLong(fileOut, offset) // rootOffset
            fileOut.close()
            IndexBuildResult(d.getName, elemCnt, "", d.getParent.toString)
          case _ => throw new Exception("unsupported index type")
        }
      }).collect().toSeq
    }
  }

  private def buildOrdering(keySchema: StructType): Ordering[InternalRow] = {
    // here i change to use param id to index_id to get datatype in keySchema
    val order = keySchema.zipWithIndex.map {
      case (field, index) => SortOrder(
        BoundReference(index, field.dataType, nullable = true),
        if (indexColumns(index).isAscending) Ascending else Descending)
    }

    GenerateOrdering.generate(order, keySchema.toAttributes)
  }

  /**
   * Write tree to output, return bytes written and updated nextPos
   */
  private def writeTreeToOut(
      tree: BTreeNode,
      out: FSDataOutputStream,
      map: java.util.HashMap[InternalRow, Long],
      fileOffset: Long,
      keysList: java.util.LinkedList[InternalRow],
      keySchema: StructType,
      listOffsetFromEnd: Int,
      nextP: Long): (Long, Long) = {
    if (tree.children.nonEmpty) {
      var subOffset = 0L
      // this is a non-leaf node
      // Need to write down all subtrees
      val childrenCount = tree.children.size
      assert(childrenCount == tree.root)
      var iter = childrenCount
      var currentNextPos = nextP
      // write down all subtrees reversely
      while (iter > 0) {
        iter -= 1
        val subTree = tree.children(iter)
        val subListOffsetFromEnd = listOffsetFromEnd + childrenCount - 1 - iter
        val (writeOffset, newNext) = writeTreeToOut(
          subTree, out, map, fileOffset + subOffset,
          keysList, keySchema, subListOffsetFromEnd, currentNextPos)
        currentNextPos = newNext
        subOffset += writeOffset
      }
      (subOffset + writeIndexNode(
        tree, out, map, keysList, listOffsetFromEnd, subOffset + fileOffset, -1L), currentNextPos)
    } else {
      (writeIndexNode(tree, out, map, keysList, listOffsetFromEnd, fileOffset, nextP), fileOffset)
    }
  }

  @transient private lazy val converter = UnsafeProjection.create(keySchema)

  /**
   * write file correspond to [[UnsafeIndexNode]]
   */
  private def writeIndexNode(
      tree: BTreeNode,
      out: FSDataOutputStream,
      map: java.util.HashMap[InternalRow, Long],
      keysList: java.util.LinkedList[InternalRow],
      listOffsetFromEnd: Int,
      updateOffset: Long,
      nextPointer: Long): Long = {
    var subOffset = 0
    // write road sign count on every node first
    IndexUtils.writeInt(out, tree.root)
    // 4 -> value3, stores tree branch count
    subOffset = subOffset + 4
    IndexUtils.writeLong(out, nextPointer)
    // 8 -> value4, stores next offset
    subOffset = subOffset + 8
    // For all IndexNode, write down all road sign, each pointing to specific data segment
    val start = keysList.size - listOffsetFromEnd - tree.root
    val end = keysList.size - listOffsetFromEnd
    val writeList = keysList.subList(start, end).asScala
    val keyBuf = new ByteArrayOutputStream()
    // offset0 pointer0, offset1 pointer1, ..., offset(n-1) pointer(n-1),
    // len0 key0, len1 key1, ..., len(n-1) key(n-1)
    // 16 <- value5
    val baseOffset = updateOffset + subOffset + tree.root * 16
    var i = 0
    while (i < tree.root) {
      val writeKey = writeList(i)
      IndexUtils.writeLong(out, baseOffset + keyBuf.size)
      // assert(map.containsKey(writeList(i)))
      IndexUtils.writeLong(out, map.get(writeKey))
      // 16 -> value5, stores 2 long values, key offset and child offset
      subOffset += 16
      val writeRow = converter.apply(writeKey)
      IndexUtils.writeInt(keyBuf, writeRow.getSizeInBytes)
      writeRow.writeToStream(keyBuf, null)
      i += 1
    }
    keyBuf.writeTo(out)
    subOffset += keyBuf.size
    map.put(writeList.head, updateOffset)
    var rmCount = tree.root
    while (rmCount > 1) {
      rmCount -= 1
      keysList.remove(keysList.size - listOffsetFromEnd - rmCount)
    }
    subOffset
  }
}

case class IndexBuildResult(dataFile: String, rowCount: Long, fingerprint: String, parent: String)<|MERGE_RESOLUTION|>--- conflicted
+++ resolved
@@ -154,12 +154,8 @@
               fileOffset, uniqueKeysList, keySchema, 0, -1L)
 
             // TODO add `StatisticsManager` to manage Statistics information
-<<<<<<< HEAD
-            new MinMaxStatistics().write(keySchema, fileOut, uniqueKeys, offsetMap)
+            new PartedByValueStatistics().write(keySchema, fileOut, uniqueKeys, hashMap, offsetMap)
             new SampleBasedStatistics().write(keySchema, fileOut, uniqueKeys, offsetMap)
-=======
-            new PartedByValueStatistics().write(keySchema, fileOut, uniqueKeys, hashMap, offsetMap)
->>>>>>> 25864fab
 
             assert(uniqueKeysList.size == 1)
             IndexUtils.writeLong(fileOut, dataEnd + treeOffset._1)
