/*
 * Licensed to the Apache Software Foundation (ASF) under one or more
 * contributor license agreements.  See the NOTICE file distributed with
 * this work for additional information regarding copyright ownership.
 * The ASF licenses this file to You under the Apache License, Version 2.0
 * (the "License"); you may not use this file except in compliance with
 * the License.  You may obtain a copy of the License at
 *
 *    http://www.apache.org/licenses/LICENSE-2.0
 *
 * Unless required by applicable law or agreed to in writing, software
 * distributed under the License is distributed on an "AS IS" BASIS,
 * WITHOUT WARRANTIES OR CONDITIONS OF ANY KIND, either express or implied.
 * See the License for the specific language governing permissions and
 * limitations under the License.
 */

package org.apache.spark.sql.execution.datasources.spinach

import java.io.{ByteArrayOutputStream, ObjectOutputStream}
import java.util.Comparator

import scala.collection.JavaConverters._
import scala.collection.mutable

import org.apache.hadoop.fs.{FSDataOutputStream, Path}

import org.apache.spark.internal.Logging
import org.apache.spark.sql.SparkSession
import org.apache.spark.sql.catalyst.InternalRow
import org.apache.spark.sql.catalyst.expressions._
import org.apache.spark.sql.catalyst.expressions.codegen.GenerateOrdering
import org.apache.spark.sql.execution.datasources.spinach.utils.{IndexUtils, SpinachUtils}
import org.apache.spark.sql.types._
import org.apache.spark.util.SerializableConfiguration
import org.apache.spark.util.collection.BitSet

private[spinach] case class SpinachIndexBuild(
    @transient sparkSession: SparkSession,
    indexName: String,
    indexColumns: Array[IndexColumn],
    schema: StructType,
    @transient paths: Seq[Path],
    readerClass: String,
    indexType: AnyIndexType = BTreeIndexType,
    overwrite: Boolean = true) extends Logging {
  private lazy val ids =
    indexColumns.map(c => schema.map(_.name).toIndexedSeq.indexOf(c.columnName))
  private lazy val keySchema = StructType(ids.map(schema.toIndexedSeq(_)))
  def execute(): Seq[IndexBuildResult] = {
    if (paths.isEmpty) {
      // the input path probably be pruned, do nothing
      Nil
    } else {
      // TODO use internal scan
      val hadoopConf = sparkSession.sparkContext.hadoopConfiguration
      val fs = paths.head.getFileSystem(hadoopConf)
      val fileIters = paths.map(fs.listFiles(_, false))
      val dataPaths = fileIters.flatMap(fileIter => new Iterator[Path] {
        override def hasNext: Boolean = fileIter.hasNext
        override def next(): Path = fileIter.next().getPath
      }.toSeq)
      val data = (if (overwrite) {
        dataPaths.filterNot(dp =>
          dp.getName.startsWith(".") || dp.getName.startsWith("_"))
      } else {
        dataPaths.filterNot(dp =>
          dp.getName.startsWith(".") || dp.getName.startsWith("_")).filterNot(
          dp => fs.exists(IndexUtils.indexFileFromDataFile(dp, indexName)))
      }).map(_.toString)
      assert(!ids.exists(id => id < 0), "Index column not exists in schema.")
      lazy val ordering = buildOrdering(keySchema)
      val serializableConfiguration =
        new SerializableConfiguration(hadoopConf)
      val confBroadcast = sparkSession.sparkContext.broadcast(serializableConfiguration)
      sparkSession.sparkContext.parallelize(data, data.length).map(dataString => {
        val d = new Path(dataString)
        // TODO many task will use the same meta, so optimize here
        val meta = SpinachUtils.getMeta(confBroadcast.value.value, d.getParent) match {
          case Some(m) => m
          case None => (new DataSourceMetaBuilder).withNewDataReaderClassName(
            readerClass).withNewSchema(schema).build()
        }
        // scan every data file
        // TODO we need to set the Data Reader File class name here.
        val reader = new SpinachDataReader(d, meta, None, ids)
        val hadoopConf = confBroadcast.value.value
        val it = reader.initialize(confBroadcast.value.value)

        indexType match {
          case BTreeIndexType =>
            // key -> RowIDs list
            val hashMap = new java.util.HashMap[InternalRow, java.util.ArrayList[Long]]()
            var cnt = 0L
            while (it.hasNext) {
              val v = it.next().copy()
              if (!hashMap.containsKey(v)) {
                val list = new java.util.ArrayList[Long]()
                list.add(cnt)
                hashMap.put(v, list)
              } else {
                hashMap.get(v).add(cnt)
              }
              cnt = cnt + 1
            }
            val partitionUniqueSize = hashMap.size()
            val uniqueKeys = hashMap.keySet().toArray(new Array[InternalRow](partitionUniqueSize))
            assert(uniqueKeys.size == partitionUniqueSize)
            lazy val comparator: Comparator[InternalRow] = new Comparator[InternalRow]() {
              override def compare(o1: InternalRow, o2: InternalRow): Int = {
                if (o1 == null && o2 == null) {
                  0
                } else if (o1 == null) {
                  -1
                } else if (o2 == null) {
                  1
                } else {
                  ordering.compare(o1, o2)
                }
              }
            }
            // sort keys
            java.util.Arrays.sort(uniqueKeys, comparator)
            // build index file
            val indexFile = IndexUtils.indexFileFromDataFile(d, indexName)
            val fs = indexFile.getFileSystem(hadoopConf)
            // we are overwriting index files
            val fileOut = fs.create(indexFile, true)
            var i = 0
            var fileOffset = 0L
            val offsetMap = new java.util.HashMap[InternalRow, Long]()
            // write data segment.
            while (i < partitionUniqueSize) {
              offsetMap.put(uniqueKeys(i), fileOffset)
              val rowIds = hashMap.get(uniqueKeys(i))
              // row count for same key
              IndexUtils.writeInt(fileOut, rowIds.size())
              // 4 -> value1, stores rowIds count.
              fileOffset = fileOffset + 4
              var idIter = 0
              while (idIter < rowIds.size()) {
                IndexUtils.writeLong(fileOut, rowIds.get(idIter))
                // 8 -> value2, stores a row id
                fileOffset = fileOffset + 8
                idIter = idIter + 1
              }
              i = i + 1
            }
            val dataEnd = fileOffset
            // write index segment.
            val treeShape = BTreeUtils.generate2(partitionUniqueSize)
            val uniqueKeysList = new java.util.LinkedList[InternalRow]()
            import scala.collection.JavaConverters._
            uniqueKeysList.addAll(uniqueKeys.toSeq.asJava)
            writeTreeToOut(treeShape, fileOut, offsetMap,
              fileOffset, uniqueKeysList, keySchema, 0, -1L)
            assert(uniqueKeysList.size == 1)
            IndexUtils.writeLong(fileOut, dataEnd)
            IndexUtils.writeLong(fileOut, offsetMap.get(uniqueKeysList.getFirst))
            fileOut.close()
            indexFile.toString
            IndexBuildResult(d.getName, cnt, "", d.getParent.toString)
          case BloomFilterIndexType =>
            val bf_index = new BloomFilter()
            var elemCnt = 0 // element count
            // for multi-column index, add all subsets into bloom filter
            // For example, a column with a = 1, b = 2, a and b are index columns
            // then three records: a = 1, b = 2, a = 1 b = 2, are inserted to bf
            val projector = keySchema.toSet.subsets().filter(_.nonEmpty).map(s =>
              UnsafeProjection.create(StructType(s.toArray))).toArray
            while (it.hasNext) {
              val row = it.next()
              elemCnt += 1
<<<<<<< HEAD
              projector.foreach(p => bf_index.addValue(p(row).copy().getBytes))
=======
              val cols = keySchema.fields.indices.map{i =>
                val value = row.get(i, keySchema(i).dataType)
                if (value != null) value.toString else ""
              }
              val indexKeys = rowsToInsert(cols)
              indexKeys.foreach(bf_index.addValue)
>>>>>>> 9fd9f662
            }
            val indexFile = IndexUtils.indexFileFromDataFile(d, indexName)
            val fs = indexFile.getFileSystem(hadoopConf)
            // Bloom filter index file format:
            // numOfLong            4 Bytes, Int, record the total number of Longs in bit array
            // numOfHashFunction    4 Bytes, Int, record the total number of Hash Functions
            // elementCount         4 Bytes, Int, number of elements stored in the related DataFile
            //
            // long 1               8 Bytes, Long, the first element in bit array
            // long 2               8 Bytes, Long, the second element in bit array
            // ...
            // long $numOfLong      8 Bytes, Long, the $numOfLong -th element in bit array
            //
            // dataEndOffset        8 Bytes, Long, data end offset
            // rootOffset           8 Bytes, Long, root Offset
            val fileOut = fs.create(indexFile, true) // overwrite index file
            val bitArray = bf_index.getBitMapLongArray
            val numHashFunc = bf_index.getNumOfHashFunc
            IndexUtils.writeInt(fileOut, bitArray.length)
            IndexUtils.writeInt(fileOut, numHashFunc)
            IndexUtils.writeInt(fileOut, elemCnt)
            var offset = 12L
            bitArray.foreach(l => {
              IndexUtils.writeLong(fileOut, l)
              offset += 8
            })
            IndexUtils.writeLong(fileOut, offset) // dataEnd
            IndexUtils.writeLong(fileOut, offset) // rootOffset
            fileOut.close()
            IndexBuildResult(d.getName, elemCnt, "", d.getParent.toString)
          case BitMapIndexType =>
            // Current impl just for fast proving the effect of BitMap Index,
            // we can do the optimize below:
            // 1. each bitset in hashmap value has same length, we can save the
            //    hash map in raw bits in file, like B+ Index above
            // 2. use the BitMap with bit compress like javaewah
            // TODO: BitMap Index storage format optimize
            // get the tmpMap and total rowCnt in first travers
            val tmpMap = new mutable.HashMap[InternalRow, mutable.ListBuffer[Int]]()
            var rowCnt = 0
            while (it.hasNext) {
              val v = it.next().copy()
              if (!tmpMap.contains(v)) {
                val list = new mutable.ListBuffer[Int]()
                list += rowCnt
                tmpMap.put(v, list)
              } else {
                tmpMap.get(v).get += rowCnt
              }
              rowCnt += 1
            }
            // generate the bitset hashmap
            val hashMap = new mutable.HashMap[InternalRow, BitSet]()
            tmpMap.foreach(kv => {
              val bs = new BitSet(rowCnt)
              kv._2.foreach(bs.set)
              hashMap.put(kv._1, bs)
            })
            // get index file handler
            val indexFile = IndexUtils.indexFileFromDataFile(d, indexName)
            val fs = indexFile.getFileSystem(hadoopConf)
            val fileOut = fs.create(indexFile, true)
            // serialize hashMap and get length
            val writeBuf = new ByteArrayOutputStream()
            val out = new ObjectOutputStream(writeBuf)
            out.writeObject(hashMap)
            out.flush()
            val objLen = writeBuf.size()
            // write byteArray length and byteArray
            IndexUtils.writeInt(fileOut, objLen)
            fileOut.write(writeBuf.toByteArray)
            // write dataEnd
            IndexUtils.writeLong(fileOut, 4 + objLen)
            out.close()
            fileOut.close()
            IndexBuildResult(d.getName, rowCnt, "", d.getParent.toString)
          case _ => throw new Exception("unsupported index type")
        }
      }).collect().toSeq
    }
  }

  private def buildOrdering(keySchema: StructType): Ordering[InternalRow] = {
    // here i change to use param id to index_id to get datatype in keySchema
    val order = keySchema.zipWithIndex.map {
      case (field, index) => SortOrder(
        BoundReference(index, field.dataType, nullable = true),
        if (indexColumns(index).isAscending) Ascending else Descending)
    }

    GenerateOrdering.generate(order, keySchema.toAttributes)
  }

  /**
   * Write tree to output, return bytes written and updated nextPos
   */
  private def writeTreeToOut(
      tree: BTreeNode,
      out: FSDataOutputStream,
      map: java.util.HashMap[InternalRow, Long],
      fileOffset: Long,
      keysList: java.util.LinkedList[InternalRow],
      keySchema: StructType,
      listOffsetFromEnd: Int,
      nextP: Long): (Long, Long) = {
    if (tree.children.nonEmpty) {
      var subOffset = 0L
      // this is a non-leaf node
      // Need to write down all subtrees
      val childrenCount = tree.children.size
      assert(childrenCount == tree.root)
      var iter = childrenCount
      var currentNextPos = nextP
      // write down all subtrees reversely
      while (iter > 0) {
        iter -= 1
        val subTree = tree.children(iter)
        val subListOffsetFromEnd = listOffsetFromEnd + childrenCount - 1 - iter
        val (writeOffset, newNext) = writeTreeToOut(
          subTree, out, map, fileOffset + subOffset,
          keysList, keySchema, subListOffsetFromEnd, currentNextPos)
        currentNextPos = newNext
        subOffset += writeOffset
      }
      (subOffset + writeIndexNode(
        tree, out, map, keysList, listOffsetFromEnd, subOffset + fileOffset, -1L), currentNextPos)
    } else {
      (writeIndexNode(tree, out, map, keysList, listOffsetFromEnd, fileOffset, nextP), fileOffset)
    }
  }

  @transient private lazy val converter = UnsafeProjection.create(keySchema)

  /**
   * write file correspond to [[UnsafeIndexNode]]
   */
  private def writeIndexNode(
      tree: BTreeNode,
      out: FSDataOutputStream,
      map: java.util.HashMap[InternalRow, Long],
      keysList: java.util.LinkedList[InternalRow],
      listOffsetFromEnd: Int,
      updateOffset: Long,
      nextPointer: Long): Long = {
    var subOffset = 0
    // write road sign count on every node first
    IndexUtils.writeInt(out, tree.root)
    // 4 -> value3, stores tree branch count
    subOffset = subOffset + 4
    IndexUtils.writeLong(out, nextPointer)
    // 8 -> value4, stores next offset
    subOffset = subOffset + 8
    // For all IndexNode, write down all road sign, each pointing to specific data segment
    val start = keysList.size - listOffsetFromEnd - tree.root
    val end = keysList.size - listOffsetFromEnd
    val writeList = keysList.subList(start, end).asScala
    val keyBuf = new ByteArrayOutputStream()
    // offset0 pointer0, offset1 pointer1, ..., offset(n-1) pointer(n-1),
    // len0 key0, len1 key1, ..., len(n-1) key(n-1)
    // 16 <- value5
    val baseOffset = updateOffset + subOffset + tree.root * 16
    var i = 0
    while (i < tree.root) {
      val writeKey = writeList(i)
      IndexUtils.writeLong(out, baseOffset + keyBuf.size)
      // assert(map.containsKey(writeList(i)))
      IndexUtils.writeLong(out, map.get(writeKey))
      // 16 -> value5, stores 2 long values, key offset and child offset
      subOffset += 16
      val writeRow = converter.apply(writeKey)
      IndexUtils.writeInt(keyBuf, writeRow.getSizeInBytes)
      writeRow.writeToStream(keyBuf, null)
      i += 1
    }
    keyBuf.writeTo(out)
    subOffset += keyBuf.size
    map.put(writeList.head, updateOffset)
    var rmCount = tree.root
    while (rmCount > 1) {
      rmCount -= 1
      keysList.remove(keysList.size - listOffsetFromEnd - rmCount)
    }
    subOffset
  }
}

case class IndexBuildResult(dataFile: String, rowCount: Long, fingerprint: String, parent: String)<|MERGE_RESOLUTION|>--- conflicted
+++ resolved
@@ -171,16 +171,7 @@
             while (it.hasNext) {
               val row = it.next()
               elemCnt += 1
-<<<<<<< HEAD
               projector.foreach(p => bf_index.addValue(p(row).copy().getBytes))
-=======
-              val cols = keySchema.fields.indices.map{i =>
-                val value = row.get(i, keySchema(i).dataType)
-                if (value != null) value.toString else ""
-              }
-              val indexKeys = rowsToInsert(cols)
-              indexKeys.foreach(bf_index.addValue)
->>>>>>> 9fd9f662
             }
             val indexFile = IndexUtils.indexFileFromDataFile(d, indexName)
             val fs = indexFile.getFileSystem(hadoopConf)
