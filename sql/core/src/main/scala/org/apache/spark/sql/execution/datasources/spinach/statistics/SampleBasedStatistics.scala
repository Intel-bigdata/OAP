/*
 * Licensed to the Apache Software Foundation (ASF) under one or more
 * contributor license agreements.  See the NOTICE file distributed with
 * this work for additional information regarding copyright ownership.
 * The ASF licenses this file to You under the Apache License, Version 2.0
 * (the "License"); you may not use this file except in compliance with
 * the License.  You may obtain a copy of the License at
 *
 *    http://www.apache.org/licenses/LICENSE-2.0
 *
 * Unless required by applicable law or agreed to in writing, software
 * distributed under the License is distributed on an "AS IS" BASIS,
 * WITHOUT WARRANTIES OR CONDITIONS OF ANY KIND, either express or implied.
 * See the License for the specific language governing permissions and
 * limitations under the License.
 */
package org.apache.spark.sql.execution.datasources.spinach.statistics

import scala.collection.mutable.ArrayBuffer
import scala.util.Random

import org.apache.spark.sql.catalyst.InternalRow
import org.apache.spark.sql.catalyst.expressions.UnsafeProjection
import org.apache.spark.sql.catalyst.expressions.codegen.GenerateOrdering
import org.apache.spark.sql.execution.datasources.spinach.Key
import org.apache.spark.sql.execution.datasources.spinach.index._
import org.apache.spark.sql.types.StructType
import org.apache.spark.unsafe.Platform


class SampleBasedStatistics extends Statistics {
  override val id: Int = SampleBasedStatisticsType.id

<<<<<<< HEAD
  lazy val sampleRate: Double = StatisticsManager.sampleRate
  @transient private lazy val converter = UnsafeProjection.create(schema)
  @transient private lazy val ordering = GenerateOrdering.create(schema)
=======
  protected def takeSample(keys: Array[InternalRow], size: Int): Array[InternalRow] =
    Random.shuffle(keys.indices.toList).take(size).map(keys(_)).toArray

  // for SampleBasedStatistics, input keys should be the whole file
  // instead of uniqueKeys, can be refactor later
  def write(schema: StructType, writer: IndexOutputWriter, uniqueKeys: Array[InternalRow],
            hashMap: java.util.HashMap[InternalRow, java.util.ArrayList[Long]],
            offsetMap: java.util.HashMap[InternalRow, Long]): Unit = {
    // SampleBasedStatistics file structure
    // statistics_id        4 Bytes, Int, specify the [[Statistic]] type
    // sample_size          4 Bytes, Int, number of UnsafeRow
    //
    // | unsafeRow-1 sizeInBytes | unsafeRow-1 content |   (4 + u1_sizeInBytes) Bytes, unsafeRow-1
    // | unsafeRow-2 sizeInBytes | unsafeRow-2 content |   (4 + u2_sizeInBytes) Bytes, unsafeRow-2
    // | unsafeRow-3 sizeInBytes | unsafeRow-3 content |   (4 + u3_sizeInBytes) Bytes, unsafeRow-3
    // ...
    // | unsafeRow-(sample_size) sizeInBytes | unsafeRow-(sample_size) content |
>>>>>>> bbe69119

  protected var sampleArray: Array[Key] = _

  // SampleBasedStatistics file structure
  // statistics_id        4 Bytes, Int, specify the [[Statistic]] type
  // sample_size          4 Bytes, Int, number of UnsafeRow
  //
  // | unsafeRow-1 sizeInBytes | unsafeRow-1 content |   (4 + u1_sizeInBytes) Bytes, unsafeRow-1
  // | unsafeRow-2 sizeInBytes | unsafeRow-2 content |   (4 + u2_sizeInBytes) Bytes, unsafeRow-2
  // | unsafeRow-3 sizeInBytes | unsafeRow-3 content |   (4 + u3_sizeInBytes) Bytes, unsafeRow-3
  // ...
  // | unsafeRow-(sample_size) sizeInBytes | unsafeRow-(sample_size) content |
  override def write(writer: IndexOutputWriter, sortedKeys: ArrayBuffer[Key]): Long = {
    var offset = super.write(writer, sortedKeys)
    val size = (sortedKeys.size * sampleRate).toInt
    sampleArray = takeSample(sortedKeys, size)

<<<<<<< HEAD
    IndexUtils.writeInt(writer, size)
    offset += 4
    sampleArray.foreach(key => {
      offset += Statistics.writeInternalRow(converter, key, writer)
    })
    offset
=======
    val sampleArray = takeSample(uniqueKeys, sample_size)
    sampleArray.foreach(row => Statistics.writeInternalRow(converter, row, writer))
>>>>>>> bbe69119
  }

  override def read(bytes: Array[Byte], baseOffset: Long): Long = {
    var offset = super.read(bytes, baseOffset) + baseOffset

    val size = Platform.getInt(bytes, Platform.BYTE_ARRAY_OFFSET + offset)
    offset += 4

<<<<<<< HEAD
    // TODO is it ok to store all sample array in memory?
    sampleArray = new Array[Key](size)

    for (i <- 0 until size) {
      val rowSize = Platform.getInt(bytes, Platform.BYTE_ARRAY_OFFSET + offset)
      sampleArray(i) = Statistics.getUnsafeRow(schema.length, bytes, offset, rowSize).copy()
      offset += (4 + rowSize)
    }
    offset - baseOffset
  }
=======
    var hit_count = 0
    for (_ <- 0 until size_from_file) {
      // read UnsafeRow, calculate hit_count without storing a single row
      val size = Platform.getInt(stsArray, Platform.BYTE_ARRAY_OFFSET + offset)
      val row = Statistics.getUnsafeRow(schema.length, stsArray, offset, size)
      offset = offset + 4 + size
>>>>>>> bbe69119

  override def analyse(intervalArray: ArrayBuffer[RangeInterval]): Double = {
    if (sampleArray == null || sampleArray.length <= 0) {
      StaticsAnalysisResult.USE_INDEX
    } else {
      var hitCnt = 0
      for (row <- sampleArray) {
        if (Statistics.rowInIntervalArray(row, intervalArray, ordering)) hitCnt += 1
      }
      hitCnt * 1.0 / sampleArray.length
    }
  }

  protected def takeSample(keys: ArrayBuffer[InternalRow], size: Int): Array[InternalRow] =
    Random.shuffle(keys.indices.toList).take(size).map(keys(_)).toArray
}<|MERGE_RESOLUTION|>--- conflicted
+++ resolved
@@ -31,29 +31,10 @@
 class SampleBasedStatistics extends Statistics {
   override val id: Int = SampleBasedStatisticsType.id
 
-<<<<<<< HEAD
   lazy val sampleRate: Double = StatisticsManager.sampleRate
   @transient private lazy val converter = UnsafeProjection.create(schema)
   @transient private lazy val ordering = GenerateOrdering.create(schema)
-=======
-  protected def takeSample(keys: Array[InternalRow], size: Int): Array[InternalRow] =
-    Random.shuffle(keys.indices.toList).take(size).map(keys(_)).toArray
 
-  // for SampleBasedStatistics, input keys should be the whole file
-  // instead of uniqueKeys, can be refactor later
-  def write(schema: StructType, writer: IndexOutputWriter, uniqueKeys: Array[InternalRow],
-            hashMap: java.util.HashMap[InternalRow, java.util.ArrayList[Long]],
-            offsetMap: java.util.HashMap[InternalRow, Long]): Unit = {
-    // SampleBasedStatistics file structure
-    // statistics_id        4 Bytes, Int, specify the [[Statistic]] type
-    // sample_size          4 Bytes, Int, number of UnsafeRow
-    //
-    // | unsafeRow-1 sizeInBytes | unsafeRow-1 content |   (4 + u1_sizeInBytes) Bytes, unsafeRow-1
-    // | unsafeRow-2 sizeInBytes | unsafeRow-2 content |   (4 + u2_sizeInBytes) Bytes, unsafeRow-2
-    // | unsafeRow-3 sizeInBytes | unsafeRow-3 content |   (4 + u3_sizeInBytes) Bytes, unsafeRow-3
-    // ...
-    // | unsafeRow-(sample_size) sizeInBytes | unsafeRow-(sample_size) content |
->>>>>>> bbe69119
 
   protected var sampleArray: Array[Key] = _
 
@@ -71,17 +52,12 @@
     val size = (sortedKeys.size * sampleRate).toInt
     sampleArray = takeSample(sortedKeys, size)
 
-<<<<<<< HEAD
     IndexUtils.writeInt(writer, size)
     offset += 4
     sampleArray.foreach(key => {
       offset += Statistics.writeInternalRow(converter, key, writer)
     })
     offset
-=======
-    val sampleArray = takeSample(uniqueKeys, sample_size)
-    sampleArray.foreach(row => Statistics.writeInternalRow(converter, row, writer))
->>>>>>> bbe69119
   }
 
   override def read(bytes: Array[Byte], baseOffset: Long): Long = {
@@ -90,7 +66,6 @@
     val size = Platform.getInt(bytes, Platform.BYTE_ARRAY_OFFSET + offset)
     offset += 4
 
-<<<<<<< HEAD
     // TODO is it ok to store all sample array in memory?
     sampleArray = new Array[Key](size)
 
@@ -101,14 +76,6 @@
     }
     offset - baseOffset
   }
-=======
-    var hit_count = 0
-    for (_ <- 0 until size_from_file) {
-      // read UnsafeRow, calculate hit_count without storing a single row
-      val size = Platform.getInt(stsArray, Platform.BYTE_ARRAY_OFFSET + offset)
-      val row = Statistics.getUnsafeRow(schema.length, stsArray, offset, size)
-      offset = offset + 4 + size
->>>>>>> bbe69119
 
   override def analyse(intervalArray: ArrayBuffer[RangeInterval]): Double = {
     if (sampleArray == null || sampleArray.length <= 0) {
