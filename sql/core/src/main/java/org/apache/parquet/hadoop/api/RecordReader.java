--- conflicted
+++ resolved
@@ -23,11 +23,7 @@
 
     /**
      * Called once at initialization.
-<<<<<<< HEAD
-     * 
-=======
      *
->>>>>>> 01cd657f
      * @throws IOException
      * @throws InterruptedException
      */
