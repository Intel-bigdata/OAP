--- conflicted
+++ resolved
@@ -122,7 +122,6 @@
       Row(2, "this is test 2") :: Row(3, "this is test 3") :: Nil)
   }
 
-<<<<<<< HEAD
   test("test refresh in parquet format on same partition") {
     val data: Seq[(Int, Int)] = (1 to 100).map { i => (i, i) }
     data.toDF("key", "value").registerTempTable("t")
@@ -269,7 +268,8 @@
 
     checkAnswer(sql("SELECT * FROM parquet_test WHERE a = 1"),
       Row(1, "this is test 1") :: Row(1, "this is test 1") :: Nil)
-=======
+  }
+
   test("filtering by string") {
     val data: Seq[(Int, String)] = (1 to 300).map { i => (i, s"this is test $i") }
     data.toDF("key", "value").registerTempTable("t")
@@ -290,6 +290,5 @@
     sql("create sindex index1 on parquet_test (b)")
     checkAnswer(sql("SELECT * FROM parquet_test WHERE b = 'this is test 1'"),
       Row(1, "this is test 1") :: Nil)
->>>>>>> 2467c15c
   }
 }