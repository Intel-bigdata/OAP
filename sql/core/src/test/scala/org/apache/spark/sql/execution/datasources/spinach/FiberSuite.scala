--- conflicted
+++ resolved
@@ -35,15 +35,11 @@
 
 class FiberSuite extends SparkFunSuite with Logging with BeforeAndAfterAll {
   private var file: File = null
-<<<<<<< HEAD
-  var path: Path = _
-=======
   val attemptContext: TaskAttemptContext = new TaskAttemptContextImpl(
     new Configuration(),
     new TaskAttemptID(new TaskID(new JobID(), true, 0), 0))
   val ctx: Configuration = SparkHadoopUtil.get.getConfigurationFromJobContext(attemptContext)
   val schema = new StructType().add("a", IntegerType).add("b", StringType).add("c", IntegerType)
->>>>>>> 98b37e2b
 
   override def beforeAll(): Unit = {
     file = Utils.createTempDir()
@@ -55,21 +51,13 @@
   }
 
   test("test reading / writing spinach file") {
-    path = new Path(StringUtils.unEscapeString(file.toURI.toString))
     val attemptContext: TaskAttemptContext = new TaskAttemptContextImpl(
       new Configuration(),
       new TaskAttemptID(new TaskID(new JobID(), true, 0), 0))
     val ctx: Configuration = SparkHadoopUtil.get.getConfigurationFromJobContext(attemptContext)
 
     val recordCount = 3
-<<<<<<< HEAD
-    val schema = (new StructType)
-      .add("a", IntegerType)
-      .add("b", StringType)
-      .add("c", IntegerType)
-=======
     val path = new Path(file.getAbsolutePath, "test1")
->>>>>>> 98b37e2b
     writeData(ctx, path, schema, recordCount, attemptContext)
     val split = new FileSplit(
       path, 0, FileSystem.get(ctx).getFileStatus(path).getLen(), Array.empty[String])
