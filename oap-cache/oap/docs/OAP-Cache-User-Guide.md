# OAP-Cache User Guide

* [Prerequisites](#Prerequisites)
* [Getting Started with OAP-Cache](#Getting-Started-with-OAP-Cache)
* [Configuration for YARN Cluster Mode](#Configuration-for-YARN-Cluster-Mode)
* [Configuration for Spark Standalone Mode](#Configuration-for-Spark-Standalone-Mode)
* [Working with OAP-Cache Index](#Working-with-OAP-Cache-Index)
* [Working with OAP-Cache Cache](#Working-with-OAP-Cache-Cache)
* [Run TPC-DS Benchmark for OAP-Cache Cache](#Run-TPC-DS-Benchmark-for-OAP-Cache)


## Prerequisites

OAP-Cache on Spark requires a working Hadoop cluster with YARN and Spark. Running Spark on YARN requires a binary distribution of Spark, which is built with YARN support. If you don't want to build Spark by yourself, we have pre-built [Spark-2.4.4](https://github.com/Intel-bigdata/spark/releases/download/v2.4.4-intel-oap-0.8/spark-2.4.4-bin-hadoop2.7-intel-oap-0.8.tgz ).

## Getting Started with OAP-Cache

### Building OAP-Cache

Download our pre-built [OAP-0.8.0 for Spark 2.4.4 tar.gz](https://github.com/Intel-bigdata/OAP/releases/download/v0.8.0-spark-2.4.4/oap-cache-0.8.0-with-spark-2.4.4.jar) to your working node, unzip it and put the jars to your working directory such as `/home/oap/jars/`, and put the `oap-common-<version>-with-spark-2.4.4.jar` to the directory `$SPARK_HOME/jars/`. If you’d like to build OAP-Cache from source code, please refer to [Developer Guide](Developer-Guide.md) for the detailed steps.

### Spark Configurations for OAP-Cache

Users usually test and run Spark SQL or Scala scripts in Spark Shell,  which launches Spark applications on YRAN with ***client*** mode. In this section, we will start with Spark Shell then introduce other use scenarios. 

Before you run ` . $SPARK_HOME/bin/spark-shell `, you need to configure Spark for OAP-Cache integration. You need to add or update the following configurations in the Spark configuration file `$SPARK_HOME/conf/spark-defaults.conf` on your working node.

```
spark.sql.extensions              org.apache.spark.sql.OapExtensions
spark.files                       /home/oap/jars/oap-cache-0.8.0-with-spark-2.4.4.jar     # absolute path of OAP-Cache jar on your working node
spark.executor.extraClassPath     ./oap-cache-0.8.0-with-spark-2.4.4.jar                  # relative path of OAP-Cache jar
spark.driver.extraClassPath       /home/oap/jars/oap-cache-0.8.0-with-spark-2.4.4.jar     # absolute path of OAP-Cache jar on your working node
```
### Verify Spark with OAP-Cache Integration 

After configuration, you can follow these steps to verify the OAP integration is working using Spark Shell.

1. Create a test data path on your HDFS. `hdfs:///user/oap/` for example.
   ```
   hadoop fs -mkdir /user/oap/
   
   ```
2. Launch Spark Shell using the following command on your working node.
   ``` 
   . $SPARK_HOME/bin/spark-shell
   ```

3. Execute the following commands in Spark Shell to test OAP integration. 
   ```
   > spark.sql(s"""CREATE TABLE oap_test (a INT, b STRING)
          USING parquet
          OPTIONS (path 'hdfs:///user/oap/')""".stripMargin)
   > val data = (1 to 30000).map { i => (i, s"this is test $i") }.toDF().createOrReplaceTempView("t")
   > spark.sql("insert overwrite table oap_test select * from t")
   > spark.sql("create oindex index1 on oap_test (a)")
   > spark.sql("show oindex from oap_test").show()
   ```

This test creates an index for a table and then shows it. If there are no errors, the OAP `.jar` is working with the configuration. The picture below is an example of a successfully run.

![Spark_shell_running_results](./image/spark_shell_oap.png)

## Configuration for YARN Cluster Mode

Spark Shell, Spark SQL CLI and Thrift Sever run Spark application in ***client*** mode. While Spark Submit tool can run Spark application in ***client*** or ***cluster*** mode deciding by --deploy-mode parameter. [Getting Started with OAP-Cache](#Getting-Started-with-OAP-Cache) session has shown the configurations needed for ***client*** mode. If you are running Spark Submit tool in ***cluster*** mode, you need to follow the below configuration steps instead.

Add the following OAP configuration settings to `$SPARK_HOME/conf/spark-defaults.conf` on your working node before running `spark-submit` in ***cluster*** mode.
```
spark.sql.extensions              org.apache.spark.sql.OapExtensions
spark.files                       /home/oap/jars/oap-cache-0.8.0-with-spark-2.4.4.jar        # absolute path on your working node    
spark.executor.extraClassPath     ./oap-cache-0.8.0-with-spark-2.4.4.jar                     # relative path 
spark.driver.extraClassPath       ./oap-cache-0.8.0-with-spark-2.4.4.jar                     # relative path
```

## Configuration for Spark Standalone Mode

In addition to running on the YARN cluster manager, Spark also provides a simple standalone deploy mode. If you are using Spark in Spark Standalone mode:

1. Copy the OAP `.jar` to **all** the worker nodes. 
2. Add the following configuration settings to “$SPARK_HOME/conf/spark-defaults” on the working node.
```
spark.sql.extensions               org.apache.spark.sql.OapExtensions
spark.executor.extraClassPath      /home/oap/jars/oap-cache-0.8.0-with-spark-2.4.4.jar      # absolute path on worker nodes
spark.driver.extraClassPath        /home/oap/jars/oap-cache-0.8.0-with-spark-2.4.4.jar      # absolute path on worker nodes
```

## Working with OAP-Cache Index

After a successful OAP integration, you can use OAP SQL DDL to manage table indexes. The DDL operations include `index create`, `drop`, `refresh`, and `show`. Test these functions using the following examples in Spark Shell.

```
> spark.sql(s"""CREATE TABLE oap_test (a INT, b STRING)
       USING parquet
       OPTIONS (path 'hdfs:///user/oap/')""".stripMargin)
> val data = (1 to 30000).map { i => (i, s"this is test $i") }.toDF().createOrReplaceTempView("t")
> spark.sql("insert overwrite table oap_test select * from t")       
```

### Index Creation

Use the CREATE OINDEX DDL command to create a B+ Tree index or bitmap index. 
``` 
CREATE OINDEX index_name ON table_name (column_name) USING [BTREE, BITMAP]
```
The following example creates a B+ Tree index on column "a" of the `oap_test` table.
``` 
> spark.sql("create oindex index1 on oap_test (a)")
```
Use SHOW OINDEX command to show all the created indexes on a specified table.
```
> spark.sql("show oindex from oap_test").show()
```
### Use OAP-Cache Index

Using index in a query is transparent. When SQL queries have filter conditions on the column(s) which can take advantage of the index to filter the data scan, the index will automatically be applied to the execution of Spark SQL. The following example will automatically use the underlayer index created on column "a".
```
> spark.sql("SELECT * FROM oap_test WHERE a = 1").show()
```

### Drop index

Use DROP OINDEX command to drop a named index.
```
> spark.sql("drop oindex index1 on oap_test")
```
## Working with OAP-Cache Cache

OAP-Cache Cache can provide input data cache functionality to the executor. When using the cache data among different SQL queries, configure cache to allow different SQL queries to use the same executor process. Do this by running your queries through the Spark ThriftServer as shown below. For cache media, we support both DRAM and Intel DCPMM which means you can choose to cache data in DRAM or Intel DCPMM if you have DCPMM configured in hardware.

### Use DRAM Cache 

1. Make the following configuration changes in Spark configuration file `$SPARK_HOME/conf/spark-defaults.conf`. 

   ```
   spark.memory.offHeap.enabled                   false
   spark.sql.oap.fiberCache.memory.manager        offheap
   spark.sql.oap.fiberCache.offheap.memory.size   50g      # equal to the size of executor.memoryOverhead
   spark.executor.memoryOverhead                  50g      # according to the resource of cluster
   spark.sql.oap.parquet.data.cache.enable        true     # for parquet fileformat
   spark.sql.oap.orc.data.cache.enable            true     # for orc fileformat
   spark.sql.orc.copyBatchToSpark                 true     # for orc fileformat
   ```

   Change `spark.sql.oap.fiberCache.offheap.memory.size` based on the availability of DRAM capacity to cache data.

2. Launch Spark ***ThriftServer***

   Launch Spark Thrift Server, and use the Beeline command line tool to connect to the Thrift Server to execute DDL or DML operations. The data cache will automatically take effect for Parquet or ORC file sources. 
   
   The rest of this section will show you how to do a quick verification of cache functionality. It will reuse the database metastore created in the [Working with OAP-Cache Index](#Working-with-OAP-Cache-Index) section, which creates the `oap_test` table definition. In production, Spark Thrift Server will have its own metastore database directory or metastore service and use DDL's through Beeline for creating your tables.

   When you run ```spark-shell``` to create the `oap_test` table, `metastore_db` will be created in the directory where you ran '$SPARK_HOME/bin/spark-shell'. Go to that directory and execute the following command to launch Thrift JDBC server.

   ```
   . $SPARK_HOME/sbin/start-thriftserver.sh
   ```

3. Use Beeline and connect to the Thrift JDBC server, replacing the hostname (mythriftserver) with your own Thrift Server hostname.

   ```
   ./beeline -u jdbc:hive2://mythriftserver:10000       
   ```

   After the connection is established, execute the following commands to check the metastore is initialized correctly.

   ```
   > SHOW databases;
   > USE default;
   > SHOW tables;
   ```
 
4. Run queries on the table that will use the cache automatically. For example,

   ```
   > SELECT * FROM oap_test WHERE a = 1;
   > SELECT * FROM oap_test WHERE a = 2;
   > SELECT * FROM oap_test WHERE a = 3;
   ...
   ```

5. Open the Spark History Web UI and go to the OAP tab page to see verify the cache metrics. The following picture is an example.

   ![webUI](./image/webUI.png)


### Use DCPMM Cache 

#### Prerequisites
<<<<<<< HEAD

The following are required to configure OAP to use DCPMM cache.

- Directories exposing DCPMM hardware on each socket. For example, on a two socket system the mounted DCPMM directories should appear as `/mnt/pmem0` and `/mnt/pmem1`. Correctly installed DCPMM must be formatted and mounted on every cluster worker node.

   ```
   // use impctl command to show topology and dimm info of DCPM
   impctl show -topology
   impctl show -dimm
   // provision dcpm in app direct mode
   ipmctl create -goal PersistentMemoryType=AppDirect
   // reboot system to make configuration take affect
   reboot
   // check capacity provisioned for app direct mode(AppDirectCapacity)
   impctl show -memoryresources
   // show the DCPM region information
   impctl show -region
   // create namespace based on the region, multi namespaces can be created on a single region
   ndctl create-namespace -m fsdax -r region0
   ndctl create-namespace -m fsdax -r region1
   // show the created namespaces
   fdisk -l
   // create and mount file system
   mount -o dax /dev/pmem0 /mnt/pmem0
   mount -o dax /dev/pmem1 /mnt/pmem1
   ```

   In this case file systems are generated for 2 numa nodes, which can be checked by "numactl --hardware". For a different number of numa nodes, a corresponding number of namespaces should be created to assure correct file system paths mapping to numa nodes.

- [Memkind](http://memkind.github.io/memkind/) library installed on every cluster worker node. Compile Memkind based on your system or directly place our pre-built binary of [libmemkind.so.0](https://github.com/Intel-bigdata/OAP/releases/download/v0.8.0-spark-2.4.4/libmemkind.so.0) for x86 64bit CentOS Linux in the `/lib64/`directory of each worker node in cluster. 
   The Memkind library depends on `libnuma` at the runtime, so it must already exist in the worker node system. 
   Build the latest memkind lib from source:

   ```
   git clone https://github.com/memkind/memkind
   cd memkind
   ./autogen.sh
   ./configure
   make
   make install
   ```
- Install [Vmemcache](https://github.com/pmem/vmemcache) library on every cluster worker node if using vmemcache strategy. Follow the build/install steps from vmemcache website and make sure libvmemcache.so is in `/lib64` directory in each worker node. 

   Build vmemcache lib from source (for RPM-based Linux):

   ```
   git clone https://github.com/pmem/vmemcache
   cd vmemcache
   mkdir build
   cd build
   cmake .. -DCMAKE_INSTALL_PREFIX=/usr -DCPACK_GENERATOR=rpm
   make package
   sudo rpm -i libvmemcache*.rpm
   ```
=======
Before configuring in OAP-Cache to use DCPMM cache, you need to make sure the following:

- DCPMM hardwares are installed, formatted and mounted correctly on every cluster worker node with AppDirect mode(refer [guide](https://software.intel.com/en-us/articles/quick-start-guide-configure-intel-optane-dc-persistent-memory-on-linux)). You will get a mounted directory to use if you have done this. Usually, the DCPMM on each socket will be mounted as a directory. For example, on a two sockets system, we may get two mounted directories named `/mnt/pmem0` and `/mnt/pmem1`.
```
	// use impctl command to show topology and dimm info of DCPM
	impctl show -topology
	impctl show -dimm
	// provision dcpm in app direct mode
	ipmctl create -goal PersistentMemoryType=AppDirect
	// reboot system to make configuration take affect
	reboot
	// check capacity provisioned for app direct mode(AppDirectCapacity)
	impctl show -memoryresources
	// show the DCPM region information
	impctl show -region
	// create namespace based on the region, multi namespaces can be created on a single region
	ndctl create-namespace -m fsdax -r region0
	ndctl create-namespace -m fsdax -r region1
	// show the created namespaces
	fdisk -l
	// create and mount file system
	mount -o dax /dev/pmem0 /mnt/pmem0
	mount -o dax /dev/pmem1 /mnt/pmem1
```
Above file systems are generated for 2 numa nodes, which can be checked by "numactl --hardware". For different number of numa nodes, corresponding number of namespaces should be created to assure correct file system paths mapping to numa nodes.
- [Memkind](http://memkind.github.io/memkind/) library has been installed on every cluster worker node if memkind/non-evictable cache strategies are chosen for DCPM cache. Please use the latest Memkind version. You can compile Memkind based on your system. We have a pre-build binary for x86 64bit CentOS Linux and you can download [libmemkind.so.0](https://github.com/Intel-bigdata/OAP/releases/download/v0.6.1-spark-2.4.4/libmemkind.so.0) and put the file to `/lib64/` directory in each worker node in cluster. Memkind library depends on libnuma at the runtime. You need to make sure libnuma already exists in worker node system. To build memkind lib from source, you can:
```
     git clone https://github.com/memkind/memkind
     cd memkind
     ./autogen.sh
     ./configure
     make
     make install
```
- [Vmemcache](https://github.com/pmem/vmemcache) library has been installed on every cluster worker node if vmemcache strategy is chosen for DCPM cache. You can follow the build/install steps from vmemcache website and make sure libvmemcache.so exist in '/lib64' directory in each worker node. You can download [vmemcache RPM package](https://github.com/Intel-bigdata/OAP/releases/download/v0.8.0-spark-2.4.4/libvmemcache-0.8..rpm), and install it by running `rpm -i libvmemcache*.rpm`. To build vmemcache lib from source, you can (for RPM-based linux as example):
```
     git clone https://github.com/pmem/vmemcache
     cd vmemcache
     mkdir build
     cd build
     cmake .. -DCMAKE_INSTALL_PREFIX=/usr -DCPACK_GENERATOR=rpm
     make package
     sudo rpm -i libvmemcache*.rpm
```
>>>>>>> 34c7a655
- OAP-Cache use Plasma as a node-level external cache service, the benefit of using external cache is data could be shared across process boundaries. [Plasma](http://arrow.apache.org/blog/2017/08/08/plasma-in-memory-object-store/) is a high-performance shared-memory object store, it's a component of [Apache Arrow](https://github.com/apache/arrow). We have modified Plasma to support DCPMM, and open source on [Intel-bigdata Arrow](https://github.com/Intel-bigdata/arrow/tree/oap-master) repo. You can run follow commands to install libarrow.so, libplasma.so, libplasma_java.so, plasma-store-server, arrow-plasma.jar to your machine:
    ```
    git clone https://github.com/Intel-bigdata/arrow.git
    cd arrow
    git checkout oap-master
    cd cpp
    mkdir release 
    cd release
    cmake -DCMAKE_BUILD_TYPE=Release -DCMAKE_C_FLAGS="-g -O3" -DCMAKE_CXX_FLAGS="-g -O3" -DARROW_PLASMA_JAVA_CLIENT=on -DARROW_PLASMA=on -DARROW_DEPENDENCY_SOURCE=BUNDLED ..
    make -j$(nproc)
    sudo make install -j$(nproc)
    cd ../../java
    mvn clean -q -DskipTests install
    ``` 
Or you can refer to [OAP-Cache-Developer-Guide](../../../docs/Developer-Guide.md), there is a shell script to help you install these dependencies automatically.

#### Configure for NUMA

1. Install `numactl` to bind the executor to the DCPMM device on the same NUMA node. 

   ```yum install numactl -y ```

2. Build Spark from source to enable numa-binding support. Refer to [enable-numa-binding-for-dcpmm-in-spark](./Developer-Guide.md#enable-numa-binding-for-dcpmm-in-spark).

#### Configure for DCPMM 

Create `persistent-memory.xml` in `$SPARK_HOME/conf/` if it doesn't exist. Use the following template and change the `initialPath` to your mounted paths for DCPMM devices. 

```
<persistentMemoryPool>
  <!--The numa id-->
  <numanode id="0">
    <!--The initial path for Intel Optane DC persistent memory-->
    <initialPath>/mnt/pmem0</initialPath>
  </numanode>
  <numanode id="1">
    <initialPath>/mnt/pmem1</initialPath>
  </numanode>
</persistentMemoryPool>
```

#### Configure for Spark/OAP-Cache to enable DCPMM cache

Make the following configuration changes in `$SPARK_HOME/conf/spark-defaults.conf`.

```
spark.executor.instances                                   6               # 2x number of your worker nodes
spark.yarn.numa.enabled                                    true            # enable numa
spark.executorEnv.MEMKIND_ARENA_NUM_PER_KIND               1
spark.memory.offHeap.enabled                               false
spark.speculation                                          false
spark.sql.oap.fiberCache.persistent.memory.initial.size    256g            # DCPMM capacity per executor
spark.sql.oap.fiberCache.persistent.memory.reserved.size   50g             # Reserved space per executor
spark.sql.extensions                  org.apache.spark.sql.OapExtensions   # Enable OAP jar in Spark
```

***Add OAP absolute path to `.jar` file in `spark.executor.extraClassPath` and` spark.driver.extraClassPath`.***

Change the values of `spark.executor.instances`, `spark.sql.oap.fiberCache.persistent.memory.initial.size`, and `spark.sql.oap.fiberCache.persistent.memory.reserved.size` to match your environment. 

- `spark.executor.instances`: We suggest setting the value to 2X the number of worker nodes when NUMA binding is enabled. Each worker node runs two executors, each executor is bound to one of the two sockets, and accesses the corresponding DCPMM device on that socket.
- `spark.sql.oap.fiberCache.persistent.memory.initial.size`: It is configured to the available DCPMM capacity to be used as data cache per exectutor.
- `spark.sql.oap.fiberCache.persistent.memory.reserved.size`: When we use DCPMM as memory through memkind library, some portion of the space needs to be reserved for memory management overhead, such as memory segmentation. We suggest reserving 20% - 25% of the available DCPMM capacity to avoid memory allocation failure. But even with an allocation failure, OAP will continue the operation to read data from original input data and will not cache the data block.

#### Choose additional configuration options

Optimize your environment by choosing a DCPMM caching strategy (guava, non-evictable, vmemcache). 

##### Guava cache

Guava cache is based on memkind library, built on top of jemalloc and provides memory characteristics. To use it in your workload, follow [prerequisites](#prerequisites-1) to set up DCPMM hardware and memkind library correctly. Then follow bellow configurations.

Memkind library also support DAX KMEM mode. Refer [Kernel](https://github.com/memkind/memkind#kernel), this chapter will guide how to configure persistent memory as system ram. Or [Memkind support for KMEM DAX option](https://pmem.io/2020/01/20/memkind-dax-kmem.html) for more details.

Please note that DAX KMEM mode need kernel version 5.x and memkind version 1.10 or above.

For Parquet data format, add these conf options:
```
spark.sql.oap.parquet.data.cache.enable           true
spark.sql.oap.fiberCache.memory.manager           pm / kmem
spark.oap.cache.strategy                          guava
spark.sql.oap.fiberCache.persistent.memory.initial.size    *g
spark.sql.extensions                              org.apache.spark.sql.OapExtensions
```
For Orc data format, add these conf options:
```
spark.sql.orc.copyBatchToSpark                   true
spark.sql.oap.orc.data.cache.enable              true
spark.sql.oap.orc.enable                         true
spark.sql.oap.fiberCache.memory.manager          pm / kmem
spark.oap.cache.strategy                         guava
spark.sql.oap.fiberCache.persistent.memory.initial.size      *g
spark.sql.extensions                             org.apache.spark.sql.OapExtensions
```

#### Non-evictable cache

The non-evictable cache strategy is also supported in OAP based on the memkind library for DCPMM.

To apply Non-evictable cache strategy in your workload, please follow [prerequisites](#prerequisites-1) to set up DCPMM hardware and memkind library correctly. Then follow bellow configurations.

For Parquet data format, add these conf options:
```
spark.sql.oap.parquet.data.cache.enable                  true 
spark.oap.cache.strategy                                 noevict 
spark.sql.oap.fiberCache.persistent.memory.initial.size  256g 
```
For Orc data format, add these conf options:
```
spark.sql.orc.copyBatchToSpark                           true 
spark.sql.oap.orc.data.cache.enable                      true 
spark.oap.cache.strategy                                 noevict 
spark.sql.oap.fiberCache.persistent.memory.initial.size  256g 
```

#### Vmemcache cache

The vmemcache cache strategy is based on libvmemcache (buffer based LRU cache), which provides a key-value store API. Follow these steps to enable vmemcache support in OAP-Cache.
To use this strategy, follow [prerequisites](#prerequisites-1) to set up DCPMM hardware and vmemcache library correctly, then refer below configurations to apply vmemcache cache strategy in your workload.

For Parquet data format, add these conf options:

```
 
spark.sql.oap.parquet.data.cache.enable                    true 
spark.oap.cache.strategy                                   vmem 
spark.sql.oap.fiberCache.persistent.memory.initial.size    256g 
spark.sql.oap.cache.guardian.memory.size                   10g      # according to your cluster
```

For Orc data format, provides following conf options:

```
spark.sql.orc.copyBatchToSpark                             true 
spark.sql.oap.orc.data.cache.enable                        true 
spark.oap.cache.strategy                                   vmem 
spark.sql.oap.fiberCache.persistent.memory.initial.size    256g
spark.sql.oap.cache.guardian.memory.size                   10g      # according to your cluster   
```
Note: If "PendingFiber Size" (on spark web-UI OAP page) is large, or some tasks fail with "cache guardian use too much memory" error, set `spark.sql.oap.cache.guardian.memory.size ` to a larger number as the default size is 10GB. The user could also increase `spark.sql.oap.cache.guardian.free.thread.nums` or decrease `spark.sql.oap.cache.dispose.timeout.ms` to free memory more quickly.

#### External cache

External cache strategy is implemented based on arrow/plasma library. To use this strategy, follow [prerequisites](#prerequisites-1) to set up DCPMM hardware and plasma library correctly, and start Plasma service on nodes, then refer below configurations to apply external cache strategy in your workload.

For Parquet data format, add these conf options:

```
spark.sql.oap.parquet.data.cache.enable                    true 
spark.oap.cache.strategy                                   external
spark.sql.oap.cache.guardian.memory.size                   10g      # according to your cluster
spark.sql.oap.cache.external.client.pool.size              10
```

For Orc data format, add these conf options:

```
spark.sql.orc.copyBatchToSpark                             true 
spark.sql.oap.orc.data.cache.enable                        true 
spark.oap.cache.strategy                                   external 
spark.sql.oap.cache.guardian.memory.size                   10g      # according to your cluster
spark.sql.oap.cache.external.client.pool.size              10
```


### Index/Data cache separation

OAP-Cache now supports different cache strategies, which includes `guava`, `vmemcache`, `simple` and `noevict`, for DRAM and DCPMM. To optimize the cache media utilization, you can enable cache separation of data and index with same or different cache media. When Sharing same media, data cache and index cache will use different fiber cache ratio.
Here we list 4 different kinds of configs for index/cache separation, if you choose one of them, please add corresponding configs to `spark-defaults.conf`.

now supports different cache back-ends for the `offheap` and `pm` memory managers. To optimize cache media utilization, enable cache separation of data and index with different cache media and strategies as shown below. Note that when sharing the same media, the data cache and index cache will use a different fiber cache ratio. If you choose one of the following 4 configurations, add the corresponding settings to `spark-defaults.conf`. 

1. DRAM(`offheap`) as cache media, `guava` strategy as index, and data cache back end. 

```
spark.sql.oap.index.data.cache.separation.enable        true
spark.oap.cache.strategy                                mix
spark.sql.oap.fiberCache.memory.manager                 offheap
```
The rest configurations can refer to the configurations of  [Use DRAM Cache](#use-dram-cache) 

2. DCPMM(`pm`) as cache media, `guava` strategy as index, and data cache back end. 

```
spark.sql.oap.index.data.cache.separation.enable        true
spark.oap.cache.strategy                                mix
spark.sql.oap.fiberCache.memory.manager                 pm
```
The rest configurations can refer to the configurations of [DCPMM Cache](#use-dcpmm-cache) and  [Guava cache](#guava-cache)

3. DRAM(`offheap`)/`guava` as `index` cache media and backend, DCPMM(`pm`)/`guava` as `data` cache media and backend. 

```
spark.sql.oap.index.data.cache.separation.enable         true
spark.oap.cache.strategy                                 mix
spark.sql.oap.fiberCache.memory.manager                  mix 

spark.executor.instances                                 6               # 2x number of your worker nodes
spark.yarn.numa.enabled                                  true            # enable numa
spark.executorEnv.MEMKIND_ARENA_NUM_PER_KIND             1
spark.memory.offHeap.enabled                             false
spark.sql.oap.fiberCache.persistent.memory.initial.size  256g            # DCPMM capacity per executor
spark.sql.oap.fiberCache.persistent.memory.reserved.size 50g             # Reserved space per executor

spark.sql.oap.fiberCache.offheap.memory.size   50g       # equal to the size of executor.memoryOverhead
spark.executor.memoryOverhead                  50g       # according to the resource of cluster

spark.sql.orc.copyBatchToSpark                 true      # for ORC file format
spark.sql.oap.orc.data.cache.enable            true      # for ORC file format
spark.sql.oap.parquet.data.cache.enable        true      # for Parquet file format
```
4. DRAM(`offheap`)/`guava` as `index` cache media and backend, DCPMM(`tmp`)/`vmem` as `data` cache media and backend. 

```
spark.sql.oap.index.data.cache.separation.enable         true
spark.oap.cache.strategy                                 mix
spark.sql.oap.fiberCache.memory.manager                  mix 
spark.sql.oap.mix.data.cache.backend                     vmem

spark.executor.instances                                 6               # 2x number of your worker nodes
spark.yarn.numa.enabled                                  true            # enable numa
spark.memory.offHeap.enabled                             false
spark.sql.oap.fiberCache.persistent.memory.initial.size  256g            # DCPMM capacity per executor
spark.sql.oap.cache.guardian.memory.size                 10g             # according to your cluster

spark.sql.oap.fiberCache.offheap.memory.size   50g       # equal to the size of executor.memoryOverhead
spark.executor.memoryOverhead                  50g       # according to the resource of cluster

spark.sql.orc.copyBatchToSpark                 true      # for ORC file format
spark.sql.oap.orc.data.cache.enable            true      # for ORC file format
spark.sql.oap.parquet.data.cache.enable        true      # for Parquet file format
```

### Binary cache 

A binary cache is available for both Parquet and ORC file format to improve cache space utilization compared to ColumnVector cache. When enabling binary cache, you should change following configs in `spark-defaults.conf`.
```
spark.sql.oap.parquet.binary.cache.enabled      true      # for parquet file format, enable binary cache
spark.sql.oap.parquet.data.cache.enable         false     # for parquet file format, disable ColumnVector cache
spark.sql.oap.orc.binary.cache.enable           true      # for ORC file format, enable binary cache
spark.sql.oap.orc.data.cache.enable             false     # for ORC file format, disable ColumnVector cache
```
The rest configurations can follow above part according to different cache media and strategies.

#### Verify DCPMM cache functionality

After finishing configuration, restart Spark Thrift Server for the configuration changes to take effect. Start at step 2 of the [Use DRAM Cache](#use-dram-cache) guide to verify that cache is working correctly.

Verify NUMA binding status by confirming keywords like `numactl --cpubind=1 --membind=1` contained in executor launch command.

Check DCPMM cache size by checking disk space with `df -h`. For Guava/Non-evictable strategies, the command will show disk space usage increases along with workload execution. For vmemcache strategy, disk usage will reach the initial cache size once the DCPMM cache is initialized and will not change during workload execution.

## Run TPC-DS Benchmark for OAP-Cache

This section provides instructions and tools for running TPC-DS queries to evaluate the cache performance of various configurations. The TPC-DS suite has many queries and we select 9 I/O intensive queries to simplify performance evaluation.

We created some tool scripts [OAP-TPCDS-TOOL.zip](https://github.com/Intel-bigdata/OAP/releases/download/v0.8.0-spark-2.4.4/OAP-TPCDS-TOOL.zip) to simplify running the workload. If you are already familiar with TPC-DS data generation and running a TPC-DS tool suite, skip our tool and use the TPC-DS tool suite directly.

### Prerequisites

- Python 2.7+ is required on the working node. 

### Prepare the Tool

1. Download [OAP-TPCDS-TOOL.zip](https://github.com/Intel-bigdata/OAP/releases/download/v0.8.0-spark-2.4.4/OAP-TPCDS-TOOL.zip) and unzip to a folder (for example, `OAP-TPCDS-TOOL` folder) on your working node. 
2. Copy `OAP-TPCDS-TOOL/tools/tpcds-kits` to ALL worker nodes under the same folder (for example, `/home/oap/tpcds-kits`).

### Generate TPC-DS Data

1. Update the values for the following variables in `OAP-TPCDS-TOOL/scripts/tool.conf` based on your environment and needs.

   - SPARK_HOME: Point to the Spark home directory of your Spark setup.
   - TPCDS_KITS_DIR: The tpcds-kits directory you coped to the worker nodes in the above prepare process. For example, /home/oap/tpcds-kits
   - NAMENODE_ADDRESS: Your HDFS Namenode address in the format of host:port.
   - THRIFT_SERVER_ADDRESS: Your working node address on which you will run Thrift Server.
   - DATA_SCALE: The data scale to be generated in GB
   - DATA_FORMAT: The data file format. You can specify parquet or orc

   For example:

```
export SPARK_HOME=/home/oap/spark-2.4.4
export TPCDS_KITS_DIR=/home/oap/tpcds-kits
export NAMENODE_ADDRESS=mynamenode:9000
export THRIFT_SERVER_ADDRESS=mythriftserver
export DATA_SCALE=2
export DATA_FORMAT=parquet
```

2. Start data generation.

   In the root directory of this tool (`OAP-TPCDS-TOOL`), run `scripts/run_gen_data.sh` to start the data generation process. 

```
cd OAP-TPCDS-TOOL
sh ./scripts/run_gen_data.sh
```

   Once finished, the `$scale` data will be generated in the HDFS folder `genData$scale`. And a database called `tpcds$scale` will contain the TPC-DS tables.

### Start Spark Thrift Server

Start the Thrift Server in the tool root folder, which is the same folder you run data generation scripts. Use either the DCPMM or DRAM scrip to start the Thrift Server.

#### Use DCPMM as Cache Media

Update the configuration values in `scripts/spark_thrift_server_yarn_with_DCPMM.sh` to reflect your environment. 
Normally, you need to update the following configuration values to cache to DCPMM.

- --driver-memory
- --executor-memory
- --executor-cores
- --conf spark.sql.oap.fiberCache.persistent.memory.initial.size
- --conf spark.sql.oap.fiberCache.persistent.memory.reserved.size

These settings will override the values specified in Spark configuration file ( `spark-defaults.conf`). After the configuration is done, you can execute the following command to start Thrift Server.

```
cd OAP-TPCDS-TOOL
sh ./scripts/spark_thrift_server_yarn_with_DCPMM.sh start
```
In this script, we use `guava` as cache strategy for ColumerVecor cache. you can alter to Binary cache. Or you can use `vmem` as cache strategy for ColumnVector or Binary cache, then follow above corresponding instructions to config rightly.

#### Use DRAM as Cache Media 

Update the configuration values in `scripts/spark_thrift_server_yarn_with_DRAM.sh` to reflect your environment. Normally, you need to update the following configuration values to cache to DRAM.

- --driver-memory
- --executor-memory
- --executor-cores
- --conf spark.sql.oap.fiberCache.offheap.memory.size
- --conf spark.executor.memoryOverhead

These settings will override the values specified in Spark configuration file (`spark-defaults.conf`). After the configuration is done, you can execute the following command to start Thrift Server.

```
cd OAP-TPCDS-TOOL
sh ./scripts/spark_thrift_server_yarn_with_DRAM.sh  start
```

### Run Queries

Execute the following command to start to run queries.

```
cd OAP-TPCDS-TOOL
sh ./scripts/run_tpcds.sh
```

When all the queries are done, you will see the `result.json` file in the current directory.<|MERGE_RESOLUTION|>--- conflicted
+++ resolved
@@ -186,7 +186,6 @@
 ### Use DCPMM Cache 
 
 #### Prerequisites
-<<<<<<< HEAD
 
 The following are required to configure OAP to use DCPMM cache.
 
@@ -228,54 +227,7 @@
    make
    make install
    ```
-- Install [Vmemcache](https://github.com/pmem/vmemcache) library on every cluster worker node if using vmemcache strategy. Follow the build/install steps from vmemcache website and make sure libvmemcache.so is in `/lib64` directory in each worker node. 
-
-   Build vmemcache lib from source (for RPM-based Linux):
-
-   ```
-   git clone https://github.com/pmem/vmemcache
-   cd vmemcache
-   mkdir build
-   cd build
-   cmake .. -DCMAKE_INSTALL_PREFIX=/usr -DCPACK_GENERATOR=rpm
-   make package
-   sudo rpm -i libvmemcache*.rpm
-   ```
-=======
-Before configuring in OAP-Cache to use DCPMM cache, you need to make sure the following:
-
-- DCPMM hardwares are installed, formatted and mounted correctly on every cluster worker node with AppDirect mode(refer [guide](https://software.intel.com/en-us/articles/quick-start-guide-configure-intel-optane-dc-persistent-memory-on-linux)). You will get a mounted directory to use if you have done this. Usually, the DCPMM on each socket will be mounted as a directory. For example, on a two sockets system, we may get two mounted directories named `/mnt/pmem0` and `/mnt/pmem1`.
-```
-	// use impctl command to show topology and dimm info of DCPM
-	impctl show -topology
-	impctl show -dimm
-	// provision dcpm in app direct mode
-	ipmctl create -goal PersistentMemoryType=AppDirect
-	// reboot system to make configuration take affect
-	reboot
-	// check capacity provisioned for app direct mode(AppDirectCapacity)
-	impctl show -memoryresources
-	// show the DCPM region information
-	impctl show -region
-	// create namespace based on the region, multi namespaces can be created on a single region
-	ndctl create-namespace -m fsdax -r region0
-	ndctl create-namespace -m fsdax -r region1
-	// show the created namespaces
-	fdisk -l
-	// create and mount file system
-	mount -o dax /dev/pmem0 /mnt/pmem0
-	mount -o dax /dev/pmem1 /mnt/pmem1
-```
-Above file systems are generated for 2 numa nodes, which can be checked by "numactl --hardware". For different number of numa nodes, corresponding number of namespaces should be created to assure correct file system paths mapping to numa nodes.
-- [Memkind](http://memkind.github.io/memkind/) library has been installed on every cluster worker node if memkind/non-evictable cache strategies are chosen for DCPM cache. Please use the latest Memkind version. You can compile Memkind based on your system. We have a pre-build binary for x86 64bit CentOS Linux and you can download [libmemkind.so.0](https://github.com/Intel-bigdata/OAP/releases/download/v0.6.1-spark-2.4.4/libmemkind.so.0) and put the file to `/lib64/` directory in each worker node in cluster. Memkind library depends on libnuma at the runtime. You need to make sure libnuma already exists in worker node system. To build memkind lib from source, you can:
-```
-     git clone https://github.com/memkind/memkind
-     cd memkind
-     ./autogen.sh
-     ./configure
-     make
-     make install
-```
+   
 - [Vmemcache](https://github.com/pmem/vmemcache) library has been installed on every cluster worker node if vmemcache strategy is chosen for DCPM cache. You can follow the build/install steps from vmemcache website and make sure libvmemcache.so exist in '/lib64' directory in each worker node. You can download [vmemcache RPM package](https://github.com/Intel-bigdata/OAP/releases/download/v0.8.0-spark-2.4.4/libvmemcache-0.8..rpm), and install it by running `rpm -i libvmemcache*.rpm`. To build vmemcache lib from source, you can (for RPM-based linux as example):
 ```
      git clone https://github.com/pmem/vmemcache
@@ -286,7 +238,6 @@
      make package
      sudo rpm -i libvmemcache*.rpm
 ```
->>>>>>> 34c7a655
 - OAP-Cache use Plasma as a node-level external cache service, the benefit of using external cache is data could be shared across process boundaries. [Plasma](http://arrow.apache.org/blog/2017/08/08/plasma-in-memory-object-store/) is a high-performance shared-memory object store, it's a component of [Apache Arrow](https://github.com/apache/arrow). We have modified Plasma to support DCPMM, and open source on [Intel-bigdata Arrow](https://github.com/Intel-bigdata/arrow/tree/oap-master) repo. You can run follow commands to install libarrow.so, libplasma.so, libplasma_java.so, plasma-store-server, arrow-plasma.jar to your machine:
     ```
     git clone https://github.com/Intel-bigdata/arrow.git
