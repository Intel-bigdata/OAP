--- conflicted
+++ resolved
@@ -495,11 +495,9 @@
 
 #### External cache using plasma
 
-<<<<<<< HEAD
-External cache strategy is implemented based on arrow/plasma library. To use this strategy, follow [prerequisites](#prerequisites-1) to set up PMem hardware. Then install arrow rpm package which include plasma library and executable file and copy arrow-plasma.jar to your ***SPARK_HOME/jars*** directory. Refer below configurations to apply external cache strategy and start plasma service on each node and start your workload.
-=======
+
 External cache strategy is implemented based on arrow/plasma library. For performance reason, we recommend using numa-patched spark 3.0. To use this strategy, follow [prerequisites](#prerequisites-1) to set up DCPMM hardware. Then install arrow rpm package which include plasma library and executable file and copy arrow-plasma.jar to your ***SPARK_HOME/jars*** directory. Refer below configurations to apply external cache strategy and start plasma service on each node and start your workload.
->>>>>>> d65618ad
+
 
 
 It's strongly advised to use [Linux device mapper](https://pmem.io/2018/05/15/using_persistent_memory_devices_with_the_linux_device_mapper.html) to interleave PMem across sockets and get maximum size for Plasma. You can follow these command to create or destroy interleaved PMem device:
@@ -587,11 +585,8 @@
 
 ### Index and Data Cache Separation
 
-<<<<<<< HEAD
 Data Source Cache now supports different cache strategies for DRAM and PMem. To optimize the cache media utilization, you can enable cache separation of data and index with same or different cache media. When Sharing same media, data cache and index cache will use different fiber cache ratio.
-=======
-Data Source Cache now supports different cache strategies for DRAM and DCPMM. To optimize the cache media utilization, you can enable cache separation of data and index with same or different cache media. When Sharing same media, data cache and index cache will use different fiber cache ratio(Currently, Plasma backend cache doesn't support index cache).
->>>>>>> d65618ad
+
 
 Here we list 4 different kinds of configs for index/cache separation, if you choose one of them, please add corresponding configs to `spark-defaults.conf`.
 1. DRAM as cache media, `guava` strategy as index & data cache backend. 
