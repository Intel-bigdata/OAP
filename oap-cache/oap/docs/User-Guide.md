# User Guide

* [Prerequisites](#Prerequisites)
* [Getting Started](#Getting-Started)
* [Configuration for YARN Cluster Mode](#Configuration-for-YARN-Cluster-Mode)
* [Configuration for Spark Standalone Mode](#Configuration-for-Spark-Standalone-Mode)
* [Working with SQL Index](#Working-with-SQL-Index)
* [Working with SQL Data Source Cache](#Working-with-SQL-Data-Source-Cache)
* [Run TPC-DS Benchmark](#Run-TPC-DS-Benchmark)
* [Configuration for Advanced Scenarios](#Configuration-for-Advanced-Scenarios)


## Prerequisites

SQL Index and Data Source Cache on Spark requires a working Hadoop cluster with YARN and Spark. Running Spark on YARN requires a binary distribution of Spark, which is built with YARN support. If you don't want to build Spark by yourself, we have pre-built [Spark-2.4.4](https://github.com/Intel-bigdata/spark/releases/download/v2.4.4-intel-oap-0.8/spark-2.4.4-bin-hadoop2.7-intel-oap-0.8.tgz ).

## Getting Started

### Building

Download our pre-built jar [oap-0.8.2-bin-spark-2.4.4.tar.gz](https://github.com/Intel-bigdata/OAP/releases/download/v0.8.2-spark-2.4.4/oap-0.8.2-bin-spark-2.4.4.tar.gz) to your working node, unzip it and put the jars to your working directory such as `/home/oap/jars/`. If you’d like to build from source code, please refer to [Developer Guide](Developer-Guide.md) for the detailed steps.

### Spark Configurations

Users usually test and run Spark SQL or Scala scripts in Spark Shell,  which launches Spark applications on YRAN with ***client*** mode. In this section, we will start with Spark Shell then introduce other use scenarios. 

Before you run ` . $SPARK_HOME/bin/spark-shell `, you need to configure Spark for integration. You need to add or update the following configurations in the Spark configuration file `$SPARK_HOME/conf/spark-defaults.conf` on your working node.

```
spark.sql.extensions              org.apache.spark.sql.OapExtensions
# absolute path of the jar on your working node
spark.files                       /home/oap/jars/oap-cache-<version>-with-spark-<version>.jar,/home/oap/jars/oap-common-<version>-with-spark-<version>.jar
# relative path of the jar
spark.executor.extraClassPath     ./oap-cache-<version>-with-spark-<version>.jar:./oap-common-<version>-with-spark-<version>.jar
# absolute path of the jar on your working node
spark.driver.extraClassPath       /home/oap/jars/oap-cache-<version>-with-spark-<version>.jar:/home/oap/jars/oap-common-<version>-with-spark-<version>.jar
```
### Verify Integration 

After configuration, you can follow these steps to verify the OAP integration is working using Spark Shell.

1. Create a test data path on your HDFS. `hdfs:///user/oap/` for example.
   ```
   hadoop fs -mkdir /user/oap/
   
   ```
2. Launch Spark Shell using the following command on your working node.
   ``` 
   . $SPARK_HOME/bin/spark-shell
   ```

3. Execute the following commands in Spark Shell to test OAP integration. 
   ```
   > spark.sql(s"""CREATE TABLE oap_test (a INT, b STRING)
          USING parquet
          OPTIONS (path 'hdfs:///user/oap/')""".stripMargin)
   > val data = (1 to 30000).map { i => (i, s"this is test $i") }.toDF().createOrReplaceTempView("t")
   > spark.sql("insert overwrite table oap_test select * from t")
   > spark.sql("create oindex index1 on oap_test (a)")
   > spark.sql("show oindex from oap_test").show()
   ```

This test creates an index for a table and then shows it. If there are no errors, the OAP `.jar` is working with the configuration. The picture below is an example of a successfully run.

![Spark_shell_running_results](./image/spark_shell_oap.png)

## Configuration for YARN Cluster Mode

Spark Shell, Spark SQL CLI and Thrift Sever run Spark application in ***client*** mode. While Spark Submit tool can run Spark application in ***client*** or ***cluster*** mode, which is decided by `--deploy-mode` parameter. [Getting Started](#Getting-Started) session has shown the configurations needed for ***client*** mode. If you are running Spark Submit tool in ***cluster*** mode, you need to follow the below configuration steps instead.

Add the following OAP configuration settings to `$SPARK_HOME/conf/spark-defaults.conf` on your working node before running `spark-submit` in ***cluster*** mode.
```
spark.sql.extensions              org.apache.spark.sql.OapExtensions
# absolute path on your working node
spark.files                       /home/oap/jars/oap-cache-<version>-with-spark-<version>.jar,/home/oap/jars/oap-common-<version>-with-spark-<version>.jar
# relative path    
spark.executor.extraClassPath     ./oap-cache-<version>-with-spark-<version>.jar:./oap-common-<version>-with-spark-<version>.jar
# relative path 
spark.driver.extraClassPath       ./oap-cache-<version>-with-spark-<version>.jar:./oap-common-<version>-with-spark-<version>.jar
```

## Configuration for Spark Standalone Mode

In addition to running on the YARN cluster manager, Spark also provides a simple standalone deploy mode. If you are using Spark in Spark Standalone mode:

1. Copy the OAP `.jar` to **all** the worker nodes. 
2. Add the following configuration settings to `$SPARK_HOME/conf/spark-defaults.conf` to the working node.
```
spark.sql.extensions               org.apache.spark.sql.OapExtensions
# absolute path on worker nodes
spark.executor.extraClassPath      /home/oap/jars/oap-cache-<version>-with-spark-<version>.jar:/home/oap/jars/oap-common-<version>-with-spark-<version>.jar
# absolute path on worker nodes
spark.driver.extraClassPath        /home/oap/jars/oap-cache-<version>-with-spark-<version>.jar:/home/oap/jars/oap-common-<version>-with-spark-<version>.jar
```

## Working with SQL Index

After a successful OAP integration, you can use OAP SQL DDL to manage table indexes. The DDL operations include `index create`, `drop`, `refresh`, and `show`. Test these functions using the following examples in Spark Shell.

```
> spark.sql(s"""CREATE TABLE oap_test (a INT, b STRING)
       USING parquet
       OPTIONS (path 'hdfs:///user/oap/')""".stripMargin)
> val data = (1 to 30000).map { i => (i, s"this is test $i") }.toDF().createOrReplaceTempView("t")
> spark.sql("insert overwrite table oap_test select * from t")       
```

### Index Creation

Use the CREATE OINDEX DDL command to create a B+ Tree index or bitmap index. 
``` 
CREATE OINDEX index_name ON table_name (column_name) USING [BTREE, BITMAP]
```
The following example creates a B+ Tree index on column "a" of the `oap_test` table.
``` 
> spark.sql("create oindex index1 on oap_test (a)")
```
Use SHOW OINDEX command to show all the created indexes on a specified table.
```
> spark.sql("show oindex from oap_test").show()
```
### Use Index

Using index in a query is transparent. When SQL queries have filter conditions on the column(s) which can take advantage of the index to filter the data scan, the index will automatically be applied to the execution of Spark SQL. The following example will automatically use the underlayer index created on column "a".
```
> spark.sql("SELECT * FROM oap_test WHERE a = 1").show()
```

### Drop index

Use DROP OINDEX command to drop a named index.
```
> spark.sql("drop oindex index1 on oap_test")
```
## Working with SQL Data Source Cache

Data Source Cache can provide input data cache functionality to the executor. When using the cache data among different SQL queries, configure cache to allow different SQL queries to use the same executor process. Do this by running your queries through the Spark ThriftServer as shown below. For cache media, we support both DRAM and Intel PMem which means you can choose to cache data in DRAM or Intel PMem if you have PMem configured in hardware.

### Use DRAM Cache 

1. Make the following configuration changes in Spark configuration file `$SPARK_HOME/conf/spark-defaults.conf`. 

   ```
   spark.memory.offHeap.enabled                   false
   spark.oap.cache.strategy                       guava
   spark.sql.oap.fiberCache.memory.manager        offheap
   # equal to the size of executor.memoryOverhead
   spark.sql.oap.fiberCache.offheap.memory.size   50g
   # according to the resource of cluster
   spark.executor.memoryOverhead                  50g
   # for parquet fileformat, enable binary cache
   spark.sql.oap.parquet.data.cache.enable        true
   # for orc fileformat, enable binary cache
   spark.sql.oap.orc.binary.cache.enable          true
   ```

   Change `spark.sql.oap.fiberCache.offheap.memory.size` based on the availability of DRAM capacity to cache data.

2. Launch Spark ***ThriftServer***

   Launch Spark Thrift Server, and use the Beeline command line tool to connect to the Thrift Server to execute DDL or DML operations. The data cache will automatically take effect for Parquet or ORC file sources. 
   
   The rest of this section will show you how to do a quick verification of cache functionality. It will reuse the database metastore created in the [Working with Data Source Cache Index](#Working-with-SQL-Index) section, which creates the `oap_test` table definition. In production, Spark Thrift Server will have its own metastore database directory or metastore service and use DDL's through Beeline for creating your tables.

   When you run ```spark-shell``` to create the `oap_test` table, `metastore_db` will be created in the directory where you ran '$SPARK_HOME/bin/spark-shell'. ***Go to that directory*** and execute the following command to launch Thrift JDBC server and run queries.

   ```
   . $SPARK_HOME/sbin/start-thriftserver.sh
   ```

3. Use Beeline and connect to the Thrift JDBC server, replacing the hostname (mythriftserver) with your own Thrift Server hostname.

   ```
   . $SPARK_HOME/bin/beeline -u jdbc:hive2://<mythriftserver>:10000       
   ```

   After the connection is established, execute the following commands to check the metastore is initialized correctly.

   ```
   > SHOW databases;
   > USE default;
   > SHOW tables;
   ```
 
4. Run queries on the table that will use the cache automatically. For example,

   ```
   > SELECT * FROM oap_test WHERE a = 1;
   > SELECT * FROM oap_test WHERE a = 2;
   > SELECT * FROM oap_test WHERE a = 3;
   ...
   ```

5. Open the Spark History Web UI and go to the OAP tab page to see verify the cache metrics. The following picture is an example.

   ![webUI](./image/webUI.png)


### Use PMem Cache 

#### Prerequisites
The following are required to configure OAP to use PMem cache.

- PMem hardware is successfully deployed on each node in cluster.

- Directories exposing PMem hardware on each socket. For example, on a two socket system the mounted PMem directories should appear as `/mnt/pmem0` and `/mnt/pmem1`. Correctly installed PMem must be formatted and mounted on every cluster worker node.

   ```
   // use ipmctl command to show topology and dimm info of PMem
   ipmctl show -topology
   ipmctl show -dimm
   // provision PMem in app direct mode
   ipmctl create -goal PersistentMemoryType=AppDirect
   // reboot system to make configuration take affect
   reboot
   // check capacity provisioned for app direct mode(AppDirectCapacity)
   ipmctl show -memoryresources
   // show the PMem region information
   ipmctl show -region
   // create namespace based on the region, multi namespaces can be created on a single region
   ndctl create-namespace -m fsdax -r region0
   ndctl create-namespace -m fsdax -r region1
   // show the created namespaces
   fdisk -l
   // create and mount file system
   echo y | mkfs.ext4 /dev/pmem0
   echo y | mkfs.ext4 /dev/pmem1
   mount -o dax /dev/pmem0 /mnt/pmem0
   mount -o dax /dev/pmem1 /mnt/pmem1
   ```

   In this case file systems are generated for 2 numa nodes, which can be checked by "numactl --hardware". For a different number of numa nodes, a corresponding number of namespaces should be created to assure correct file system paths mapping to numa nodes.
   
   For more information you can refer to [Quick Start Guide: Provision Intel® Optane™ DC Persistent Memory](https://software.intel.com/content/www/us/en/develop/articles/quick-start-guide-configure-intel-optane-dc-persistent-memory-on-linux.html)
- Besides, with below BIOS configuration settings, Optane PMem could get noticeable performance gain, especially on cross socket write path.

```
Socket Configuration -> Memory Configuration -> NGN Configuration -> Snoopy mode for AD : enabled
Socket configuration -> Intel UPI General configuration -> Stale Atos :  Disabled
``` 
- Make sure [Vmemcache](https://github.com/pmem/vmemcache) library has been installed on every cluster worker node if vmemcache strategy is chosen for PMem cache. You can follow the build/install steps from vmemcache website and make sure libvmemcache.so exist in '/lib64' directory in each worker node. You can download [vmemcache RPM package](https://github.com/Intel-bigdata/OAP/releases/download/v0.8.2-spark-2.4.4/libvmemcache-0.8..rpm), and install it by running `rpm -i libvmemcache*.rpm`. Build and install step can refer to [build and install vmemcache](./Developer-Guide.md#build-and-install-vmemcache)


#### Configure for NUMA

1. Install `numactl` to bind the executor to the PMem device on the same NUMA node. 

   ```yum install numactl -y ```

2. Build Spark from source to enable numa-binding support. Refer to [enable-numa-binding-for-PMem-in-spark](./Developer-Guide.md#enable-numa-binding-for-pmem-in-spark).

#### Configure for PMem 

Create `persistent-memory.xml` in `$SPARK_HOME/conf/` if it doesn't exist. Use the following template and change the `initialPath` to your mounted paths for PMem devices. 

```
<persistentMemoryPool>
  <!--The numa id-->
  <numanode id="0">
    <!--The initial path for Intel Optane DC persistent memory-->
    <initialPath>/mnt/pmem0</initialPath>
  </numanode>
  <numanode id="1">
    <initialPath>/mnt/pmem1</initialPath>
  </numanode>
</persistentMemoryPool>
```

#### Configure to enable PMem cache

Make the following configuration changes in `$SPARK_HOME/conf/spark-defaults.conf`.

```
# 2x number of your worker nodes
spark.executor.instances                                   6
# enable numa
spark.yarn.numa.enabled                                    true
# Enable OAP jar in Spark
spark.sql.extensions                  org.apache.spark.sql.OapExtensions

# absolute path of the jar on your working node, when in Yarn client mode
spark.files                       /home/oap/jars/oap-cache-<version>-with-spark-<version>.jar,/home/oap/jars/oap-common-<version>-with-spark-<version>.jar
# relative path of the jar, when in Yarn client mode
spark.executor.extraClassPath     ./oap-cache-<version>-with-spark-<version>.jar:./oap-common-<version>-with-spark-<version>.jar
# absolute path of the jar on your working node,when in Yarn client mode
spark.driver.extraClassPath       /home/oap/jars/oap-cache-<version>-with-spark-<version>.jar:/home/oap/jars/oap-common-<version>-with-spark-<version>.jar

# for parquet file format, enable binary cache
spark.sql.oap.parquet.binary.cache.enabled      true
# for ORC file format, enable binary cache
spark.sql.oap.orc.binary.cache.enable           true
spark.oap.cache.strategy                                   vmem 
spark.sql.oap.fiberCache.persistent.memory.initial.size    256g 
# according to your cluster
spark.sql.oap.cache.guardian.memory.size                   10g
```
The `vmem` cache strategy is based on libvmemcache (buffer based LRU cache), which provides a key-value store API. Follow these steps to enable vmemcache support in Data Source Cache.

- `spark.executor.instances`: We suggest setting the value to 2X the number of worker nodes when NUMA binding is enabled. Each worker node runs two executors, each executor is bound to one of the two sockets, and accesses the corresponding PMem device on that socket.
- `spark.sql.oap.fiberCache.persistent.memory.initial.size`: It is configured to the available PMem capacity to be used as data cache per exectutor.
 
**NOTE**: If "PendingFiber Size" (on spark web-UI OAP page) is large, or some tasks fail with "cache guardian use too much memory" error, set `spark.sql.oap.cache.guardian.memory.size ` to a larger number as the default size is 10GB. The user could also increase `spark.sql.oap.cache.guardian.free.thread.nums` or decrease `spark.sql.oap.cache.dispose.timeout.ms` to free memory more quickly.

### Verify PMem cache functionality

- After finishing configuration, restart Spark Thrift Server for the configuration changes to take effect. Start at step 2 of the [Use DRAM Cache](#use-dram-cache) guide to verify that cache is working correctly.

- Verify NUMA binding status by confirming keywords like `numactl --cpubind=1 --membind=1` contained in executor launch command.

- Check PMem cache size by checking disk space with `df -h`.For `vmemcache` strategy, disk usage will reach the initial cache size once the PMem cache is initialized and will not change during workload execution. For `Guava/Noevict` strategies, the command will show disk space usage increases along with workload execution. 


## Run TPC-DS Benchmark

This section provides instructions and tools for running TPC-DS queries to evaluate the cache performance of various configurations. The TPC-DS suite has many queries and we select 9 I/O intensive queries to simplify performance evaluation.

We created some tool scripts [OAP-TPCDS-TOOL.zip](https://github.com/Intel-bigdata/OAP/releases/download/v0.8.2-spark-2.4.4/OAP-TPCDS-TOOL.zip) to simplify running the workload. If you are already familiar with TPC-DS data generation and running a TPC-DS tool suite, skip our tool and use the TPC-DS tool suite directly.

### Prerequisites

- Python 2.7+ is required on the working node. 

### Prepare the Tool

1. Download [OAP-TPCDS-TOOL.zip](https://github.com/Intel-bigdata/OAP/releases/download/v0.8.2-spark-2.4.4/OAP-TPCDS-TOOL.zip) and unzip to a folder (for example, `OAP-TPCDS-TOOL` folder) on your working node. 
2. Copy `OAP-TPCDS-TOOL/tools/tpcds-kits` to ALL worker nodes under the same folder (for example, `/home/oap/tpcds-kits`).

### Generate TPC-DS Data

1. Update the values for the following variables in `OAP-TPCDS-TOOL/scripts/tool.conf` based on your environment and needs.

   - SPARK_HOME: Point to the Spark home directory of your Spark setup.
   - TPCDS_KITS_DIR: The tpcds-kits directory you coped to the worker nodes in the above prepare process. For example, /home/oap/tpcds-kits
   - NAMENODE_ADDRESS: Your HDFS Namenode address in the format of host:port.
   - THRIFT_SERVER_ADDRESS: Your working node address on which you will run Thrift Server.
   - DATA_SCALE: The data scale to be generated in GB
   - DATA_FORMAT: The data file format. You can specify parquet or orc

   For example:

```
export SPARK_HOME=/home/oap/spark-2.4.4
export TPCDS_KITS_DIR=/home/oap/tpcds-kits
export NAMENODE_ADDRESS=mynamenode:9000
export THRIFT_SERVER_ADDRESS=mythriftserver
export DATA_SCALE=2
export DATA_FORMAT=parquet
```

2. Start data generation.

   In the root directory of this tool (`OAP-TPCDS-TOOL`), run `scripts/run_gen_data.sh` to start the data generation process. 

```
cd OAP-TPCDS-TOOL
sh ./scripts/run_gen_data.sh
```

   Once finished, the `$scale` data will be generated in the HDFS folder `genData$scale`. And a database called `tpcds$scale` will contain the TPC-DS tables.

### Start Spark Thrift Server

Start the Thrift Server in the tool root folder, which is the same folder you run data generation scripts. Use either the PMem or DRAM script to start the Thrift Server.

#### Use PMem as Cache Media

Update the configuration values in `scripts/spark_thrift_server_yarn_with_PMem.sh` to reflect your environment. 
Normally, you need to update the following configuration values to cache to PMem.

- --driver-memory
- --executor-memory
- --executor-cores
- --conf spark.oap.cache.strategy
- --conf spark.sql.oap.cache.guardian.memory.size
- --conf spark.sql.oap.fiberCache.persistent.memory.initial.size

These settings will override the values specified in Spark configuration file ( `spark-defaults.conf`). After the configuration is done, you can execute the following command to start Thrift Server.

```
cd OAP-TPCDS-TOOL
sh ./scripts/spark_thrift_server_yarn_with_PMem.sh start
```
In this script, we use `vmem` as cache strategy for Parquet Binary data cache. 

#### Use DRAM as Cache Media 

Update the configuration values in `scripts/spark_thrift_server_yarn_with_DRAM.sh` to reflect your environment. Normally, you need to update the following configuration values to cache to DRAM.

- --driver-memory
- --executor-memory
- --executor-cores
- --conf spark.sql.oap.fiberCache.offheap.memory.size
- --conf spark.executor.memoryOverhead

These settings will override the values specified in Spark configuration file (`spark-defaults.conf`). After the configuration is done, you can execute the following command to start Thrift Server.

```
cd OAP-TPCDS-TOOL
sh ./scripts/spark_thrift_server_yarn_with_DRAM.sh  start
```

### Run Queries

Execute the following command to start to run queries.

```
cd OAP-TPCDS-TOOL
sh ./scripts/run_tpcds.sh
```

When all the queries are done, you will see the `result.json` file in the current directory.

## Configuration for Advanced Scenarios

- [Additional Cache Strategies](#Additional-Cache-Strategies)  In addition to **vmem** cache strategy, Data Source Cache also supports 3 other cache strategies: **guava**, **noevict**  and **external cache**.
- [Index and Data Cache Separation](#Index-and-Data-Cache-Separation)  To optimize the cache media utilization, Data Source Cache supports cache separation of data and index, by using same or different cache media with DRAM and PMem.
- [Cache Hot Tables](#Cache-Hot-Tables)  Data Source Cache also supports caching specific tables according to actual situations, these tables are usually hot tables.
- [Column Vector Cache](#Column-Vector-Cache)  This document above use **binary** cache as example, if your cluster memory resources is abundant enough, you can choose ColumnVector data cache instead of binary cache to spare computation time.

### Additional Cache Strategies

Following table shows features of 4 cache strategies on PMem.

| guava | noevict | vmemcache | external cache |
| :----- | :----- | :----- | :-----|
| Use memkind lib to operate on PMem and guava cache strategy when data eviction happens. | Use memkind lib to operate on PMem and doesn't allow data eviction. | Use vmemcache lib to operate on PMem and LRU cache strategy when data eviction happens. | Use Plasma/dlmalloc to operate on PMem and LRU cache strategy when data eviction happens. |
| Need numa patch in Spark for better performance. | Need numa patch in Spark for better performance. | Need numa patch in Spark for better performance. | Doesn't need numa patch. |
| Suggest using 2 executors one node to keep aligned with PMem paths and numa nodes number. | Suggest using 2 executors one node to keep aligned with PMem paths and numa nodes number. | Suggest using 2 executors one node to keep aligned with PMem paths and numa nodes number. | Node-level cache so there are no limitation for executor number. |
| Cache data cleaned once executors exited. | Cache data cleaned once executors exited. | Cache data cleaned once executors exited. | No data loss when executors exit thus is friendly to dynamic allocation. But currently it has performance overhead than other cache solutions. |


- For cache solution `guava/noevict`, make sure [Memkind](http://memkind.github.io/memkind/) library installed on every cluster worker node. Compile Memkind based on your system or directly place our pre-built binary of [libmemkind.so.0](https://github.com/Intel-bigdata/OAP/releases/download/v0.8.2-spark-2.4.4/libmemkind.so.0) for x86_64 bit CentOS Linux in the `/lib64/`directory of each worker node in cluster. Build and install step can refer to [build and install memkind](./Developer-Guide.md#build-and-install-memkind)

- For cache solution `vmemcahe/external` cache, make sure [Vmemcache](https://github.com/pmem/vmemcache) library has been installed on every cluster worker node if vmemcache strategy is chosen for PMem cache. You can follow the build/install steps from vmemcache website and make sure `libvmemcache.so` exist in `/lib64` directory in each worker node. You can download [vmemcache RPM package](https://github.com/Intel-bigdata/OAP/releases/download/v0.8.2-spark-2.4.4/libvmemcache-0.8..rpm), and install it by running `rpm -i libvmemcache*.rpm`. Build and install step can refer to [build and install vmemcache](./Developer-Guide.md#build-and-install-vmemcache)

- Data Source Cache use Plasma as a node-level external cache service, the benefit of using external cache is data could be shared across process boundaries.  [Plasma](http://arrow.apache.org/blog/2017/08/08/plasma-in-memory-object-store/) is a high-performance shared-memory object store, it's a component of [Apache Arrow](https://github.com/apache/arrow). We have modified Plasma to support PMem, and open source on [Intel-bigdata Arrow](https://github.com/Intel-bigdata/arrow/tree/oap-master) repo. Build and install step can refer to [build and install plasma](./Developer-Guide.md#build-and-install-plasma)
 
Or you can refer to [Developer-Guide](../../../docs/Developer-Guide.md), there is a shell script to help you install these dependencies automatically.

#### Guava cache

Guava cache is based on memkind library, built on top of jemalloc and provides memory characteristics. To use it in your workload, follow [prerequisites](#prerequisites-1) to set up PMem hardware and memkind library correctly. Then follow bellow configurations.

**NOTE**: `spark.sql.oap.fiberCache.persistent.memory.reserved.size`: When we use PMem as memory through memkind library, some portion of the space needs to be reserved for memory management overhead, such as memory segmentation. We suggest reserving 20% - 25% of the available PMem capacity to avoid memory allocation failure. But even with an allocation failure, OAP will continue the operation to read data from original input data and will not cache the data block.

For Parquet file format, add these conf options:
```
spark.sql.oap.parquet.binary.cache.enable         true
spark.sql.oap.fiberCache.memory.manager           pm 
spark.oap.cache.strategy                          guava
# PMem capacity per executor, according to your cluster
spark.sql.oap.fiberCache.persistent.memory.initial.size    256g
# Reserved space per executor
spark.sql.oap.fiberCache.persistent.memory.reserved.size   50g
spark.sql.extensions                              org.apache.spark.sql.OapExtensions
```
For Orc file format, add these conf options:
```
spark.sql.oap.orc.binary.cache.enable            true
spark.sql.oap.orc.enable                         true
spark.sql.oap.fiberCache.memory.manager          pm 
spark.oap.cache.strategy                         guava
# PMem capacity per executor, according to your cluster
spark.sql.oap.fiberCache.persistent.memory.initial.size    256g
# Reserved space per executor
spark.sql.oap.fiberCache.persistent.memory.reserved.size   50g
spark.sql.extensions                             org.apache.spark.sql.OapExtensions
```

Memkind library also support DAX KMEM mode. Refer [Kernel](https://github.com/memkind/memkind#kernel), this chapter will guide how to configure persistent memory as system ram. Or [Memkind support for KMEM DAX option](https://pmem.io/2020/01/20/memkind-dax-kmem.html) for more details.

Please note that DAX KMEM mode need kernel version 5.x and memkind version 1.10 or above. If you choose KMEM mode, change memory manager from `pm` to `kmem` as below.
```
spark.sql.oap.fiberCache.memory.manager           kmem
```

#### Noevict cache

The noevict cache strategy is also supported in OAP based on the memkind library for PMem.

To apply noevict cache strategy in your workload, please follow [prerequisites](#prerequisites-1) to set up PMem hardware and memkind library correctly. Then follow bellow configurations.

For Parquet file format, add these conf options:
```
spark.sql.oap.parquet.binary.cache.enable                true 
spark.oap.cache.strategy                                 noevict 
spark.sql.oap.fiberCache.persistent.memory.initial.size  256g 
```
For Orc file format, add these conf options:
```
spark.sql.oap.orc.binary.cache.enable                    true 
spark.oap.cache.strategy                                 noevict 
spark.sql.oap.fiberCache.persistent.memory.initial.size  256g 
```

#### External cache using plasma

<<<<<<< HEAD

External cache strategy is implemented based on arrow/plasma library. For performance reason, we recommend using numa-patched spark 3.0. To use this strategy, follow [prerequisites](#prerequisites-1) to set up DCPMM hardware. Then install arrow rpm package which include plasma library and executable file and copy arrow-plasma.jar to your ***SPARK_HOME/jars*** directory. Refer below configurations to apply external cache strategy and start plasma service on each node and start your workload.
=======
External cache strategy is implemented based on arrow/plasma library. For performance reason, we recommend using numa-patched spark 2.4.4. To use this strategy, follow [prerequisites](#prerequisites-1) to set up DCPMM hardware. Then install arrow rpm package which include plasma library and executable file and copy arrow-plasma.jar to your ***SPARK_HOME/jars*** directory. Refer below configurations to apply external cache strategy and start plasma service on each node and start your workload. (Currently web UI cannot display accurately, this is a known [issue](https://github.com/Intel-bigdata/OAP/issues/1579))
>>>>>>> c76700bb



It's strongly advised to use [Linux device mapper](https://pmem.io/2018/05/15/using_persistent_memory_devices_with_the_linux_device_mapper.html) to interleave PMem across sockets and get maximum size for Plasma. You can follow these command to create or destroy interleaved PMem device:

```
# create interleaved PMem device
umount /mnt/pmem0
umount /mnt/pmem1
echo -e "0 $(( `sudo blockdev --getsz /dev/pmem0` + `sudo blockdev --getsz /dev/pmem0` )) striped 2 4096 /dev/pmem0 0 /dev/pmem1 0" | sudo dmsetup create striped-pmem
mkfs.ext4 -b 4096 -E stride=512 -F /dev/mapper/striped-pmem
mkdir -p /mnt/pmem
mount -o dax /dev/mapper/striped-pmem /mnt/pmem

# destroy interleaved PMem device
umount /mnt/pmem
dmsetup remove striped-pmem
mkfs.ext4 /dev/pmem0
mkfs.ext4 /dev/pmem1
mount -o dax /dev/pmem0 /mnt/pmem0
mount -o dax /dev/pmem1 /mnt/pmem1
```

For Parquet data format, add these conf options:


```
spark.sql.oap.parquet.binary.cache.enable                  true 
spark.oap.cache.strategy                                   external
spark.sql.oap.dcpmm.free.wait.threshold                    50000000000
# according to your executor core number
spark.sql.oap.cache.external.client.pool.size              10
```

For Orc file format, add these conf options:

```
spark.sql.oap.orc.binary.cache.enable                      true 
spark.oap.cache.strategy                                   external
spark.sql.oap.dcpmm.free.wait.threshold                    50000000000
# according to your executor core number
spark.sql.oap.cache.external.client.pool.size              10
```

- Start plasma service manually

plasma config parameters:  
 ```
 -m  how much Bytes share memory plasma will use
 -s  Unix Domain sockcet path
 -d  Pmem directory
 ```

You can start plasma service on each node as following command, and then you can run your workload.

```
plasma-store-server -m 15000000000 -s /tmp/plasmaStore -d /mnt/pmem  
```

 Remember to kill `plasma-store-server` process if you no longer need cache, and you should delete `/tmp/plasmaStore` which is a Unix domain socket.  
  
- Use yarn to start plamsa service  
We can use yarn(hadoop version >= 3.1) to start plasma service, you should provide a json file like following.
```
{
  "name": "plasma-store-service",
  "version": 1,
  "components" :
  [
   {
     "name": "plasma-store-service",
     "number_of_containers": 3,
     "launch_command": "plasma-store-server -m 15000000000 -s /tmp/plasmaStore -d /mnt/pmem",
     "resource": {
       "cpus": 1,
       "memory": 512
     }
   }
  ]
}
```

Run command  ```yarn app -launch plasma-store-service /tmp/plasmaLaunch.json``` to start plasma server.  
Run ```yarn app -stop plasma-store-service``` to stop it.  
Run ```yarn app -destroy plasma-store-service```to destroy it.

### Index and Data Cache Separation

Data Source Cache now supports different cache strategies for DRAM and PMem. To optimize the cache media utilization, you can enable cache separation of data and index with same or different cache media. When Sharing same media, data cache and index cache will use different fiber cache ratio.


Here we list 4 different kinds of configs for index/cache separation, if you choose one of them, please add corresponding configs to `spark-defaults.conf`.
1. DRAM as cache media, `guava` strategy as index & data cache backend. 

```
spark.sql.oap.index.data.cache.separation.enable        true
spark.oap.cache.strategy                                mix
spark.sql.oap.fiberCache.memory.manager                 offheap
```
The rest configurations can refer to the configurations of  [Use DRAM Cache](#use-dram-cache) 

2. PMem as cache media, `vmem` strategy as index & data cache backend. 

```
spark.sql.oap.index.data.cache.separation.enable        true
spark.oap.cache.strategy                                mix
spark.sql.oap.fiberCache.memory.manager                 tmp
spark.sql.oap.mix.data.cache.backend                    vmem
spark.sql.oap.mix.index.cache.backend                   vmem

```
The rest configurations can refer to the configurations of [PMem Cache](#use-pmem-cache) and  [Vmemcache cache](#vmemcache-cache)

3. DRAM(`offheap`)/`guava` as `index` cache media and backend, PMem(`tmp`)/`vmem` as `data` cache media and backend. 

```
spark.sql.oap.index.data.cache.separation.enable         true
spark.oap.cache.strategy                                 mix
spark.sql.oap.fiberCache.memory.manager                  mix 
spark.sql.oap.mix.data.cache.backend                     vmem

# 2x number of your worker nodes
spark.executor.instances                                 6
# enable numa
spark.yarn.numa.enabled                                  true
spark.memory.offHeap.enabled                             false
# PMem capacity per executor
spark.sql.oap.fiberCache.persistent.memory.initial.size  256g
# according to your cluster
spark.sql.oap.cache.guardian.memory.size                 10g

# equal to the size of executor.memoryOverhead
spark.sql.oap.fiberCache.offheap.memory.size   50g
# according to the resource of cluster
spark.executor.memoryOverhead                  50g

# for orc file format
spark.sql.oap.orc.binary.cache.enable            true
# for Parquet file format
spark.sql.oap.parquet.binary.cache.enable        true
```

4. DRAM(`offheap`)/`guava` as `index` cache media and backend, PMem(`pm`)/`guava` as `data` cache media and backend. 

```
spark.sql.oap.index.data.cache.separation.enable         true
spark.oap.cache.strategy                                 mix
spark.sql.oap.fiberCache.memory.manager                  mix 

# 2x number of your worker nodes
spark.executor.instances                                 6
# enable numa
spark.yarn.numa.enabled                                  true
spark.executorEnv.MEMKIND_ARENA_NUM_PER_KIND             1
spark.memory.offHeap.enabled                             false
# PMem capacity per executor
spark.sql.oap.fiberCache.persistent.memory.initial.size  256g
# Reserved space per executor
spark.sql.oap.fiberCache.persistent.memory.reserved.size 50g

# equal to the size of executor.memoryOverhead
spark.sql.oap.fiberCache.offheap.memory.size   50g
# according to the resource of cluster
spark.executor.memoryOverhead                  50g
# for ORC file format
spark.sql.oap.orc.binary.cache.enable          true
# for Parquet file format
spark.sql.oap.parquet.binary.cache.enable      true
```

### Cache Hot Tables

Data Source Cache also supports caching specific tables by configuring items according to actual situations, these tables are usually hot tables.

To enable caching specific hot tables, you can add below configurations to `spark-defaults.conf`.
```
# enable table lists fiberCache
spark.sql.oap.fiberCache.table.list.enable      true
# Table lists using fiberCache actively
spark.sql.oap.fiberCache.table.list             <databasename>.<tablename1>;<databasename>.<tablename2>
```

### Column Vector Cache

This document above use **binary** cache as example, cause binary cache can improve cache space utilization compared to ColumnVector cache. When your cluster memory resources are abundant enough, you can choose ColumnVector cache to spare computation time. 

To enable ColumnVector data cache, you should add below configurations to `spark-defaults.conf`.

```
# for parquet file format, disable binary cache
spark.sql.oap.parquet.binary.cache.enabled      false
# for parquet file format, enable ColumnVector cache
spark.sql.oap.parquet.data.cache.enable         true
# for ORC file format, disable binary cache
spark.sql.oap.orc.binary.cache.enable           false
# for ORC file format, enable ColumnVector cache
spark.sql.oap.orc.data.cache.enable             true
spark.sql.orc.copyBatchToSpark                  true
```<|MERGE_RESOLUTION|>--- conflicted
+++ resolved
@@ -495,14 +495,8 @@
 
 #### External cache using plasma
 
-<<<<<<< HEAD
-
-External cache strategy is implemented based on arrow/plasma library. For performance reason, we recommend using numa-patched spark 3.0. To use this strategy, follow [prerequisites](#prerequisites-1) to set up DCPMM hardware. Then install arrow rpm package which include plasma library and executable file and copy arrow-plasma.jar to your ***SPARK_HOME/jars*** directory. Refer below configurations to apply external cache strategy and start plasma service on each node and start your workload.
-=======
-External cache strategy is implemented based on arrow/plasma library. For performance reason, we recommend using numa-patched spark 2.4.4. To use this strategy, follow [prerequisites](#prerequisites-1) to set up DCPMM hardware. Then install arrow rpm package which include plasma library and executable file and copy arrow-plasma.jar to your ***SPARK_HOME/jars*** directory. Refer below configurations to apply external cache strategy and start plasma service on each node and start your workload. (Currently web UI cannot display accurately, this is a known [issue](https://github.com/Intel-bigdata/OAP/issues/1579))
->>>>>>> c76700bb
-
-
+
+External cache strategy is implemented based on arrow/plasma library. For performance reason, we recommend using numa-patched spark 2.4.4. To use this strategy, follow [prerequisites](#prerequisites-1) to set up PMem hardware. Then install arrow rpm package which includes plasma library and executable file, copy arrow-plasma.jar to your ***SPARK_HOME/jars*** directory. Refer to below configurations to apply external cache strategy and start plasma service on each node and start your workload. (Currently web UI cannot display accurately, this is a known [issue](https://github.com/Intel-bigdata/OAP/issues/1579))
 
 It's strongly advised to use [Linux device mapper](https://pmem.io/2018/05/15/using_persistent_memory_devices_with_the_linux_device_mapper.html) to interleave PMem across sockets and get maximum size for Plasma. You can follow these command to create or destroy interleaved PMem device:
 
