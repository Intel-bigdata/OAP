--- conflicted
+++ resolved
@@ -203,18 +203,18 @@
 
 - DCPMM hardwares are installed, formatted and mounted correctly on every cluster worker node. You will get a mounted directory to use if you have done this. Usually, the DCPMM on each socket will be mounted as a directory. For example, on a two sockets system, we may get two mounted directories named `/mnt/pmem0` and `/mnt/pmem1`.
 
-<<<<<<< HEAD
-   ```
-   // use ipmctl command to show topology and dimm info of DCPM
+
+   ```
+   // use ipmctl command to show topology and dimm info of DCPMM
    ipmctl show -topology
    ipmctl show -dimm
-   // provision dcpm in app direct mode
+   // provision dcpmm in app direct mode
    ipmctl create -goal PersistentMemoryType=AppDirect
    // reboot system to make configuration take affect
    reboot
    // check capacity provisioned for app direct mode(AppDirectCapacity)
    ipmctl show -memoryresources
-   // show the DCPM region information
+   // show the DCPMM region information
    ipmctl show -region
    // create namespace based on the region, multi namespaces can be created on a single region
    ndctl create-namespace -m fsdax -r region0
@@ -229,17 +229,15 @@
    ```
 
    In this case file systems are generated for 2 numa nodes, which can be checked by "numactl --hardware". For a different number of numa nodes, a corresponding number of namespaces should be created to assure correct file system paths mapping to numa nodes.
-
+   For more information you can refer to [Quick Start Guide: Provision Intel® Optane™ DC Persistent Memory](https://software.intel.com/content/www/us/en/develop/articles/quick-start-guide-configure-intel-optane-dc-persistent-memory-on-linux.html)
 - Besides, with below BIOS configuration settings, Optane PMem could get noticeable performance gain, especially on cross socket write path.
 
 ```
 Socket Configuration -> Memory Configuration -> NGN Configuration -> Snoopy mode for AD : enabled
 Socket configuration -> Intel UPI General configuration -> Stale Atos :  Disabled
 ``` 
-=======
-- Make sure [Vmemcache](https://github.com/pmem/vmemcache) library has been installed on every cluster worker node if vmemcache strategy is chosen for DCPM cache. You can follow the build/install steps from vmemcache website and make sure libvmemcache.so exist in '/lib64' directory in each worker node. You can download [vmemcache RPM package](https://github.com/Intel-bigdata/OAP/releases/download/v0.8.1-spark-2.4.4/libvmemcache-0.8..rpm), and install it by running `rpm -i libvmemcache*.rpm`. Build and install step can refer to [build and install vmemcache](./Developer-Guide.md#build-and-install-vmemcache)
-
->>>>>>> 9f72cc7c
+- Make sure [Vmemcache](https://github.com/pmem/vmemcache) library has been installed on every cluster worker node if vmemcache strategy is chosen for DCPMM cache. You can follow the build/install steps from vmemcache website and make sure libvmemcache.so exist in '/lib64' directory in each worker node. You can download [vmemcache RPM package](https://github.com/Intel-bigdata/OAP/releases/download/v0.8.1-spark-2.4.4/libvmemcache-0.8..rpm), and install it by running `rpm -i libvmemcache*.rpm`. Build and install step can refer to [build and install vmemcache](./Developer-Guide.md#build-and-install-vmemcache)
+
 
 #### Configure for NUMA
 
@@ -277,14 +275,14 @@
 spark.yarn.numa.enabled                                    true
 # Enable OAP jar in Spark
 spark.sql.extensions                  org.apache.spark.sql.OapExtensions
-<<<<<<< HEAD
+
 # absolute path of the jar on your working node, when in Yarn client mode
 spark.files                       /home/oap/jars/oap-cache-<version>-with-spark-<version>.jar,/home/oap/jars/oap-common-<version>-with-spark-<version>.jar
 # relative path of the jar, when in Yarn client mode
 spark.executor.extraClassPath     ./oap-cache-<version>-with-spark-<version>.jar:./oap-common-<version>-with-spark-<version>.jar
 # absolute path of the jar on your working node,when in Yarn client mode
 spark.driver.extraClassPath       /home/oap/jars/oap-cache-<version>-with-spark-<version>.jar:/home/oap/jars/oap-common-<version>-with-spark-<version>.jar
-=======
+
 # for parquet file format, enable binary cache
 spark.sql.oap.parquet.binary.cache.enabled      true
 # for ORC file format, enable binary cache
@@ -296,27 +294,11 @@
 # according to your cluster
 spark.sql.oap.cache.guardian.memory.size                   10g
 ```
-
-***Add OAP absolute path to `.jar` file in `spark.executor.extraClassPath` and` spark.driver.extraClassPath`.***
->>>>>>> 9f72cc7c
-
-# for parquet file format, enable binary cache
-spark.sql.oap.parquet.binary.cache.enabled      true
-# for ORC file format, enable binary cache
-spark.sql.oap.orc.binary.cache.enable           true
-# for ORC file format, disable ColumnVector cache
-spark.sql.oap.orc.data.cache.enable             false
-spark.oap.cache.strategy                                   vmem 
-spark.sql.oap.fiberCache.persistent.memory.initial.size    256g 
-# according to your cluster
-spark.sql.oap.cache.guardian.memory.size                   10g
-```
 The `vmem` cache strategy is based on libvmemcache (buffer based LRU cache), which provides a key-value store API. Follow these steps to enable vmemcache support in Data Source Cache.
-To use this strategy, follow [prerequisites](#prerequisites-1) to set up DCPMM hardware and vmemcache library correctly, then refer below configurations to apply vmemcache cache strategy in your workload.
 
 - `spark.executor.instances`: We suggest setting the value to 2X the number of worker nodes when NUMA binding is enabled. Each worker node runs two executors, each executor is bound to one of the two sockets, and accesses the corresponding DCPMM device on that socket.
 - `spark.sql.oap.fiberCache.persistent.memory.initial.size`: It is configured to the available DCPMM capacity to be used as data cache per exectutor.
-<<<<<<< HEAD
+ 
 *NOTE*: If "PendingFiber Size" (on spark web-UI OAP page) is large, or some tasks fail with "cache guardian use too much memory" error, set `spark.sql.oap.cache.guardian.memory.size ` to a larger number as the default size is 10GB. The user could also increase `spark.sql.oap.cache.guardian.free.thread.nums` or decrease `spark.sql.oap.cache.dispose.timeout.ms` to free memory more quickly.
 
 ### Verify DCPMM cache functionality
@@ -326,170 +308,15 @@
 - Verify NUMA binding status by confirming keywords like `numactl --cpubind=1 --membind=1` contained in executor launch command.
 
 - Check DCPMM cache size by checking disk space with `df -h`.For `vmemcache` strategy, disk usage will reach the initial cache size once the DCPMM cache is initialized and will not change during workload execution. For `Guava/Noevict` strategies, the command will show disk space usage increases along with workload execution. 
-=======
-
-#### Verify DCPMM cache functionality
-
-After finishing configuration, restart Spark Thrift Server for the configuration changes to take effect. Start at step 2 of the [Use DRAM Cache](#use-dram-cache) guide to verify that cache is working correctly.
-
-Verify NUMA binding status by confirming keywords like `numactl --cpubind=1 --membind=1` contained in executor launch command.
-
-Check DCPMM cache size by checking disk space with `df -h`. For Guava/Non-evictable strategies, the command will show disk space usage increases along with workload execution. For vmemcache strategy, disk usage will reach the initial cache size once the DCPMM cache is initialized and will not change during workload execution.
->>>>>>> 9f72cc7c
 
 
 ## Run TPC-DS Benchmark
 
 This section provides instructions and tools for running TPC-DS queries to evaluate the cache performance of various configurations. The TPC-DS suite has many queries and we select 9 I/O intensive queries to simplify performance evaluation.
 
-<<<<<<< HEAD
 We created some tool scripts [OAP-TPCDS-TOOL.zip](https://github.com/Intel-bigdata/OAP/releases/download/v0.8.2-spark-2.4.4/OAP-TPCDS-TOOL.zip) to simplify running the workload. If you are already familiar with TPC-DS data generation and running a TPC-DS tool suite, skip our tool and use the TPC-DS tool suite directly.
 
 ### Prerequisites
-=======
-We created some tool scripts [OAP-TPCDS-TOOL.zip](https://github.com/Intel-bigdata/OAP/releases/download/v0.8.1-spark-2.4.4/OAP-TPCDS-TOOL.zip) to simplify running the workload. If you are already familiar with TPC-DS data generation and running a TPC-DS tool suite, skip our tool and use the TPC-DS tool suite directly.
-
-### Prerequisites
-
-- Python 2.7+ is required on the working node. 
-
-### Prepare the Tool
-
-1. Download [OAP-TPCDS-TOOL.zip](https://github.com/Intel-bigdata/OAP/releases/download/v0.8.1-spark-2.4.4/OAP-TPCDS-TOOL.zip) and unzip to a folder (for example, `OAP-TPCDS-TOOL` folder) on your working node. 
-2. Copy `OAP-TPCDS-TOOL/tools/tpcds-kits` to ALL worker nodes under the same folder (for example, `/home/oap/tpcds-kits`).
-
-### Generate TPC-DS Data
-
-1. Update the values for the following variables in `OAP-TPCDS-TOOL/scripts/tool.conf` based on your environment and needs.
-
-   - SPARK_HOME: Point to the Spark home directory of your Spark setup.
-   - TPCDS_KITS_DIR: The tpcds-kits directory you coped to the worker nodes in the above prepare process. For example, /home/oap/tpcds-kits
-   - NAMENODE_ADDRESS: Your HDFS Namenode address in the format of host:port.
-   - THRIFT_SERVER_ADDRESS: Your working node address on which you will run Thrift Server.
-   - DATA_SCALE: The data scale to be generated in GB
-   - DATA_FORMAT: The data file format. You can specify parquet or orc
-
-   For example:
-
-```
-export SPARK_HOME=/home/oap/spark-2.4.4
-export TPCDS_KITS_DIR=/home/oap/tpcds-kits
-export NAMENODE_ADDRESS=mynamenode:9000
-export THRIFT_SERVER_ADDRESS=mythriftserver
-export DATA_SCALE=2
-export DATA_FORMAT=parquet
-```
-
-2. Start data generation.
-
-   In the root directory of this tool (`OAP-TPCDS-TOOL`), run `scripts/run_gen_data.sh` to start the data generation process. 
-
-```
-cd OAP-TPCDS-TOOL
-sh ./scripts/run_gen_data.sh
-```
-
-   Once finished, the `$scale` data will be generated in the HDFS folder `genData$scale`. And a database called `tpcds$scale` will contain the TPC-DS tables.
-
-### Start Spark Thrift Server
-
-Start the Thrift Server in the tool root folder, which is the same folder you run data generation scripts. Use either the DCPMM or DRAM scrip to start the Thrift Server.
-
-#### Use DCPMM as Cache Media
-
-Update the configuration values in `scripts/spark_thrift_server_yarn_with_DCPMM.sh` to reflect your environment. 
-Normally, you need to update the following configuration values to cache to DCPMM.
-
-- --driver-memory
-- --executor-memory
-- --executor-cores
-- --conf spark.sql.oap.fiberCache.persistent.memory.initial.size
-- --conf spark.sql.oap.fiberCache.persistent.memory.reserved.size
-
-These settings will override the values specified in Spark configuration file ( `spark-defaults.conf`). After the configuration is done, you can execute the following command to start Thrift Server.
-
-```
-cd OAP-TPCDS-TOOL
-sh ./scripts/spark_thrift_server_yarn_with_DCPMM.sh start
-```
-In this script, we use `guava` as cache strategy for ColumerVecor cache. you can alter to Binary cache. Or you can use `vmem` as cache strategy for ColumnVector or Binary cache, then follow above corresponding instructions to config rightly.
-
-#### Use DRAM as Cache Media 
-
-Update the configuration values in `scripts/spark_thrift_server_yarn_with_DRAM.sh` to reflect your environment. Normally, you need to update the following configuration values to cache to DRAM.
-
-- --driver-memory
-- --executor-memory
-- --executor-cores
-- --conf spark.sql.oap.fiberCache.offheap.memory.size
-- --conf spark.executor.memoryOverhead
-
-These settings will override the values specified in Spark configuration file (`spark-defaults.conf`). After the configuration is done, you can execute the following command to start Thrift Server.
-
-```
-cd OAP-TPCDS-TOOL
-sh ./scripts/spark_thrift_server_yarn_with_DRAM.sh  start
-```
-
-### Run Queries
-
-Execute the following command to start to run queries.
-
-```
-cd OAP-TPCDS-TOOL
-sh ./scripts/run_tpcds.sh
-```
-
-When all the queries are done, you will see the `result.json` file in the current directory.
-
-## Other DCPMM Cache Usage Strategy
-
-The following are required to configure OAP to use DCPMM cache.
-- DCPMM hardware is successfully deployed on each node in cluster.
-- Directories exposing DCPMM hardware on each socket. For example, on a two socket system the mounted DCPMM directories should appear as `/mnt/pmem0` and `/mnt/pmem1`. Correctly installed DCPMM must be formatted and mounted on every cluster worker node.
-
-   ```
-   // use ipmctl command to show topology and dimm info of DCPM
-   ipmctl show -topology
-   ipmctl show -dimm
-   // provision dcpm in app direct mode
-   ipmctl create -goal PersistentMemoryType=AppDirect
-   // reboot system to make configuration take affect
-   reboot
-   // check capacity provisioned for app direct mode(AppDirectCapacity)
-   ipmctl show -memoryresources
-   // show the DCPM region information
-   ipmctl show -region
-   // create namespace based on the region, multi namespaces can be created on a single region
-   ndctl create-namespace -m fsdax -r region0
-   ndctl create-namespace -m fsdax -r region1
-   // show the created namespaces
-   fdisk -l
-   // create and mount file system
-   echo y | mkfs.ext4 /dev/pmem0
-   echo y | mkfs.ext4 /dev/pmem1
-   mount -o dax /dev/pmem0 /mnt/pmem0
-   mount -o dax /dev/pmem1 /mnt/pmem1
-   ```
-
-   In this case file systems are generated for 2 numa nodes, which can be checked by "numactl --hardware". For a different number of numa nodes, a corresponding number of namespaces should be created to assure correct file system paths mapping to numa nodes.
-
-- Besides, with below BIOS configuration settings, Optane PMem could get noticeable performance gain, especially on cross socket write path.
-
-```
-Socket Configuration -> Memory Configuration -> NGN Configuration -> Snoopy mode for AD : enabled
-Socket configuration -> Intel UPI General configuration -> Stale Atos :  Disabled
-``` 
-
-- For cache solution guava/non-evict, make sure [Memkind](http://memkind.github.io/memkind/) library installed on every cluster worker node. Compile Memkind based on your system or directly place our pre-built binary of [libmemkind.so.0](https://github.com/Intel-bigdata/OAP/releases/download/v0.8.1-spark-2.4.4/libmemkind.so.0) for x86_64 bit CentOS Linux in the `/lib64/`directory of each worker node in cluster. Build and install step can refer to [build and install memkind](./Developer-Guide.md#build-and-install-memkind)
-
-- For cache solution Vmemcahe/external cache, make sure [Vmemcache](https://github.com/pmem/vmemcache) library has been installed on every cluster worker node if vmemcache strategy is chosen for DCPM cache. You can follow the build/install steps from vmemcache website and make sure libvmemcache.so exist in '/lib64' directory in each worker node. You can download [vmemcache RPM package](https://github.com/Intel-bigdata/OAP/releases/download/v0.8.1-spark-2.4.4/libvmemcache-0.8..rpm), and install it by running `rpm -i libvmemcache*.rpm`. Build and install step can refer to [build and install vmemcache](./Developer-Guide.md#build-and-install-vmemcache)
-
-- Data Source Cache use Plasma as a node-level external cache service, the benefit of using external cache is data could be shared across process boundaries.  [Plasma](http://arrow.apache.org/blog/2017/08/08/plasma-in-memory-object-store/) is a high-performance shared-memory object store, it's a component of [Apache Arrow](https://github.com/apache/arrow). We have modified Plasma to support DCPMM, and open source on [Intel-bigdata Arrow](https://github.com/Intel-bigdata/arrow/tree/oap-master) repo. Build and install step can refer to [build and install plasma](./Developer-Guide.md#build-and-install-plasma)
- 
-Or you can refer to [Developer-Guide](../../../docs/Developer-Guide.md), there is a shell script to help you install these dependencies automatically.
-
->>>>>>> 9f72cc7c
 
 - Python 2.7+ is required on the working node. 
 
@@ -836,7 +663,6 @@
 spark.sql.oap.parquet.data.cache.enable        true
 ```
 
-<<<<<<< HEAD
 ### Binary cache 
 
 A binary cache is available for both Parquet and ORC file format to improve cache space utilization compared to ColumnVector cache. When enabling binary cache, you should change following configs in `spark-defaults.conf`.
@@ -862,6 +688,4 @@
 spark.sql.oap.fiberCache.table.list.enable      true
 # Table lists using fiberCache actively
 spark.sql.oap.fiberCache.table.list             <databasename>.<tablename1>;<databasename>.<tablename2>
-```
-=======
->>>>>>> 9f72cc7c
+```