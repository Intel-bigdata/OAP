# User Guide

* [Prerequisites](#Prerequisites)
* [Getting Started](#Getting-Started)
* [Configuration for YARN Cluster Mode](#Configuration-for-YARN-Cluster-Mode)
* [Configuration for Spark Standalone Mode](#Configuration-for-Spark-Standalone-Mode)
* [Working with SQL Index](#Working-with-SQL-Index)
* [Working with SQL Data Source Cache](#Working-with-SQL-Data-Source-Cache)
* [Run TPC-DS Benchmark](#Run-TPC-DS-Benchmark)


## Prerequisites

SQL Index and Data Source Cache on Spark requires a working Hadoop cluster with YARN and Spark. Running Spark on YARN requires a binary distribution of Spark, which is built with YARN support. If you don't want to build Spark by yourself, we have pre-built [Spark-2.4.4](https://github.com/Intel-bigdata/spark/releases/download/v2.4.4-intel-oap-0.8/spark-2.4.4-bin-hadoop2.7-intel-oap-0.8.tgz ).

## Getting Started

### Building

Download our pre-built jar [oap-0.8.2-bin-spark-2.4.4.tar.gz](https://github.com/Intel-bigdata/OAP/releases/download/v0.8.2-spark-2.4.4/oap-0.8.2-bin-spark-2.4.4.tar.gz) to your working node, unzip it and put the jars to your working directory such as `/home/oap/jars/`. If you’d like to build from source code, please refer to [Developer Guide](Developer-Guide.md) for the detailed steps.

### Spark Configurations

Users usually test and run Spark SQL or Scala scripts in Spark Shell,  which launches Spark applications on YRAN with ***client*** mode. In this section, we will start with Spark Shell then introduce other use scenarios. 

Before you run ` . $SPARK_HOME/bin/spark-shell `, you need to configure Spark for integration. You need to add or update the following configurations in the Spark configuration file `$SPARK_HOME/conf/spark-defaults.conf` on your working node.

```
spark.sql.extensions              org.apache.spark.sql.OapExtensions
# absolute path of the jar on your working node
spark.files                       /home/oap/jars/oap-cache-<version>-with-spark-<version>.jar,/home/oap/jars/oap-common-<version>-with-spark-<version>.jar
# relative path of the jar
spark.executor.extraClassPath     ./oap-cache-<version>-with-spark-<version>.jar:./home/oap/jars/oap-common-<version>-with-spark-<version>.jar
# absolute path of the jar on your working node
spark.driver.extraClassPath       /home/oap/jars/oap-cache-<version>-with-spark-<version>.jar:/home/oap/jars/oap-common-<version>-with-spark-<version>.jar
```
### Verify Integration 

After configuration, you can follow these steps to verify the OAP integration is working using Spark Shell.

1. Create a test data path on your HDFS. `hdfs:///user/oap/` for example.
   ```
   hadoop fs -mkdir /user/oap/
   
   ```
2. Launch Spark Shell using the following command on your working node.
   ``` 
   . $SPARK_HOME/bin/spark-shell
   ```

3. Execute the following commands in Spark Shell to test OAP integration. 
   ```
   > spark.sql(s"""CREATE TABLE oap_test (a INT, b STRING)
          USING parquet
          OPTIONS (path 'hdfs:///user/oap/')""".stripMargin)
   > val data = (1 to 30000).map { i => (i, s"this is test $i") }.toDF().createOrReplaceTempView("t")
   > spark.sql("insert overwrite table oap_test select * from t")
   > spark.sql("create oindex index1 on oap_test (a)")
   > spark.sql("show oindex from oap_test").show()
   ```

This test creates an index for a table and then shows it. If there are no errors, the OAP `.jar` is working with the configuration. The picture below is an example of a successfully run.

![Spark_shell_running_results](./image/spark_shell_oap.png)

## Configuration for YARN Cluster Mode

Spark Shell, Spark SQL CLI and Thrift Sever run Spark application in ***client*** mode. While Spark Submit tool can run Spark application in ***client*** or ***cluster*** mode, which is decided by `--deploy-mode` parameter. [Getting Started](#Getting-Started) session has shown the configurations needed for ***client*** mode. If you are running Spark Submit tool in ***cluster*** mode, you need to follow the below configuration steps instead.

Add the following OAP configuration settings to `$SPARK_HOME/conf/spark-defaults.conf` on your working node before running `spark-submit` in ***cluster*** mode.
```
spark.sql.extensions              org.apache.spark.sql.OapExtensions
# absolute path on your working node
spark.files                       /home/oap/jars/oap-cache-<version>-with-spark-<version>.jar:/home/oap/jars/oap-common-<version>-with-spark-<version>.jar
# relative path    
spark.executor.extraClassPath     ./oap-cache-<version>-with-spark-<version>.jar:./oap-common-<version>-with-spark-<version>.jar
# relative path 
spark.driver.extraClassPath       ./oap-cache-<version>-with-spark-<version>.jar:./oap-common-<version>-with-spark-<version>.jar
```

## Configuration for Spark Standalone Mode

In addition to running on the YARN cluster manager, Spark also provides a simple standalone deploy mode. If you are using Spark in Spark Standalone mode:

1. Copy the OAP `.jar` to **all** the worker nodes. 
2. Add the following configuration settings to `$SPARK_HOME/conf/spark-defaults.conf` to the working node.
```
spark.sql.extensions               org.apache.spark.sql.OapExtensions
# absolute path on worker nodes
spark.executor.extraClassPath      /home/oap/jars/oap-cache-<version>-with-spark-<version>.jar:/home/oap/jars/oap-common-<version>-with-spark-<version>.jar
# absolute path on worker nodes
spark.driver.extraClassPath        /home/oap/jars/oap-cache-<version>-with-spark-<version>.jar:/home/oap/jars/oap-common-<version>-with-spark-<version>.jar
```

## Working with SQL Index

After a successful OAP integration, you can use OAP SQL DDL to manage table indexes. The DDL operations include `index create`, `drop`, `refresh`, and `show`. Test these functions using the following examples in Spark Shell.

```
> spark.sql(s"""CREATE TABLE oap_test (a INT, b STRING)
       USING parquet
       OPTIONS (path 'hdfs:///user/oap/')""".stripMargin)
> val data = (1 to 30000).map { i => (i, s"this is test $i") }.toDF().createOrReplaceTempView("t")
> spark.sql("insert overwrite table oap_test select * from t")       
```

### Index Creation

Use the CREATE OINDEX DDL command to create a B+ Tree index or bitmap index. 
``` 
CREATE OINDEX index_name ON table_name (column_name) USING [BTREE, BITMAP]
```
The following example creates a B+ Tree index on column "a" of the `oap_test` table.
``` 
> spark.sql("create oindex index1 on oap_test (a)")
```
Use SHOW OINDEX command to show all the created indexes on a specified table.
```
> spark.sql("show oindex from oap_test").show()
```
### Use Index

Using index in a query is transparent. When SQL queries have filter conditions on the column(s) which can take advantage of the index to filter the data scan, the index will automatically be applied to the execution of Spark SQL. The following example will automatically use the underlayer index created on column "a".
```
> spark.sql("SELECT * FROM oap_test WHERE a = 1").show()
```

### Drop index

Use DROP OINDEX command to drop a named index.
```
> spark.sql("drop oindex index1 on oap_test")
```
## Working with SQL Data Source Cache

Data Source Cache can provide input data cache functionality to the executor. When using the cache data among different SQL queries, configure cache to allow different SQL queries to use the same executor process. Do this by running your queries through the Spark ThriftServer as shown below. For cache media, we support both DRAM and Intel DCPMM which means you can choose to cache data in DRAM or Intel DCPMM if you have DCPMM configured in hardware.

### Use DRAM Cache 

1. Make the following configuration changes in Spark configuration file `$SPARK_HOME/conf/spark-defaults.conf`. 

   ```
   spark.memory.offHeap.enabled                   false
   spark.sql.oap.fiberCache.memory.manager        offheap
   # equal to the size of executor.memoryOverhead
   spark.sql.oap.fiberCache.offheap.memory.size   50g
   # according to the resource of cluster
   spark.executor.memoryOverhead                  50g
   # for parquet fileformat
   spark.sql.oap.parquet.data.cache.enable        true
   # for orc fileformat
   spark.sql.oap.orc.data.cache.enable            true
   # for orc fileformat
   spark.sql.orc.copyBatchToSpark                 true
   ```

   Change `spark.sql.oap.fiberCache.offheap.memory.size` based on the availability of DRAM capacity to cache data.

2. Launch Spark ***ThriftServer***

   Launch Spark Thrift Server, and use the Beeline command line tool to connect to the Thrift Server to execute DDL or DML operations. The data cache will automatically take effect for Parquet or ORC file sources. 
   
   The rest of this section will show you how to do a quick verification of cache functionality. It will reuse the database metastore created in the [Working with Data Source Cache Index](#Working-with-SQL-Index) section, which creates the `oap_test` table definition. In production, Spark Thrift Server will have its own metastore database directory or metastore service and use DDL's through Beeline for creating your tables.

   When you run ```spark-shell``` to create the `oap_test` table, `metastore_db` will be created in the directory where you ran '$SPARK_HOME/bin/spark-shell'. Go to that directory and execute the following command to launch Thrift JDBC server.

   ```
   . $SPARK_HOME/sbin/start-thriftserver.sh
   ```

3. Use Beeline and connect to the Thrift JDBC server, replacing the hostname (mythriftserver) with your own Thrift Server hostname.

   ```
   ./beeline -u jdbc:hive2://mythriftserver:10000       
   ```

   After the connection is established, execute the following commands to check the metastore is initialized correctly.

   ```
   > SHOW databases;
   > USE default;
   > SHOW tables;
   ```
 
4. Run queries on the table that will use the cache automatically. For example,

   ```
   > SELECT * FROM oap_test WHERE a = 1;
   > SELECT * FROM oap_test WHERE a = 2;
   > SELECT * FROM oap_test WHERE a = 3;
   ...
   ```

5. Open the Spark History Web UI and go to the OAP tab page to see verify the cache metrics. The following picture is an example.

   ![webUI](./image/webUI.png)


### Use DCPMM Cache 

#### Prerequisites

The following are required to configure OAP to use DCPMM cache.
- DCPMM hardware is successfully deployed on each node in cluster.
- Directories exposing DCPMM hardware on each socket. For example, on a two socket system the mounted DCPMM directories should appear as `/mnt/pmem0` and `/mnt/pmem1`. Correctly installed DCPMM must be formatted and mounted on every cluster worker node.

   ```
   // use ipmctl command to show topology and dimm info of DCPM
   ipmctl show -topology
   ipmctl show -dimm
   // provision dcpm in app direct mode
   ipmctl create -goal PersistentMemoryType=AppDirect
   // reboot system to make configuration take affect
   reboot
   // check capacity provisioned for app direct mode(AppDirectCapacity)
   ipmctl show -memoryresources
   // show the DCPM region information
   ipmctl show -region
   // create namespace based on the region, multi namespaces can be created on a single region
   ndctl create-namespace -m fsdax -r region0
   ndctl create-namespace -m fsdax -r region1
   // show the created namespaces
   fdisk -l
   // create and mount file system
   echo y | mkfs.ext4 /dev/pmem0
   echo y | mkfs.ext4 /dev/pmem1
   mount -o dax /dev/pmem0 /mnt/pmem0
   mount -o dax /dev/pmem1 /mnt/pmem1
   ```

   In this case file systems are generated for 2 numa nodes, which can be checked by "numactl --hardware". For a different number of numa nodes, a corresponding number of namespaces should be created to assure correct file system paths mapping to numa nodes.

- Besides, with below BIOS configuration settings, Optane PMem could get noticeable performance gain, especially on cross socket write path.

```
Socket Configuration -> Memory Configuration -> NGN Configuration -> Snoopy mode for AD : enabled
Socket configuration -> Intel UPI General configuration -> Stale Atos :  Disabled
``` 

- For cache solution guava/non-evict, make sure [Memkind](http://memkind.github.io/memkind/) library installed on every cluster worker node. Compile Memkind based on your system or directly place our pre-built binary of [libmemkind.so.0](https://github.com/Intel-bigdata/OAP/releases/download/v0.8.2-spark-2.4.4/libmemkind.so.0) for x86_64 bit CentOS Linux in the `/lib64/`directory of each worker node in cluster. Build and install step can refer to [build and install memkind](./Developer-Guide.md#build-and-install-memkind)

- For cache solution Vmemcahe/external cache, make sure [Vmemcache](https://github.com/pmem/vmemcache) library has been installed on every cluster worker node if vmemcache strategy is chosen for DCPM cache. You can follow the build/install steps from vmemcache website and make sure libvmemcache.so exist in '/lib64' directory in each worker node. You can download [vmemcache RPM package](https://github.com/Intel-bigdata/OAP/releases/download/v0.8.2-spark-2.4.4/libvmemcache-0.8..rpm), and install it by running `rpm -i libvmemcache*.rpm`. Build and install step can refer to [build and install vmemcache](./Developer-Guide.md#build-and-install-vmemcache)

- Data Source Cache use Plasma as a node-level external cache service, the benefit of using external cache is data could be shared across process boundaries.  [Plasma](http://arrow.apache.org/blog/2017/08/08/plasma-in-memory-object-store/) is a high-performance shared-memory object store, it's a component of [Apache Arrow](https://github.com/apache/arrow). We have modified Plasma to support DCPMM, and open source on [Intel-bigdata Arrow](https://github.com/Intel-bigdata/arrow/tree/oap-master) repo. Build and install step can refer to [build and install plasma](./Developer-Guide.md#build-and-install-plasma)
 
Or you can refer to [Developer-Guide](../../../docs/Developer-Guide.md), there is a shell script to help you install these dependencies automatically.

#### Configure for NUMA

1. Install `numactl` to bind the executor to the DCPMM device on the same NUMA node. 

   ```yum install numactl -y ```

2. Build Spark from source to enable numa-binding support. Refer to [enable-numa-binding-for-dcpmm-in-spark](./Developer-Guide.md#enable-numa-binding-for-dcpmm-in-spark).

#### Configure for DCPMM 

Create `persistent-memory.xml` in `$SPARK_HOME/conf/` if it doesn't exist. Use the following template and change the `initialPath` to your mounted paths for DCPMM devices. 

```
<persistentMemoryPool>
  <!--The numa id-->
  <numanode id="0">
    <!--The initial path for Intel Optane DC persistent memory-->
    <initialPath>/mnt/pmem0</initialPath>
  </numanode>
  <numanode id="1">
    <initialPath>/mnt/pmem1</initialPath>
  </numanode>
</persistentMemoryPool>
```

#### Configure to enable DCPMM cache

Make the following configuration changes in `$SPARK_HOME/conf/spark-defaults.conf`.

```
# 2x number of your worker nodes
spark.executor.instances                                   6
# enable numa
spark.yarn.numa.enabled                                    true
spark.executorEnv.MEMKIND_ARENA_NUM_PER_KIND               1
spark.memory.offHeap.enabled                               false
spark.speculation                                          false
# DCPM capacity per executor
spark.sql.oap.fiberCache.persistent.memory.initial.size    256g
# Reserved space per executor
spark.sql.oap.fiberCache.persistent.memory.reserved.size   50g
# Enable OAP jar in Spark
spark.sql.extensions                  org.apache.spark.sql.OapExtensions
```

***According to [Getting Started](#Getting-Started),  add OAP `.jar` file path to `spark.executor.extraClassPath` and` spark.driver.extraClassPath` ***

Change the values of `spark.executor.instances`, `spark.sql.oap.fiberCache.persistent.memory.initial.size`, and `spark.sql.oap.fiberCache.persistent.memory.reserved.size` to match your environment. 

- `spark.executor.instances`: We suggest setting the value to 2X the number of worker nodes when NUMA binding is enabled. Each worker node runs two executors, each executor is bound to one of the two sockets, and accesses the corresponding DCPMM device on that socket.
- `spark.sql.oap.fiberCache.persistent.memory.initial.size`: It is configured to the available DCPMM capacity to be used as data cache per exectutor.
- `spark.sql.oap.fiberCache.persistent.memory.reserved.size`: When we use DCPMM as memory through memkind library, some portion of the space needs to be reserved for memory management overhead, such as memory segmentation. We suggest reserving 20% - 25% of the available DCPMM capacity to avoid memory allocation failure. But even with an allocation failure, OAP will continue the operation to read data from original input data and will not cache the data block.

#### Choose additional configuration options

Optimize your environment by choosing a DCPMM caching strategy (guava, noevict, vmemcache, external cache using plasma). Following table shows features of each cache.
| guava | noevict | vmemcache | external cache |
| :----- | :----- | :----- | :-----|
| Use memkind lib to operate on PMem and guava cache strategy when data eviction happens. | Use memkind lib to operate on PMem and doesn't allow data eviction. | Use vmemache lib to operate on PMem and LRU cache strategy when data eviction happens. | Use vmemache lib to operate on PMem and LRU cache strategy when data eviction happens. |
| Need numa patch in Spark for better performance. | Need numa patch in Spark for better performance. | Need numa patch in Spark for better performance. | Doesn't need numa patch. |
| Suggest using 2 executors one node to keep aligned with PMem paths and numa nodes number. | Suggest using 2 executors one node to keep aligned with PMem paths and numa nodes number. | Suggest using 2 executors one node to keep aligned with PMem paths and numa nodes number. | Node-level cache so there are no limitation for executor number. |
| Cache data cleaned once executors exited. | Cache data cleaned once executors exited. | Cache data cleaned once executors exited. | No data loss when executors exit thus is friendly to dynamic allocation. But currently it has performance overhead than other cache solutions. |

##### Guava cache

Guava cache is based on memkind library, built on top of jemalloc and provides memory characteristics. To use it in your workload, follow [prerequisites](#prerequisites-1) to set up DCPMM hardware and memkind library correctly. Then follow bellow configurations.

For Parquet file format, add these conf options:
```
spark.sql.oap.parquet.data.cache.enable           true
spark.sql.oap.fiberCache.memory.manager           pm 
spark.oap.cache.strategy                          guava
spark.sql.oap.fiberCache.persistent.memory.initial.size    *g
spark.sql.extensions                              org.apache.spark.sql.OapExtensions
```
For Orc file format, add these conf options:
```
spark.sql.orc.copyBatchToSpark                   true
spark.sql.oap.orc.data.cache.enable              true
spark.sql.oap.orc.enable                         true
spark.sql.oap.fiberCache.memory.manager          pm 
spark.oap.cache.strategy                         guava
spark.sql.oap.fiberCache.persistent.memory.initial.size      *g
spark.sql.extensions                             org.apache.spark.sql.OapExtensions
```

Memkind library also support DAX KMEM mode. Refer [Kernel](https://github.com/memkind/memkind#kernel), this chapter will guide how to configure persistent memory as system ram. Or [Memkind support for KMEM DAX option](https://pmem.io/2020/01/20/memkind-dax-kmem.html) for more details.

Please note that DAX KMEM mode need kernel version 5.x and memkind version 1.10 or above. If you choose KMEM mode, change memory manager from `pm` to `kmem` as below.
```
spark.sql.oap.fiberCache.memory.manager           kmem
```

#### Noevict cache

The noevict cache strategy is also supported in OAP based on the memkind library for DCPMM.

To apply noevict cache strategy in your workload, please follow [prerequisites](#prerequisites-1) to set up DCPMM hardware and memkind library correctly. Then follow bellow configurations.

For Parquet file format, add these conf options:
```
spark.sql.oap.parquet.data.cache.enable                  true 
spark.oap.cache.strategy                                 noevict 
spark.sql.oap.fiberCache.persistent.memory.initial.size  256g 
```
For Orc file format, add these conf options:
```
spark.sql.orc.copyBatchToSpark                           true 
spark.sql.oap.orc.data.cache.enable                      true 
spark.oap.cache.strategy                                 noevict 
spark.sql.oap.fiberCache.persistent.memory.initial.size  256g 
```

#### Vmemcache cache

The vmemcache cache strategy is based on libvmemcache (buffer based LRU cache), which provides a key-value store API. Follow these steps to enable vmemcache support in Data Source Cache.
To use this strategy, follow [prerequisites](#prerequisites-1) to set up DCPMM hardware and vmemcache library correctly, then refer below configurations to apply vmemcache cache strategy in your workload.

For Parquet file format, add these conf options:

```
spark.sql.oap.parquet.data.cache.enable                    true 
spark.oap.cache.strategy                                   vmem 
spark.sql.oap.fiberCache.persistent.memory.initial.size    256g 
# according to your cluster
spark.sql.oap.cache.guardian.memory.size                   10g
```

For Orc file format, provides following conf options:

```
spark.sql.orc.copyBatchToSpark                             true 
spark.sql.oap.orc.data.cache.enable                        true 
spark.oap.cache.strategy                                   vmem 
spark.sql.oap.fiberCache.persistent.memory.initial.size    256g
# according to your cluster
spark.sql.oap.cache.guardian.memory.size                   10g
```
Note: If "PendingFiber Size" (on spark web-UI OAP page) is large, or some tasks fail with "cache guardian use too much memory" error, set `spark.sql.oap.cache.guardian.memory.size ` to a larger number as the default size is 10GB. The user could also increase `spark.sql.oap.cache.guardian.free.thread.nums` or decrease `spark.sql.oap.cache.dispose.timeout.ms` to free memory more quickly.

#### External cache using plasma

External cache strategy is implemented based on arrow/plasma library. To use this strategy, follow [prerequisites](#prerequisites-1) to set up DCPMM hardware. Then install arrow rpm package which include plasma library and executable file and copy arrow-plasma.jar to your ***SPARK_HOME/jars*** directory. Refer below configurations to apply external cache strategy and start plasma service on each node and start your workload.

<<<<<<< HEAD
For Parquet file format, add these conf options:
=======
It's strongly advised to use [Linux device mapper](https://pmem.io/2018/05/15/using_persistent_memory_devices_with_the_linux_device_mapper.html) to interleave PMem across sockets and get maximum size for Plasma. You can follow these command to create or destroy interleaved PMem device:

```
# create interleaved PMem device
umount /mnt/pmem0
umount /mnt/pmem1
echo -e "0 $(( `sudo blockdev --getsz /dev/pmem0` + `sudo blockdev --getsz /dev/pmem0` )) striped 2 4096 /dev/pmem0 0 /dev/pmem1 0" | sudo dmsetup create striped-pmem
mkfs.ext4 -b 4096 -E stride=512 -F /dev/mapper/striped-pmem
mkdir -p /mnt/pmem
mount -o dax /dev/mapper/striped-pmem /mnt/pmem

# destroy interleaved PMem device
umount /mnt/pmem
dmsetup remove striped-pmem
mkfs.ext4 /dev/pmem0
mkfs.ext4 /dev/pmem1
mount -o dax /dev/pmem0 /mnt/pmem0
mount -o dax /dev/pmem1 /mnt/pmem1
```

For Parquet data format, add these conf options:
>>>>>>> 849572c4

```
spark.sql.oap.parquet.data.cache.enable                    true 
spark.oap.cache.strategy                                   external
spark.sql.oap.dcpmm.free.wait.threshold                    50000000000
# according to your executor core number
spark.sql.oap.cache.external.client.pool.size              10
```

For Orc file format, add these conf options:

```
spark.sql.orc.copyBatchToSpark                             true 
spark.sql.oap.orc.data.cache.enable                        true 
spark.oap.cache.strategy                                   external
spark.sql.oap.dcpmm.free.wait.threshold                    50000000000
# according to your executor core number
spark.sql.oap.cache.external.client.pool.size              10
```

- Start plasma service manually

plasma config parameters:  
 ```
 -m  how much Bytes share memory plasma will use
 -s  Unix Domain sockcet path
 -d  Pmem directory
 ```

You can start plasma service on each node as following command, and then you can run your workload.

```
plasma-store-server -m 15000000000 -s /tmp/plasmaStore -d /mnt/pmem  
```

 Remember to kill `plasma-store-server` process if you no longer need cache, and you should delete `/tmp/plasmaStore` which is a Unix domain socket.  
  
- Use yarn to start plamsa service  
We can use yarn(hadoop version >= 3.1) to start plasma service, you should provide a json file like following.
```
{
  "name": "plasma-store-service",
  "version": 1,
  "components" :
  [
   {
     "name": "plasma-store-service",
     "number_of_containers": 3,
     "launch_command": "plasma-store-server -m 15000000000 -s /tmp/plasmaStore -d /mnt/pmem",
     "resource": {
       "cpus": 1,
       "memory": 512
     }
   }
  ]
}
```

Run command  ```yarn app -launch plasma-store-service /tmp/plasmaLaunch.json``` to start plasma server.  
Run ```yarn app -stop plasma-store-service``` to stop it.  
Run ```yarn app -destroy plasma-store-service```to destroy it.


### Index/Data cache separation

Data Source Cache now supports different cache strategies for DRAM and DCPMM. To optimize the cache media utilization, you can enable cache separation of data and index with same or different cache media. When Sharing same media, data cache and index cache will use different fiber cache ratio.

Here we list 4 different kinds of configs for index/cache separation, if you choose one of them, please add corresponding configs to `spark-defaults.conf`.
1. DRAM as cache media, `guava` strategy as index & data cache backend. 

```
spark.sql.oap.index.data.cache.separation.enable        true
spark.oap.cache.strategy                                mix
spark.sql.oap.fiberCache.memory.manager                 offheap
```
The rest configurations can refer to the configurations of  [Use DRAM Cache](#use-dram-cache) 

2. DCPMM as cache media, `vmem` strategy as index & data cache backend. 

```
spark.sql.oap.index.data.cache.separation.enable        true
spark.oap.cache.strategy                                mix
spark.sql.oap.mix.data.cache.backend                    vmem

```
The rest configurations can refer to the configurations of [DCPMM Cache](#use-dcpmm-cache) and  [Guava cache](#guava-cache)

3. DRAM(`offheap`)/`guava` as `index` cache media and backend, DCPMM(`tmp`)/`vmem` as `data` cache media and backend. 

```
spark.sql.oap.index.data.cache.separation.enable         true
spark.oap.cache.strategy                                 mix
spark.sql.oap.fiberCache.memory.manager                  mix 
spark.sql.oap.mix.data.cache.backend                     vmem

# 2x number of your worker nodes
spark.executor.instances                                 6
# enable numa
spark.yarn.numa.enabled                                  true
spark.memory.offHeap.enabled                             false
# DCPMM capacity per executor
spark.sql.oap.fiberCache.persistent.memory.initial.size  256g
# according to your cluster
spark.sql.oap.cache.guardian.memory.size                 10g

# equal to the size of executor.memoryOverhead
spark.sql.oap.fiberCache.offheap.memory.size   50g
# according to the resource of cluster
spark.executor.memoryOverhead                  50g

# for orc file format
spark.sql.orc.copyBatchToSpark                 true
spark.sql.oap.orc.data.cache.enable            true
# for Parquet file format
spark.sql.oap.parquet.data.cache.enable        true
```

4. DRAM(`offheap`)/`guava` as `index` cache media and backend, DCPMM(`pm`)/`guava` as `data` cache media and backend. 

```
spark.sql.oap.index.data.cache.separation.enable         true
spark.oap.cache.strategy                                 mix
spark.sql.oap.fiberCache.memory.manager                  mix 

# 2x number of your worker nodes
spark.executor.instances                                 6
# enable numa
spark.yarn.numa.enabled                                  true
spark.executorEnv.MEMKIND_ARENA_NUM_PER_KIND             1
spark.memory.offHeap.enabled                             false
# DCPMM capacity per executor
spark.sql.oap.fiberCache.persistent.memory.initial.size  256g
# Reserved space per executor
spark.sql.oap.fiberCache.persistent.memory.reserved.size 50g

# equal to the size of executor.memoryOverhead
spark.sql.oap.fiberCache.offheap.memory.size   50g
# according to the resource of cluster
spark.executor.memoryOverhead                  50g
# for ORC file format
spark.sql.orc.copyBatchToSpark                 true
spark.sql.oap.orc.data.cache.enable            true
# for Parquet file format
spark.sql.oap.parquet.data.cache.enable        true
```

### Binary cache 

A binary cache is available for both Parquet and ORC file format to improve cache space utilization compared to ColumnVector cache. When enabling binary cache, you should change following configs in `spark-defaults.conf`.
```
# for parquet file format, enable binary cache
spark.sql.oap.parquet.binary.cache.enabled      true
# for parquet file format, disable ColumnVector cache
spark.sql.oap.parquet.data.cache.enable         false
# for ORC file format, enable binary cache
spark.sql.oap.orc.binary.cache.enable           true
# for ORC file format, disable ColumnVector cache
spark.sql.oap.orc.data.cache.enable             false
```
The rest configurations can follow above part according to different cache media and strategies.

### Cache Hot Tables

Data Source Cache also supports caching specific tables by configuring items according to actual situations, these tables are usually hot tables.

To enable caching specific hot tables, you can add below configurations to `spark-defaults.conf`.
```
# enable table lists fiberCache
spark.sql.oap.fiberCache.table.list.enable      true
# Table lists using fiberCache actively
spark.sql.oap.fiberCache.table.list             <databasename>.<tablename1>;<databasename>.<tablename2>
```

#### Verify DCPMM cache functionality

After finishing configuration, restart Spark Thrift Server for the configuration changes to take effect. Start at step 2 of the [Use DRAM Cache](#use-dram-cache) guide to verify that cache is working correctly.

Verify NUMA binding status by confirming keywords like `numactl --cpubind=1 --membind=1` contained in executor launch command.

Check DCPMM cache size by checking disk space with `df -h`. For `Guava/Noevict` strategies, the command will show disk space usage increases along with workload execution. For `vmemcache` strategy, disk usage will reach the initial cache size once the DCPMM cache is initialized and will not change during workload execution.


## Run TPC-DS Benchmark

This section provides instructions and tools for running TPC-DS queries to evaluate the cache performance of various configurations. The TPC-DS suite has many queries and we select 9 I/O intensive queries to simplify performance evaluation.

We created some tool scripts [OAP-TPCDS-TOOL.zip](https://github.com/Intel-bigdata/OAP/releases/download/v0.8.2-spark-2.4.4/OAP-TPCDS-TOOL.zip) to simplify running the workload. If you are already familiar with TPC-DS data generation and running a TPC-DS tool suite, skip our tool and use the TPC-DS tool suite directly.

### Prerequisites

- Python 2.7+ is required on the working node. 

### Prepare the Tool

1. Download [OAP-TPCDS-TOOL.zip](https://github.com/Intel-bigdata/OAP/releases/download/v0.8.2-spark-2.4.4/OAP-TPCDS-TOOL.zip) and unzip to a folder (for example, `OAP-TPCDS-TOOL` folder) on your working node. 
2. Copy `OAP-TPCDS-TOOL/tools/tpcds-kits` to ALL worker nodes under the same folder (for example, `/home/oap/tpcds-kits`).

### Generate TPC-DS Data

1. Update the values for the following variables in `OAP-TPCDS-TOOL/scripts/tool.conf` based on your environment and needs.

   - SPARK_HOME: Point to the Spark home directory of your Spark setup.
   - TPCDS_KITS_DIR: The tpcds-kits directory you coped to the worker nodes in the above prepare process. For example, /home/oap/tpcds-kits
   - NAMENODE_ADDRESS: Your HDFS Namenode address in the format of host:port.
   - THRIFT_SERVER_ADDRESS: Your working node address on which you will run Thrift Server.
   - DATA_SCALE: The data scale to be generated in GB
   - DATA_FORMAT: The data file format. You can specify parquet or orc

   For example:

```
export SPARK_HOME=/home/oap/spark-2.4.4
export TPCDS_KITS_DIR=/home/oap/tpcds-kits
export NAMENODE_ADDRESS=mynamenode:9000
export THRIFT_SERVER_ADDRESS=mythriftserver
export DATA_SCALE=2
export DATA_FORMAT=parquet
```

2. Start data generation.

   In the root directory of this tool (`OAP-TPCDS-TOOL`), run `scripts/run_gen_data.sh` to start the data generation process. 

```
cd OAP-TPCDS-TOOL
sh ./scripts/run_gen_data.sh
```

   Once finished, the `$scale` data will be generated in the HDFS folder `genData$scale`. And a database called `tpcds$scale` will contain the TPC-DS tables.

### Start Spark Thrift Server

Start the Thrift Server in the tool root folder, which is the same folder you run data generation scripts. Use either the DCPMM or DRAM scrip to start the Thrift Server.

#### Use DCPMM as Cache Media

Update the configuration values in `scripts/spark_thrift_server_yarn_with_DCPMM.sh` to reflect your environment. 
Normally, you need to update the following configuration values to cache to DCPMM.

- --driver-memory
- --executor-memory
- --executor-cores
- --conf spark.oap.cache.strategy
- --conf spark.sql.oap.cache.guardian.memory.size
- --conf spark.sql.oap.fiberCache.persistent.memory.initial.size

These settings will override the values specified in Spark configuration file ( `spark-defaults.conf`). After the configuration is done, you can execute the following command to start Thrift Server.

```
cd OAP-TPCDS-TOOL
sh ./scripts/spark_thrift_server_yarn_with_DCPMM.sh start
```
In this script, we use `guava` as cache strategy for ColumerVecor cache. you can alter to Binary cache. Or you can use `vmem` as cache strategy for ColumnVector or Binary cache, then follow above corresponding instructions to config rightly.

#### Use DRAM as Cache Media 

Update the configuration values in `scripts/spark_thrift_server_yarn_with_DRAM.sh` to reflect your environment. Normally, you need to update the following configuration values to cache to DRAM.

- --driver-memory
- --executor-memory
- --executor-cores
- --conf spark.sql.oap.fiberCache.offheap.memory.size
- --conf spark.executor.memoryOverhead

These settings will override the values specified in Spark configuration file (`spark-defaults.conf`). After the configuration is done, you can execute the following command to start Thrift Server.

```
cd OAP-TPCDS-TOOL
sh ./scripts/spark_thrift_server_yarn_with_DRAM.sh  start
```

### Run Queries

Execute the following command to start to run queries.

```
cd OAP-TPCDS-TOOL
sh ./scripts/run_tpcds.sh
```

When all the queries are done, you will see the `result.json` file in the current directory.<|MERGE_RESOLUTION|>--- conflicted
+++ resolved
@@ -389,9 +389,7 @@
 
 External cache strategy is implemented based on arrow/plasma library. To use this strategy, follow [prerequisites](#prerequisites-1) to set up DCPMM hardware. Then install arrow rpm package which include plasma library and executable file and copy arrow-plasma.jar to your ***SPARK_HOME/jars*** directory. Refer below configurations to apply external cache strategy and start plasma service on each node and start your workload.
 
-<<<<<<< HEAD
-For Parquet file format, add these conf options:
-=======
+
 It's strongly advised to use [Linux device mapper](https://pmem.io/2018/05/15/using_persistent_memory_devices_with_the_linux_device_mapper.html) to interleave PMem across sockets and get maximum size for Plasma. You can follow these command to create or destroy interleaved PMem device:
 
 ```
@@ -413,7 +411,7 @@
 ```
 
 For Parquet data format, add these conf options:
->>>>>>> 849572c4
+
 
 ```
 spark.sql.oap.parquet.data.cache.enable                    true 
