--- conflicted
+++ resolved
@@ -1,28 +1,14 @@
 # OAP-Cache Developer Guide
 
-<<<<<<< HEAD
-* [Build OAP](#Build-OAP)
+* [Build OAP-Cache](#Build-OAP-Cache)
 * [Integrate with Spark\*](#integrate-with-spark)
 * [Enable NUMA binding for Intel® Optane™ DC Persistent Memory in Spark](#enable-numa-binding-for-dcpmm-in-spark)
 
-
-
-## Build OAP
+## Build OAP-Cache
 
 #### Build
-OAP is built using [Apache Maven\*](http://maven.apache.org/).
-=======
-* [OAP-Cache Building](#OAP-Building)
-* [Integration with Spark](#integration-with-spark)
-* [Enable Numa binding for DCPMM in Spark](#enable-numa-binding-for-dcpmm-in-spark)
 
-
-
-## OAP-Cache Building
-
-#### Building
-OAP-Cache is built using [Apache Maven](http://maven.apache.org/).
->>>>>>> ac39b21f
+OAP-Cache is built using [Apache Maven\*](http://maven.apache.org/).
 
 Clone the OAP project:
 
@@ -31,11 +17,7 @@
 cd OAP
 ```
 
-<<<<<<< HEAD
-Build the OAP package:
-=======
-To build OAP-Cache package, use
->>>>>>> ac39b21f
+Build the OAP-Cache package:
 
 ```
 mvn clean -pl com.intel.oap:oap-cache -am package
@@ -53,16 +35,9 @@
 ```
 **NOTE**: Log level of OAP-Cache unit tests currently default to ERROR, please override oap-cache/oap/src/test/resources/log4j.properties if needed.
 
-
-<<<<<<< HEAD
-#### Build OAP with Intel® Optane™ DC Persistent Memory Module
+#### Build OAP-Cache with Intel® Optane™ DC Persistent Memory Module
 
 Follow these steps:
-=======
-#### OAP-Cache Building with DCPMM
-
-If you want to use OAP-Cache with DCPMM,  you can follow the below building steps.
->>>>>>> ac39b21f
 
 ##### Prerequisites for building with DCPMM support
 
@@ -90,28 +65,17 @@
 
 ## Integrate with Spark
 
-<<<<<<< HEAD
-Although OAP acts as a plug-in JAR to Spark, there are still a few tricks to note when integrating with Spark. The OAP team explored using the Spark extension & data source API to deliver its core functionality. However, the limits of the Spark extension and data source API meant that we had to make some changes to Spark internals. As a result you must check whether your installation is an unmodified Community Spark or a customized Spark.
+Although OAP-Cache acts as a plug-in JAR to Spark, there are still a few tricks to note when integrating with Spark. The OAP team explored using the Spark extension & data source API to deliver its core functionality. However, the limits of the Spark extension and data source API meant that we had to make some changes to Spark internals. As a result you must check whether your installation is an unmodified Community Spark or a customized Spark.
 
 #### Integrate with Community Spark
 
-If you are running a Community Spark, things will be much simpler. Refer to [OAP User Guide](OAP-User-Guide.md) to configure and setup Spark to work with OAP.
+If you are running a Community Spark, things will be much simpler. Refer to [OAP-Cache User Guide](OAP-Cache-User-Guide.md) to configure and setup Spark to work with OAP.
 
 #### Integrate with customized Spark
 
-In this case check whether the OAP changes of Spark internals will conflict with or override your private changes. 
-=======
-Although OAP-Cache acts as a plugin jar to Spark, there are still a few tricks to note when integration with Spark. Basically, OAP explored Spark extension & data source API to perform its core functionality. But there are other functionality aspects that cannot achieved by Spark extension and data source API. We made a few improvements or changes to the Spark internals to achieve the functionality. So when integrating OAP on Spark, you need to check whether you are running an unmodified Community Spark or a modified customized Spark.
+In this case check whether the OAP-Cache changes to Spark internals will conflict with or override your private changes. 
 
-#### Integrate with Community Spark
-
-If you are running an Community Spark, things will be much simple. Refer to [OAP-Cache User Guide](OAP-Cache-User-Guide.md) to configure and setup Spark to working with OAP.
-
-#### Integrate with customized Spark
-
-It will be more complicated to integrate OAP-Cache with a customized Spark. Steps needed for this case is to check whether the OAP-Cache changes of Spark internals will conflict or override with your private changes. 
->>>>>>> ac39b21f
-- If no conflicts or overrides happens, the steps are the same as the steps of unmodified version of Spark described above. 
+- If there are no conflicts or overrides, the steps are the same as the steps of unmodified version of Spark described above. 
 - If there are conflicts or overrides, develop a merge plan of the source code to make sure the code changes you made in to the Spark source appear in the corresponding file included in OAP the project. Once merged, rebuild OAP.
 
 The following files need to be checked/compared for changes:
@@ -159,11 +123,8 @@
 git apply  Spark.2.4.4.numa.patch
 ```
 
-<<<<<<< HEAD
 3. Add these configuration items to the Spark configuration file $SPARK_HOME/conf/spark-defaults.conf to enable NUMA binding.
-=======
-3. When deploying OAP-Cache to Spark, please add below configuration item to Spark configuration file $SPARK_HOME/conf/spark-defaults.conf to enable Numa binding.
->>>>>>> ac39b21f
+
 
 ```
 spark.yarn.numa.enabled true 
