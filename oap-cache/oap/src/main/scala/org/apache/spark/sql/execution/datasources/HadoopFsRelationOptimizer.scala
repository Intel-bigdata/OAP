/*
 * Licensed to the Apache Software Foundation (ASF) under one or more
 * contributor license agreements.  See the NOTICE file distributed with
 * this work for additional information regarding copyright ownership.
 * The ASF licenses this file to You under the Apache License, Version 2.0
 * (the "License"); you may not use this file except in compliance with
 * the License.  You may obtain a copy of the License at
 *
 *    http://www.apache.org/licenses/LICENSE-2.0
 *
 * Unless required by applicable law or agreed to in writing, software
 * distributed under the License is distributed on an "AS IS" BASIS,
 * WITHOUT WARRANTIES OR CONDITIONS OF ANY KIND, either express or implied.
 * See the License for the specific language governing permissions and
 * limitations under the License.
 */

package org.apache.spark.sql.execution.datasources

import org.apache.spark.internal.Logging
import org.apache.spark.sql.catalyst.expressions.{DynamicPruningSubquery, Expression}
import org.apache.spark.sql.execution.datasources.oap.{OptimizedOrcFileFormat, OptimizedParquetFileFormat}
import org.apache.spark.sql.execution.datasources.orc.ReadOnlyNativeOrcFileFormat
import org.apache.spark.sql.execution.datasources.parquet.{ParquetFileFormat, ReadOnlyParquetFileFormat}
import org.apache.spark.sql.hive.orc.ReadOnlyOrcFileFormat
import org.apache.spark.sql.internal.SQLConf
import org.apache.spark.sql.internal.oap.OapConf
import org.apache.spark.sql.types.{AtomicType, StructType}

object HadoopFsRelationOptimizer extends Logging {

  /**
   * Return (HadoopFsRelation, Boolean) Tuple,
   * if use Oap, return (OptimizedRelation, true)
   * else (OriginalRelation, false).
   */
  def tryOptimize(
      relation: HadoopFsRelation,
      partitionKeyFilters: Seq[Expression],
      dataFilters: Seq[Expression],
      outputSchema: StructType): (HadoopFsRelation, Boolean) = {

    def selectedPartitions: Seq[PartitionDirectory] = {
      relation.location.listFiles(
        partitionKeyFilters.filterNot(p => p.isInstanceOf[DynamicPruningSubquery]), Nil)
    }

    relation.fileFormat match {
      case _: ReadOnlyParquetFileFormat =>
        logInfo("index operation for parquet, retain ReadOnlyParquetFileFormat.")
        (relation, false)
      case _: ReadOnlyOrcFileFormat | _: ReadOnlyNativeOrcFileFormat =>
        logInfo("index operation for orc, retain ReadOnlyOrcFileFormat.")
        (relation, false)
      // There are two scenarios will use OptimizedParquetFileFormat:
      // 1. canUseCache: OAP_PARQUET_ENABLED is true and OAP_PARQUET_DATA_CACHE_ENABLED is true
      //    and PARQUET_VECTORIZED_READER_ENABLED is true and WHOLESTAGE_CODEGEN_ENABLED is
      //    true and all fields in outputSchema are AtomicType.
      // 2. canUseIndex: OAP_PARQUET_ENABLED is true and hasAvailableIndex.
      // Other scenarios still use ParquetFileFormat.
      case _: ParquetFileFormat
        if relation.sparkSession.conf.get(OapConf.OAP_PARQUET_ENABLED) ||
          relation.sparkSession.conf.get(OapConf.OAP_PARQUET_ENABLE) =>

        val optimizedParquetFileFormat = new OptimizedParquetFileFormat
        optimizedParquetFileFormat
          .init(relation.sparkSession,
            relation.options,
            selectedPartitions.flatMap(p => p.files))

        def checkParquetDataCacheConfig(): Unit = {
          val runtimeConf = relation.sparkSession.conf
          val binaryCacheEnabled = runtimeConf.get(OapConf.OAP_PARQUET_BINARY_DATA_CACHE_ENABLED)
          val vectorCacheEnabled = runtimeConf.get(OapConf.OAP_PARQUET_DATA_CACHE_ENABLED) ||
            runtimeConf.get(OapConf.OAP_PARQUET_DATA_CACHE_ENABLE)
          assert(!(binaryCacheEnabled && vectorCacheEnabled),
            "Current version cannot enabled both binary Cache and vector Cache")
        }

        def canUseBinaryCache: Boolean = {
          val runtimeConf = relation.sparkSession.conf
          val ret = runtimeConf.get(OapConf.OAP_PARQUET_BINARY_DATA_CACHE_ENABLED)
          logDebug(s"config - ${OapConf.OAP_PARQUET_BINARY_DATA_CACHE_ENABLED.key} is $ret")
          if (ret) {
            logInfo("binary data cache enable and suitable for use , " +
              "will replace with OptimizedParquetFileFormat.")
          }
          ret
        }

        def canUseVectorCache: Boolean = {
          val runtimeConf = relation.sparkSession.conf
          val cacheEnabled = runtimeConf.get(OapConf.OAP_PARQUET_DATA_CACHE_ENABLED) ||
            runtimeConf.get(OapConf.OAP_PARQUET_DATA_CACHE_ENABLE)
          logDebug(s"config - ${OapConf.OAP_PARQUET_DATA_CACHE_ENABLED.key} is $cacheEnabled")
          val ret = cacheEnabled && runtimeConf.get(SQLConf.PARQUET_VECTORIZED_READER_ENABLED) &&
            runtimeConf.get(SQLConf.WHOLESTAGE_CODEGEN_ENABLED) &&
            outputSchema.forall(_.dataType.isInstanceOf[AtomicType])
          if (ret) {
            logInfo("vector data cache enable and suitable for use , " +
              "will replace with OptimizedParquetFileFormat.")
          }
          ret
        }

        def canUseIndex: Boolean = {
          val indexEnabled = relation.sparkSession.conf.get(OapConf.OAP_PARQUET_INDEX_ENABLED) ||
            relation.sparkSession.conf.get(OapConf.OAP_PARQUET_INDEX_ENABLE)
          logDebug(s"config - ${OapConf.OAP_PARQUET_INDEX_ENABLED.key} is $indexEnabled")
          val ret = indexEnabled && optimizedParquetFileFormat.hasAvailableIndex(dataFilters)
          if (ret) {
            logInfo("index enable and hasAvailableIndex is true, " +
              "will replace with OptimizedParquetFileFormat.")
          }
          ret
        }

        checkParquetDataCacheConfig()
        if (canUseBinaryCache || canUseVectorCache || canUseIndex) {
          (relation.copy(fileFormat = optimizedParquetFileFormat)(relation.sparkSession), true)
        } else {
          logInfo("neither index nor data cache is available, retain ParquetFileFormat.")
          (relation, false)
        }

      case a if (relation.sparkSession.conf.get(OapConf.OAP_ORC_ENABLED) ||
        relation.sparkSession.conf.get(OapConf.OAP_ORC_ENABLE)) &&
        (a.isInstanceOf[org.apache.spark.sql.hive.orc.OrcFileFormat] ||
          a.isInstanceOf[org.apache.spark.sql.execution.datasources.orc.OrcFileFormat]) =>
        val optimizedOrcFileFormat = new OptimizedOrcFileFormat
        optimizedOrcFileFormat
          .init(relation.sparkSession,
            relation.options,
            selectedPartitions.flatMap(p => p.files))
<<<<<<< HEAD
        def canUseCache: Boolean = {
          val runtimeConf = relation.sparkSession.conf
          var vectorCacheEnabled = runtimeConf.get(OapConf.OAP_ORC_DATA_CACHE_ENABLED)
          logDebug(s"config - ${OapConf.OAP_ORC_DATA_CACHE_ENABLED.key} is $vectorCacheEnabled")
          vectorCacheEnabled = vectorCacheEnabled &&
            runtimeConf.get(SQLConf.ORC_VECTORIZED_READER_ENABLED) &&
            runtimeConf.get(SQLConf.WHOLESTAGE_CODEGEN_ENABLED) &&
            // runtimeConf.get(SQLConf.ORC_COPY_BATCH_TO_SPARK) &&
            outputSchema.forall(_.dataType.isInstanceOf[AtomicType])
          val binaryCacheEnabled = runtimeConf.get(OapConf.OAP_ORC_BINARY_DATA_CACHE_ENABLED) ||
            runtimeConf.get(OapConf.OAP_ORC_BINARY_DATA_CACHE_ENABLE)
=======

  /**
   * Spark-3.0 has removed internal ORC configuration "spark.sql.orc.copyBatchToSpark"
   * to simplify the code path, so it won't copy the ORC columnar batch to Spark columnar batch
   * in the vectorized ORC reader. Then OAP does not support orc columnVectorCache for now
   */
        def canUseCache: Boolean = {
          val runtimeConf = relation.sparkSession.conf
//          var vectorCacheEnabled = runtimeConf.get(OapConf.OAP_ORC_DATA_CACHE_ENABLED)
//          logDebug(s"config - ${OapConf.OAP_ORC_DATA_CACHE_ENABLED.key} is $vectorCacheEnabled")
//          vectorCacheEnabled = vectorCacheEnabled &&
//            runtimeConf.get(SQLConf.ORC_VECTORIZED_READER_ENABLED) &&
//            runtimeConf.get(SQLConf.WHOLESTAGE_CODEGEN_ENABLED) &&
//            runtimeConf.get(SQLConf.ORC_COPY_BATCH_TO_SPARK) &&
//            outputSchema.forall(_.dataType.isInstanceOf[AtomicType])
          val binaryCacheEnabled = runtimeConf.get(OapConf.OAP_ORC_BINARY_DATA_CACHE_ENABLED)
>>>>>>> 7a5e5431
          logDebug(s"config - ${OapConf.OAP_ORC_BINARY_DATA_CACHE_ENABLED.key}" +
            s"is $binaryCacheEnabled")
          val ret = binaryCacheEnabled
          if (ret) {
            logInfo("data cache enable and suitable for use , " +
              "will replace with optimizedOrcFileFormat.")
          }
          ret
        }


        if (optimizedOrcFileFormat.hasAvailableIndex(dataFilters) || canUseCache) {
          logInfo("hasAvailableIndex or enable cache, will replace with optimizedOrcFileFormat.")
          val orcOptions: Map[String, String] =
            Map(SQLConf.ORC_FILTER_PUSHDOWN_ENABLED.key ->
              relation.sparkSession.sessionState.conf.orcFilterPushDown.toString) ++
              relation.options

          (relation.copy(fileFormat = optimizedOrcFileFormat,
            options = orcOptions)(relation.sparkSession), true)
        } else {
          logInfo("hasAvailableIndex = false, will retain OrcFileFormat.")
          (relation, false)
        }

      case _: FileFormat =>
        (relation, false)
    }
  }
}<|MERGE_RESOLUTION|>--- conflicted
+++ resolved
@@ -132,19 +132,6 @@
           .init(relation.sparkSession,
             relation.options,
             selectedPartitions.flatMap(p => p.files))
-<<<<<<< HEAD
-        def canUseCache: Boolean = {
-          val runtimeConf = relation.sparkSession.conf
-          var vectorCacheEnabled = runtimeConf.get(OapConf.OAP_ORC_DATA_CACHE_ENABLED)
-          logDebug(s"config - ${OapConf.OAP_ORC_DATA_CACHE_ENABLED.key} is $vectorCacheEnabled")
-          vectorCacheEnabled = vectorCacheEnabled &&
-            runtimeConf.get(SQLConf.ORC_VECTORIZED_READER_ENABLED) &&
-            runtimeConf.get(SQLConf.WHOLESTAGE_CODEGEN_ENABLED) &&
-            // runtimeConf.get(SQLConf.ORC_COPY_BATCH_TO_SPARK) &&
-            outputSchema.forall(_.dataType.isInstanceOf[AtomicType])
-          val binaryCacheEnabled = runtimeConf.get(OapConf.OAP_ORC_BINARY_DATA_CACHE_ENABLED) ||
-            runtimeConf.get(OapConf.OAP_ORC_BINARY_DATA_CACHE_ENABLE)
-=======
 
   /**
    * Spark-3.0 has removed internal ORC configuration "spark.sql.orc.copyBatchToSpark"
@@ -161,7 +148,6 @@
 //            runtimeConf.get(SQLConf.ORC_COPY_BATCH_TO_SPARK) &&
 //            outputSchema.forall(_.dataType.isInstanceOf[AtomicType])
           val binaryCacheEnabled = runtimeConf.get(OapConf.OAP_ORC_BINARY_DATA_CACHE_ENABLED)
->>>>>>> 7a5e5431
           logDebug(s"config - ${OapConf.OAP_ORC_BINARY_DATA_CACHE_ENABLED.key}" +
             s"is $binaryCacheEnabled")
           val ret = binaryCacheEnabled
