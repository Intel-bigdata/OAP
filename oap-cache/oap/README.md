--- conflicted
+++ resolved
@@ -1,21 +1,11 @@
 # OAP-Cache - Optimized Analytics Package
 
-<<<<<<< HEAD
 OAP is an optimized plug-in package designed to accelerate Spark SQL\* performance by using index and cache technology. Indexing can improve Spark interactive query performance by as much as an order of magnitude, and caching delivers additional Spark SQL query performance benefits. We support both DRAM and Intel® Optane™ DC Persistent Memory Module as cache media.
-=======
-OAP-Cache is an optimized plugin package designed to accelerate Spark SQL performance by using index and cache technology. Indexing can improve Spark interative query peformance by as much as an order of magnitude, and caching delivers additonal Spark SQL query performance benefits. We support both DRAM and Intel DCPMM as cache media.
->>>>>>> ac39b21f
 
 Please refer to these documents for more information:
 
-<<<<<<< HEAD
-* [OAP Architecture Overview](./docs/OAP-Architect-Overview.md)
-* [OAP User Guide](./docs/OAP-User-Guide.md)
-* [OAP Developer Guide](./docs/Developer-Guide.md)
+* [OAP-Cache Architecture Overview](./docs/OAP-Cache-Architect-Overview.md)
+* [OAP-Cache User Guide](./docs/OAP-Cache-User-Guide.md)
+* [OAP-Cache Developer Guide](./docs/Developer-Guide.md)
 
 \*Other names and brands may be claimed as the property of others.
-=======
-* [OAP-Cache Architecture Overview](docs/OAP-Cache-Architect-Overview.md)
-* [OAP-Cache User Guide](docs/OAP-Cache-User-Guide.md)
-* [OAP-Cache Developer Guide](./docs/Developer-Guide.md)
->>>>>>> ac39b21f
